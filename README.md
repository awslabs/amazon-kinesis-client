# Amazon Kinesis Client Library for Java [![Build Status](https://travis-ci.org/awslabs/amazon-kinesis-client.svg?branch=master)](https://travis-ci.org/awslabs/amazon-kinesis-client)

The **Amazon Kinesis Client Library for Java** (Amazon KCL) enables Java developers to easily consume and process data from [Amazon Kinesis][kinesis].

* [Kinesis Product Page][kinesis]
* [Forum][kinesis-forum]
* [Issues][kinesis-client-library-issues]

## Features

* Provides an easy-to-use programming model for processing data using Amazon Kinesis
* Helps with scale-out and fault-tolerant processing

## Getting Started

1. **Sign up for AWS** &mdash; Before you begin, you need an AWS account. For more information about creating an AWS account and retrieving your AWS credentials, see [AWS Account and Credentials][docs-signup] in the AWS SDK for Java Developer Guide.
1. **Sign up for Amazon Kinesis** &mdash; Go to the Amazon Kinesis console to sign up for the service and create an Amazon Kinesis stream. For more information, see [Create an Amazon Kinesis Stream][kinesis-guide-create] in the Amazon Kinesis Developer Guide.
1. **Minimum requirements** &mdash; To use the Amazon Kinesis Client Library, you'll need **Java 1.7+**. For more information about Amazon Kinesis Client Library requirements, see [Before You Begin][kinesis-guide-begin] in the Amazon Kinesis Developer Guide.
1. **Using the Amazon Kinesis Client Library** &mdash; The best way to get familiar with the Amazon Kinesis Client Library is to read [Developing Record Consumer Applications][kinesis-guide-applications] in the Amazon Kinesis Developer Guide.

## Building from Source

After you've downloaded the code from GitHub, you can build it using Maven. To disable GPG signing in the build, use this command: `mvn clean install -Dgpg.skip=true`

## Integration with the Kinesis Producer Library
For producer-side developers using the **[Kinesis Producer Library (KPL)][kinesis-guide-kpl]**, the KCL integrates without additional effort. When the KCL retrieves an aggregated Amazon Kinesis record consisting of multiple KPL user records, it will automatically invoke the KPL to extract the individual user records before returning them to the user.

## Amazon KCL support for other languages
To make it easier for developers to write record processors in other languages, we have implemented a Java based daemon, called MultiLangDaemon that does all the heavy lifting. Our approach has the daemon spawn a sub-process, which in turn runs the record processor, which can be written in any language. The MultiLangDaemon process and the record processor sub-process communicate with each other over [STDIN and STDOUT using a defined protocol][multi-lang-protocol]. There will be a one to one correspondence amongst record processors, child processes, and shards. For Python developers specifically, we have abstracted these implementation details away and [expose an interface][kclpy] that enables you to focus on writing record processing logic in Python. This approach enables KCL to be language agnostic, while providing identical features and similar parallel processing model across all languages.

## Release Notes
### Release 1.8.2 (September 20, 2017)
* Add support for two phase checkpoints  
  Applications can now set a pending checkpoint, before completing the checkpoint operation. Once the application has completed its checkpoint steps, the final checkpoint will clear the pending checkpoint.  
  Should the checkpoint fail the attempted sequence number is provided in the [`InitializationInput#getPendingCheckpointSequenceNumber`](https://github.com/awslabs/amazon-kinesis-client/blob/master/src/main/java/com/amazonaws/services/kinesis/clientlibrary/types/InitializationInput.java#L81) otherwise the value will be null.
  * [PR #188](https://github.com/awslabs/amazon-kinesis-client/pull/188)
* Support timeouts, and retry for GetRecords calls.  
  Applications can now set timeouts for GetRecord calls to Kinesis.  As part of setting the timeout, the application must also provide a thread pool size for concurrent requests.
<<<<<<< HEAD
  * [PR #214](https://github.com/awslabs/amazon-kinesis-client/pulls/214)
* Notification when the lease table is throttled  
  When writes, or reads, to the lease table are throttled a warning will be emitted.  If you're seeing this warning you should increase the IOPs for your lease table to prevent processing delays.
  * [PR #212](https://github.com/awslabs/amazon-kinesis-client/pulls/212)
=======
  * [PR #214](https://github.com/awslabs/amazon-kinesis-client/pull/214)
* Notification when the lease table is throttled  
  When writes, or reads, to the lease table are throttled a warning will be emitted.  If you're seeing this warning you should increase the IOPs for your lease table to prevent processing delays.
  * [PR #212](https://github.com/awslabs/amazon-kinesis-client/pull/212)
>>>>>>> 4dd94231
* Support configuring the graceful shutdown timeout for MultiLang Clients  
  This adds support for setting the timeout that the Java process will wait for the MutliLang client to complete graceful shutdown.  The timeout can be configured by adding `shutdownGraceMillis` to the properties file set to the number of milliseconds to wait.
  * [PR #204](https://github.com/awslabs/amazon-kinesis-client/pull/204)

### Release 1.8.1 (August 2, 2017)
* Support timeouts for calls to the MultiLang Daemon
  This adds support for setting a timeout when dispatching records to the client record processor. If the record processor doesn't respond within the timeout the parent Java process will be terminated. This is a temporary fix to handle cases where the KCL becomes blocked while waiting for a client record processor.
  The timeout for the this can be set by adding `timeoutInSeconds = <timeout value>`. The default for this is no timeout.  
  __Setting this can cause the KCL to exit suddenly, before using this ensure that you have an automated restart for your application__
  * [PR #195](https://github.com/awslabs/amazon-kinesis-client/pull/195)
  * [Issue #185](https://github.com/awslabs/amazon-kinesis-client/issues/185)

### Release 1.8.0 (July 25, 2017)
* Execute graceful shutdown on its own thread
  * [PR #191](https://github.com/awslabs/amazon-kinesis-client/pull/191)
  * [Issue #167](https://github.com/awslabs/amazon-kinesis-client/issues/167)
* Added support for controlling the size of the lease renewer thread pool
  * [PR #177](https://github.com/awslabs/amazon-kinesis-client/pull/177)
  * [Issue #171](https://github.com/awslabs/amazon-kinesis-client/issues/171)
* Require Java 8 and later  
  __Java 8 is now required for versions 1.8.0 of the amazon-kinesis-client and later.__
  * [PR #176](https://github.com/awslabs/amazon-kinesis-client/issues/176)

### Release 1.7.6 (June 21, 2017)
* Added support for graceful shutdown in MultiLang Clients
  * [PR #174](https://github.com/awslabs/amazon-kinesis-client/pull/174)
  * [PR #182](https://github.com/awslabs/amazon-kinesis-client/pull/182)
* Updated documentation for `v2.IRecordProcessor#shutdown`, and `KinesisClientLibConfiguration#idleTimeBetweenReadsMillis`
  * [PR #170](https://github.com/awslabs/amazon-kinesis-client/pull/170)
* Updated to version 1.11.151 of the AWS Java SDK
  * [PR #183](https://github.com/awslabs/amazon-kinesis-client/pull/183)

### Release 1.7.5 (April 7, 2017)
* Correctly handle throttling for DescribeStream, and save accumulated progress from individual calls.
  * [PR #152](https://github.com/awslabs/amazon-kinesis-client/pull/152)
* Upgrade to version 1.11.115 of the AWS Java SDK
  * [PR #155](https://github.com/awslabs/amazon-kinesis-client/pull/155)
  
### Release 1.7.4 (February 27, 2017)
* Fixed an issue building JavaDoc for Java 8.
  * [Issue #18](https://github.com/awslabs/amazon-kinesis-client/issues/18)
  * [PR #141](https://github.com/awslabs/amazon-kinesis-client/pull/141)
* Reduce Throttling Messages to WARN, unless throttling occurs 6 times consecutively.
  * [Issue #4](https://github.com/awslabs/amazon-kinesis-client/issues/4)
  * [PR #140](https://github.com/awslabs/amazon-kinesis-client/pull/140)
* Fixed two bugs occurring in requestShutdown.
  * Fixed a bug that prevented the worker from shutting down, via requestShutdown, when no leases were held.
    * [Issue #128](https://github.com/awslabs/amazon-kinesis-client/issues/128)
  * Fixed a bug that could trigger a NullPointerException if leases changed during requestShutdown.
    * [Issue #129](https://github.com/awslabs/amazon-kinesis-client/issues/129)
  * [PR #139](https://github.com/awslabs/amazon-kinesis-client/pull/139)
* Upgraded the AWS SDK Version to 1.11.91
  * [PR #138](https://github.com/awslabs/amazon-kinesis-client/pull/138)
* Use an executor returned from `ExecutorService.newFixedThreadPool` instead of constructing it by hand.
  * [PR #135](https://github.com/awslabs/amazon-kinesis-client/pull/135)
* Correctly initialize DynamoDB client, when endpoint is explicitly set.
  * [PR #142](https://github.com/awslabs/amazon-kinesis-client/pull/142)

### Release 1.7.3 (January 9, 2017)
* Upgrade to the newest AWS Java SDK.
  * [Amazon Kinesis Client Issue #27](https://github.com/awslabs/amazon-kinesis-client-python/issues/27)
  * [PR #126](https://github.com/awslabs/amazon-kinesis-client/pull/126)
  * [PR #125](https://github.com/awslabs/amazon-kinesis-client/pull/125)
* Added a direct dependency on commons-logging.
  * [Issue #123](https://github.com/awslabs/amazon-kinesis-client/issues/123)
  * [PR #124](https://github.com/awslabs/amazon-kinesis-client/pull/124)
* Make ShardInfo public to allow for custom ShardPrioritization strategies.
  * [Issue #120](https://github.com/awslabs/amazon-kinesis-client/issues/120)
  * [PR #127](https://github.com/awslabs/amazon-kinesis-client/pull/127)

### Release 1.7.2 (November 7, 2016)
* MultiLangDaemon Feature Updates
  The MultiLangDaemon has been upgraded to use the v2 interfaces, which allows access to enhanced checkpointing, and more information during record processor initialization. The MultiLangDaemon clients must be updated before they can take advantage of these new features.
  
### Release 1.7.1 (November 3, 2016)
* General
  * Allow disabling shard synchronization at startup.
    * Applications can disable shard synchronization at startup.  Disabling shard synchronization can application startup times for very large streams.
    * [PR #102](https://github.com/awslabs/amazon-kinesis-client/pull/102)
  * Applications can now request a graceful shutdown, and record processors that implement the IShutdownNotificationAware will be given a chance to checkpoint before being shutdown.
    * This adds a [new interface](https://github.com/awslabs/amazon-kinesis-client/blob/master/src/main/java/com/amazonaws/services/kinesis/clientlibrary/interfaces/v2/IShutdownNotificationAware.java), and a [new method on Worker](https://github.com/awslabs/amazon-kinesis-client/blob/master/src/main/java/com/amazonaws/services/kinesis/clientlibrary/lib/worker/Worker.java#L539).
    * [PR #109](https://github.com/awslabs/amazon-kinesis-client/pull/109)
    * Solves [Issue #79](https://github.com/awslabs/amazon-kinesis-client/issues/79)
* MultiLangDaemon
  * Applications can now use credential provides that accept string parameters.
    * [PR #99](https://github.com/awslabs/amazon-kinesis-client/pull/99)
  * Applications can now use different credentials for each service.
    * [PR #111](https://github.com/awslabs/amazon-kinesis-client/pull/111)

### Release 1.7.0 (August 22, 2016)
* Add support for time based iterators ([See GetShardIterator Documentation](http://docs.aws.amazon.com/kinesis/latest/APIReference/API_GetShardIterator.html))
  * [PR #94](https://github.com/awslabs/amazon-kinesis-client/pull/94)
  The `KinesisClientLibConfiguration` now supports providing an initial time stamp position.
  * This position is only used if there is no current checkpoint for the shard.
  * This setting cannot be used with DynamoDB Streams
  Resolves [Issue #88](https://github.com/awslabs/amazon-kinesis-client/issues/88)
* Allow Prioritization of Parent Shards for Task Assignment
  * [PR #95](https://github.com/awslabs/amazon-kinesis-client/pull/95)
  The `KinesisClientLibconfiguration` now supports providing a `ShardPrioritization` strategy.  This strategy controls how the `Worker` determines which `ShardConsumer` to call next.  This can improve processing for streams that split often, such as DynamoDB Streams.
* Remove direct dependency on `aws-java-sdk-core`, to allow independent versioning.
  * [PR #92](https://github.com/awslabs/amazon-kinesis-client/pull/92)
  **You may need to add a direct dependency on aws-java-sdk-core if other dependencies include an older version.**

### Release 1.6.5 (July 25, 2016)
* Change LeaseManager to call DescribeTable before attempting to create the lease table.
  * [Issue #36](https://github.com/awslabs/amazon-kinesis-client/issues/36)
  * [PR #41](https://github.com/awslabs/amazon-kinesis-client/pull/41)
  * [PR #67](https://github.com/awslabs/amazon-kinesis-client/pull/67)
* Allow DynamoDB lease table name to be specified
  * [PR #61](https://github.com/awslabs/amazon-kinesis-client/pull/61)
* Add approximateArrivalTimestamp for JsonFriendlyRecord
  * [PR #86](https://github.com/awslabs/amazon-kinesis-client/pull/86)
* Shutdown lease renewal thread pool on exit.
  * [PR #84](https://github.com/awslabs/amazon-kinesis-client/pull/84)
* Wait for CloudWatch publishing thread to finish before exiting.
  * [PR #82](https://github.com/awslabs/amazon-kinesis-client/pull/82)
* Added unit, and integration tests for the library.

### Release 1.6.4 (July 6, 2016)
* Upgrade to AWS SDK for Java 1.11.14
  * [Issue #74](https://github.com/awslabs/amazon-kinesis-client/issues/74)
  * [Issue #73](https://github.com/awslabs/amazon-kinesis-client/issues/73)
* **Maven Artifact Signing Change** 
  * Artifacts are now signed by the identity `Amazon Kinesis Tools <amazon-kinesis-tools@amazon.com>`

### Release 1.6.3 (May 12, 2016)
* Fix format exception caused by DEBUG log in LeaseTaker [Issue # 68](https://github.com/awslabs/amazon-kinesis-client/issues/68)

### Release 1.6.2 (March 23, 2016)
* Support for specifying max leases per worker and max leases to steal at a time.
* Support for specifying initial DynamoDB table read and write capacity.
* Support for parallel lease renewal.
* Support for graceful worker shutdown.
* Change DefaultCWMetricsPublisher log level to debug. [PR # 49](https://github.com/awslabs/amazon-kinesis-client/pull/49)
* Avoid NPE in MLD record processor shutdown if record processor was not initialized. [Issue # 29](https://github.com/awslabs/amazon-kinesis-client/issues/29)

### Release 1.6.1 (September 23, 2015)
* Expose [approximateArrivalTimestamp](http://docs.aws.amazon.com/kinesis/latest/APIReference/API_GetRecords.html) for Records in processRecords API call.

### Release 1.6.0 (July 31, 2015)
* Restores compatibility with [dynamodb-streams-kinesis-adapter](https://github.com/awslabs/dynamodb-streams-kinesis-adapter) (which was broken in 1.4.0).

### Release 1.5.1 (July 20, 2015)
* KCL maven artifact 1.5.0 does not work with JDK 7. This release addresses this issue.

### Release 1.5.0 (July 9, 2015)
* **[Metrics Enhancements][kinesis-guide-monitoring-with-kcl]**
	* Support metrics level and dimension configurations to control CloudWatch metrics emitted by the KCL.
	* Add new metrics that track time spent in record processor methods.
	* Disable WorkerIdentifier dimension by default.
* **Exception Reporting** &mdash; Do not silently ignore exceptions in ShardConsumer.
* **AWS SDK Component Dependencies** &mdash; Depend only on AWS SDK components that are used.

### Release 1.4.0 (June 2, 2015)
* Integration with the **[Kinesis Producer Library (KPL)][kinesis-guide-kpl]**
	* Automatically de-aggregate records put into the Kinesis stream using the KPL.
	* Support checkpointing at the individual user record level when multiple user records are aggregated into one Kinesis record using the KPL.

 See [Consumer De-aggregation with the KCL][kinesis-guide-consumer-deaggregation] for details.

### Release 1.3.0 (May 22, 2015)
* A new metric called "MillisBehindLatest", which tracks how far consumers are from real time, is now uploaded to CloudWatch.

### Release 1.2.1 (January 26, 2015)
* **MultiLangDaemon** &mdash; Changes to the MultiLangDaemon to make it easier to provide a custom worker.

### Release 1.2 (October 21, 2014)
* **Multi-Language Support** &mdash; Amazon KCL now supports implementing record processors in any language by communicating with the daemon over [STDIN and STDOUT][multi-lang-protocol]. Python developers can directly use the [Amazon Kinesis Client Library for Python][kclpy] to write their data processing applications.

### Release 1.1 (June 30, 2014)
* **Checkpointing at a specific sequence number** &mdash; The IRecordProcessorCheckpointer interface now supports checkpointing at a sequence number specified by the record processor.
* **Set region** &mdash; KinesisClientLibConfiguration now supports setting the region name to indicate the location of the Amazon Kinesis service. The Amazon DynamoDB table and Amazon CloudWatch metrics associated with your application will also use this region setting.

[kinesis]: http://aws.amazon.com/kinesis
[kinesis-forum]: http://developer.amazonwebservices.com/connect/forum.jspa?forumID=169
[kinesis-client-library-issues]: https://github.com/awslabs/amazon-kinesis-client/issues
[docs-signup]: http://docs.aws.amazon.com/AWSSdkDocsJava/latest/DeveloperGuide/java-dg-setup.html
[kinesis-guide]: http://docs.aws.amazon.com/kinesis/latest/dev/introduction.html
[kinesis-guide-begin]: http://docs.aws.amazon.com/kinesis/latest/dev/before-you-begin.html
[kinesis-guide-create]: http://docs.aws.amazon.com/kinesis/latest/dev/step-one-create-stream.html
[kinesis-guide-applications]: http://docs.aws.amazon.com/kinesis/latest/dev/kinesis-record-processor-app.html
[kinesis-guide-monitoring-with-kcl]: http://docs.aws.amazon.com//kinesis/latest/dev/monitoring-with-kcl.html
[kinesis-guide-kpl]: http://docs.aws.amazon.com//kinesis/latest/dev/developing-producers-with-kpl.html
[kinesis-guide-consumer-deaggregation]: http://docs.aws.amazon.com//kinesis/latest/dev/kinesis-kpl-consumer-deaggregation.html
[kclpy]: https://github.com/awslabs/amazon-kinesis-client-python
[multi-lang-protocol]: https://github.com/awslabs/amazon-kinesis-client/blob/master/src/main/java/com/amazonaws/services/kinesis/multilang/package-info.java
<|MERGE_RESOLUTION|>--- conflicted
+++ resolved
@@ -36,17 +36,10 @@
   * [PR #188](https://github.com/awslabs/amazon-kinesis-client/pull/188)
 * Support timeouts, and retry for GetRecords calls.  
   Applications can now set timeouts for GetRecord calls to Kinesis.  As part of setting the timeout, the application must also provide a thread pool size for concurrent requests.
-<<<<<<< HEAD
-  * [PR #214](https://github.com/awslabs/amazon-kinesis-client/pulls/214)
-* Notification when the lease table is throttled  
-  When writes, or reads, to the lease table are throttled a warning will be emitted.  If you're seeing this warning you should increase the IOPs for your lease table to prevent processing delays.
-  * [PR #212](https://github.com/awslabs/amazon-kinesis-client/pulls/212)
-=======
   * [PR #214](https://github.com/awslabs/amazon-kinesis-client/pull/214)
 * Notification when the lease table is throttled  
   When writes, or reads, to the lease table are throttled a warning will be emitted.  If you're seeing this warning you should increase the IOPs for your lease table to prevent processing delays.
   * [PR #212](https://github.com/awslabs/amazon-kinesis-client/pull/212)
->>>>>>> 4dd94231
 * Support configuring the graceful shutdown timeout for MultiLang Clients  
   This adds support for setting the timeout that the Java process will wait for the MutliLang client to complete graceful shutdown.  The timeout can be configured by adding `shutdownGraceMillis` to the properties file set to the number of milliseconds to wait.
   * [PR #204](https://github.com/awslabs/amazon-kinesis-client/pull/204)
