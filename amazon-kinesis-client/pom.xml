<!--
/*
 * Copyright 2019 Amazon.com, Inc. or its affiliates.
 * Licensed under the Apache License, Version 2.0 (the
 * "License"); you may not use this file except in compliance
 * with the License.  You may obtain a copy of the License at
 *
 *     http://www.apache.org/licenses/LICENSE-2.0
 *
 * Unless required by applicable law or agreed to in writing, software
 * distributed under the License is distributed on an "AS IS" BASIS,
 * WITHOUT WARRANTIES OR CONDITIONS OF ANY KIND, either express or implied.
 * See the License for the specific language governing permissions and
 * limitations under the License.
 */
  -->
<project xmlns="http://maven.apache.org/POM/4.0.0"
         xmlns:xsi="http://www.w3.org/2001/XMLSchema-instance"
         xsi:schemaLocation="http://maven.apache.org/POM/4.0.0 https://maven.apache.org/maven-v4_0_0.xsd">
  <modelVersion>4.0.0</modelVersion>

  <parent>
    <groupId>software.amazon.kinesis</groupId>
    <artifactId>amazon-kinesis-client-pom</artifactId>
<<<<<<< HEAD
    <version>2.1.4</version>
=======
    <version>2.1.4-SNAPSHOT</version>
>>>>>>> 1bfaa903
  </parent>

  <artifactId>amazon-kinesis-client</artifactId>
  <packaging>jar</packaging>
  <name>Amazon Kinesis Client Library for Java</name>

  <description>The Amazon Kinesis Client Library for Java enables Java developers to easily consume and process data
    from Amazon Kinesis.
  </description>
  <url>https://aws.amazon.com/kinesis</url>

  <scm>
    <url>https://github.com/awslabs/amazon-kinesis-client.git</url>
  </scm>

  <licenses>
    <license>
      <name>Apache License, Version 2.0</name>
      <url>http://www.apache.org/licenses/LICENSE-2.0.txt</url>
      <distribution>repo</distribution>
    </license>
  </licenses>

  <properties>
    <sqlite4java.version>1.0.392</sqlite4java.version>
    <sqlite4java.native>libsqlite4java</sqlite4java.native>
    <sqlite4java.libpath>${project.build.directory}/test-lib</sqlite4java.libpath>
    <slf4j.version>1.7.25</slf4j.version>
  </properties>

  <dependencies>
    <dependency>
      <groupId>software.amazon.awssdk</groupId>
      <artifactId>kinesis</artifactId>
      <version>${awssdk.version}</version>
    </dependency>
    <dependency>
      <groupId>software.amazon.awssdk</groupId>
      <artifactId>dynamodb</artifactId>
      <version>${awssdk.version}</version>
    </dependency>
    <dependency>
      <groupId>software.amazon.awssdk</groupId>
      <artifactId>cloudwatch</artifactId>
      <version>${awssdk.version}</version>
    </dependency>
    <dependency>
      <groupId>software.amazon.awssdk</groupId>
      <artifactId>netty-nio-client</artifactId>
      <version>${awssdk.version}</version>
    </dependency>
    <dependency>
      <groupId>com.google.guava</groupId>
      <artifactId>guava</artifactId>
      <version>26.0-jre</version>
    </dependency>
    <dependency>
      <groupId>com.google.protobuf</groupId>
      <artifactId>protobuf-java</artifactId>
      <version>2.6.1</version>
    </dependency>
    <dependency>
      <groupId>org.apache.commons</groupId>
      <artifactId>commons-lang3</artifactId>
      <version>3.8.1</version>
    </dependency>
    <dependency>
      <groupId>org.slf4j</groupId>
      <artifactId>slf4j-api</artifactId>
      <version>${slf4j.version}</version>
    </dependency>

    <dependency>
      <groupId>io.reactivex.rxjava2</groupId>
      <artifactId>rxjava</artifactId>
      <version>2.1.14</version>
    </dependency>

    <dependency>
      <groupId>org.projectlombok</groupId>
      <artifactId>lombok</artifactId>
      <version>1.16.20</version>
      <scope>provided</scope>
    </dependency>

    <!-- Test -->
    <dependency>
      <groupId>junit</groupId>
      <artifactId>junit</artifactId>
      <version>4.11</version>
      <scope>test</scope>
    </dependency>

    <dependency>
      <groupId>org.mockito</groupId>
      <artifactId>mockito-all</artifactId>
      <version>1.10.19</version>
      <scope>test</scope>
    </dependency>

    <dependency>
      <groupId>org.hamcrest</groupId>
      <artifactId>hamcrest-all</artifactId>
      <version>1.3</version>
      <scope>test</scope>
    </dependency>


    <!--<dependency>-->
      <!--<groupId>com.amazonaws</groupId>-->
      <!--<artifactId>DynamoDBLocal</artifactId>-->
      <!--<version>1.11.86</version>-->
      <!--<scope>test</scope>-->
    <!--</dependency>-->

    <dependency>
      <groupId>ch.qos.logback</groupId>
      <artifactId>logback-classic</artifactId>
      <version>1.1.7</version>
      <scope>test</scope>
    </dependency>

  </dependencies>

  <!--<repositories>-->
    <!--<repository>-->
      <!--<id>dynamodblocal</id>-->
      <!--<name>AWS DynamoDB Local Release Repository</name>-->
      <!--<url>https://s3-us-west-2.amazonaws.com/dynamodb-local/release</url>-->
    <!--</repository>-->
  <!--</repositories>-->

  <developers>
    <developer>
      <id>amazonwebservices</id>
      <organization>Amazon Web Services</organization>
      <organizationUrl>https://aws.amazon.com</organizationUrl>
      <roles>
        <role>developer</role>
      </roles>
    </developer>
  </developers>

  <build>
    <pluginManagement>
      <plugins>
        <plugin>
          <groupId>org.apache.maven.plugins</groupId>
          <artifactId>maven-compiler-plugin</artifactId>
          <version>3.2</version>
          <configuration>
            <source>1.8</source>
            <target>1.8</target>
            <encoding>UTF-8</encoding>
          </configuration>
        </plugin>
      </plugins>
    </pluginManagement>

    <plugins>
      <plugin>
        <groupId>org.apache.maven.plugins</groupId>
        <artifactId>maven-surefire-plugin</artifactId>
        <version>2.19.1</version>
        <configuration>
          <excludes>
            <exclude>**/*IntegrationTest.java</exclude>
          </excludes>
          <systemProperties>
            <property>
              <name>sqlite4java.library.path</name>
              <value>${sqlite4java.libpath}</value>
            </property>
          </systemProperties>
        </configuration>
      </plugin>
      <plugin>
        <groupId>org.apache.maven.plugins</groupId>
        <artifactId>maven-failsafe-plugin</artifactId>
        <version>2.19.1</version>
        <configuration>
          <includes>
            <include>**/*IntegrationTest.java</include>
          </includes>
        </configuration>
        <executions>
          <execution>
            <goals>
              <goal>integration-test</goal>
              <goal>verify</goal>
            </goals>
          </execution>
        </executions>
      </plugin>
      <plugin>
        <groupId>org.apache.maven.plugins</groupId>
        <artifactId>maven-dependency-plugin</artifactId>
        <executions>
          <execution>
            <id>copy</id>
            <phase>test-compile</phase>
            <goals>
              <goal>copy</goal>
            </goals>
            <configuration>
              <artifactItems>
                <!-- Mac OS X -->
                <artifactItem>
                  <groupId>com.almworks.sqlite4java</groupId>
                  <artifactId>${sqlite4java.native}-osx</artifactId>
                  <version>${sqlite4java.version}</version>
                  <type>dylib</type>
                  <overWrite>true</overWrite>
                  <outputDirectory>${sqlite4java.libpath}</outputDirectory>
                </artifactItem>

                <!-- Linux -->
                <!-- i386 -->
                <artifactItem>
                  <groupId>com.almworks.sqlite4java</groupId>
                  <artifactId>${sqlite4java.native}-linux-i386</artifactId>
                  <version>${sqlite4java.version}</version>
                  <type>so</type>
                  <overWrite>true</overWrite>
                  <outputDirectory>${sqlite4java.libpath}</outputDirectory>
                </artifactItem>

                <!-- amd64 -->
                <artifactItem>
                  <groupId>com.almworks.sqlite4java</groupId>
                  <artifactId>${sqlite4java.native}-linux-amd64</artifactId>
                  <version>${sqlite4java.version}</version>
                  <type>so</type>
                  <overWrite>true</overWrite>
                  <outputDirectory>${sqlite4java.libpath}</outputDirectory>
                </artifactItem>

                <!-- Windows -->
                <!-- x86 -->
                <artifactItem>
                  <groupId>com.almworks.sqlite4java</groupId>
                  <artifactId>sqlite4java-win32-x86</artifactId>
                  <version>${sqlite4java.version}</version>
                  <type>dll</type>
                  <overWrite>true</overWrite>
                  <outputDirectory>${sqlite4java.libpath}</outputDirectory>
                </artifactItem>

                <!-- x64 -->
                <artifactItem>
                  <groupId>com.almworks.sqlite4java</groupId>
                  <artifactId>sqlite4java-win32-x64</artifactId>
                  <version>${sqlite4java.version}</version>
                  <type>dll</type>
                  <overWrite>true</overWrite>
                  <outputDirectory>${sqlite4java.libpath}</outputDirectory>
                </artifactItem>
              </artifactItems>
            </configuration>
          </execution>
        </executions>
      </plugin>
      <plugin>
        <groupId>org.apache.maven.plugins</groupId>
        <artifactId>maven-javadoc-plugin</artifactId>
        <version>2.10.3</version>
        <configuration>
          <excludePackageNames>com.amazonaws.services.kinesis.producer.protobuf</excludePackageNames>
        </configuration>
        <executions>
          <execution>
            <id>attach-javadocs</id>
            <goals>
              <goal>jar</goal>
            </goals>
          </execution>
        </executions>
      </plugin>
      <plugin>
        <groupId>org.apache.maven.plugins</groupId>
        <artifactId>maven-source-plugin</artifactId>
        <version>3.0.1</version>
        <executions>
          <execution>
            <id>attach-sources</id>
            <goals>
              <goal>jar</goal>
            </goals>
          </execution>
        </executions>
      </plugin>
    </plugins>

  </build>
  <profiles>
    <profile>
      <id>disable-java8-doclint</id>
      <activation>
        <jdk>[1.8,)</jdk>
      </activation>
      <properties>
        <additionalparam>-Xdoclint:none</additionalparam>
      </properties>
    </profile>
  </profiles>

</project><|MERGE_RESOLUTION|>--- conflicted
+++ resolved
@@ -22,11 +22,7 @@
   <parent>
     <groupId>software.amazon.kinesis</groupId>
     <artifactId>amazon-kinesis-client-pom</artifactId>
-<<<<<<< HEAD
-    <version>2.1.4</version>
-=======
     <version>2.1.4-SNAPSHOT</version>
->>>>>>> 1bfaa903
   </parent>
 
   <artifactId>amazon-kinesis-client</artifactId>
