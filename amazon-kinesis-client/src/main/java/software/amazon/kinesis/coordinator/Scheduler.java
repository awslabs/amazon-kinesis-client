--- conflicted
+++ resolved
@@ -579,17 +579,11 @@
                 cleanupLeasesUponShardCompletion,
                 ignoreUnexpetedChildShards,
                 shardDetector,
-<<<<<<< HEAD
-                metricsFactory,
-                aggregatorUtil);
-        return new ShardConsumer(cache, executorService, shardInfo, lifecycleConfig.logWarningForTaskAfterMillis(),
-                argument, lifecycleConfig.taskExecutionListener());
-=======
                 aggregatorUtil,
                 hierarchicalShardSyncer,
                 metricsFactory);
-        return new ShardConsumer(cache, executorService, shardInfo, lifecycleConfig.logWarningForTaskAfterMillis(), argument);
->>>>>>> 14c68296
+        return new ShardConsumer(cache, executorService, shardInfo, lifecycleConfig.logWarningForTaskAfterMillis(),
+                argument, lifecycleConfig.taskExecutionListener());
     }
 
     /**
