--- conflicted
+++ resolved
@@ -227,27 +227,6 @@
     }
 
     private void initialize() {
-<<<<<<< HEAD
-        workerStateChangeListener.onWorkerStateChange(WorkerStateChangeListener.WorkerState.INITIALIZING);
-        boolean isDone = false;
-        Exception lastException = null;
-
-        for (int i = 0; (!isDone) && (i < maxInitializationAttempts); i++) {
-            try {
-                log.info("Initialization attempt {}", (i + 1));
-                log.info("Initializing LeaseCoordinator");
-                leaseCoordinator.initialize();
-
-                TaskResult result = null;
-                if (!skipShardSyncAtWorkerInitializationIfLeasesExist || leaseRefresher.isLeaseTableEmpty()) {
-                    log.info("Syncing Kinesis shard info");
-                    ShardSyncTask shardSyncTask = new ShardSyncTask(shardDetector, leaseRefresher, initialPosition,
-                            cleanupLeasesUponShardCompletion, ignoreUnexpetedChildShards, 0L, hierarchicalShardSyncer, metricsFactory);
-                    result = new MetricsCollectingTaskDecorator(shardSyncTask, metricsFactory).call();
-                } else {
-                    log.info("Skipping shard sync per configuration setting (and lease table is not empty)");
-                }
-=======
         synchronized (lock) {
             workerStateChangeListener.onWorkerStateChange(WorkerStateChangeListener.WorkerState.INITIALIZING);
             boolean isDone = false;
@@ -263,12 +242,12 @@
                     if (!skipShardSyncAtWorkerInitializationIfLeasesExist || leaseRefresher.isLeaseTableEmpty()) {
                         log.info("Syncing Kinesis shard info");
                         ShardSyncTask shardSyncTask = new ShardSyncTask(shardDetector, leaseRefresher, initialPosition,
-                                cleanupLeasesUponShardCompletion, ignoreUnexpetedChildShards, 0L, metricsFactory);
+                                cleanupLeasesUponShardCompletion, ignoreUnexpetedChildShards, 0L, hierarchicalShardSyncer,
+                                metricsFactory);
                         result = new MetricsCollectingTaskDecorator(shardSyncTask, metricsFactory).call();
                     } else {
                         log.info("Skipping shard sync per configuration setting (and lease table is not empty)");
                     }
->>>>>>> 854e316b
 
                     if (result == null || result.getException() == null) {
                         if (!leaseCoordinator.isRunning()) {
