/*
 * Copyright 2019 Amazon.com, Inc. or its affiliates.
 * Licensed under the Apache License, Version 2.0 (the
 * "License"); you may not use this file except in compliance
 * with the License.  You may obtain a copy of the License at
 *
 *     http://www.apache.org/licenses/LICENSE-2.0
 *
 * Unless required by applicable law or agreed to in writing, software
 * distributed under the License is distributed on an "AS IS" BASIS,
 * WITHOUT WARRANTIES OR CONDITIONS OF ANY KIND, either express or implied.
 * See the License for the specific language governing permissions and
 * limitations under the License.
 */
package software.amazon.kinesis.lifecycle;

import com.google.common.annotations.VisibleForTesting;

import com.sun.org.apache.bcel.internal.generic.LUSHR;
import lombok.NonNull;
import lombok.RequiredArgsConstructor;
import lombok.extern.slf4j.Slf4j;
<<<<<<< HEAD
import software.amazon.awssdk.services.kinesis.model.Shard;
=======
import org.apache.commons.lang3.StringUtils;
import software.amazon.awssdk.services.kinesis.model.Shard;
import software.amazon.awssdk.utils.CollectionUtils;
>>>>>>> 1f686488
import software.amazon.kinesis.annotations.KinesisClientInternalApi;
import software.amazon.kinesis.checkpoint.ShardRecordProcessorCheckpointer;
import software.amazon.kinesis.common.InitialPositionInStreamExtended;
import software.amazon.kinesis.leases.Lease;
import software.amazon.kinesis.leases.LeaseCoordinator;
import software.amazon.kinesis.leases.LeaseRefresher;
import software.amazon.kinesis.leases.ShardDetector;
import software.amazon.kinesis.leases.ShardInfo;
import software.amazon.kinesis.leases.HierarchicalShardSyncer;
import software.amazon.kinesis.lifecycle.events.LeaseLostInput;
import software.amazon.kinesis.lifecycle.events.ShardEndedInput;
import software.amazon.kinesis.metrics.MetricsFactory;
import software.amazon.kinesis.metrics.MetricsScope;
import software.amazon.kinesis.metrics.MetricsLevel;
import software.amazon.kinesis.metrics.MetricsUtil;
import software.amazon.kinesis.processor.ShardRecordProcessor;
import software.amazon.kinesis.retrieval.RecordsPublisher;
import software.amazon.kinesis.retrieval.kpl.ExtendedSequenceNumber;

import java.util.ArrayList;
<<<<<<< HEAD
=======
import java.util.Collection;
>>>>>>> 1f686488
import java.util.List;

/**
 * Task for invoking the ShardRecordProcessor shutdown() callback.
 */
@RequiredArgsConstructor
@Slf4j
@KinesisClientInternalApi
public class ShutdownTask implements ConsumerTask {
    private static final String SHUTDOWN_TASK_OPERATION = "ShutdownTask";
    private static final String RECORD_PROCESSOR_SHUTDOWN_METRIC = "RecordProcessor.shutdown";

    @NonNull
    private final ShardInfo shardInfo;
    @NonNull
    private final ShardDetector shardDetector;
    @NonNull
    private final ShardRecordProcessor shardRecordProcessor;
    @NonNull
    private final ShardRecordProcessorCheckpointer recordProcessorCheckpointer;
    @NonNull
    private ShutdownReason reason;
    @NonNull
    private final InitialPositionInStreamExtended initialPositionInStream;
    private final boolean cleanupLeasesOfCompletedShards;
    private final boolean ignoreUnexpectedChildShards;
    @NonNull
    private final LeaseCoordinator leaseCoordinator;
    private final long backoffTimeMillis;
    @NonNull
    private final RecordsPublisher recordsPublisher;
    @NonNull
    private final HierarchicalShardSyncer hierarchicalShardSyncer;
    @NonNull
    private final MetricsFactory metricsFactory;

    private final TaskType taskType = TaskType.SHUTDOWN;

    /*
     * Invokes ShardRecordProcessor shutdown() API.
     * (non-Javadoc)
     * 
     * @see com.amazonaws.services.kinesis.clientlibrary.lib.worker.ConsumerTask#call()
     */
    @Override
    public TaskResult call() {
        recordProcessorCheckpointer.checkpointer().operation(SHUTDOWN_TASK_OPERATION);
        final MetricsScope scope = MetricsUtil.createMetricsWithOperation(metricsFactory, SHUTDOWN_TASK_OPERATION);

        Exception exception;
        boolean applicationException = false;

        try {
            try {
<<<<<<< HEAD
                List<Shard> allShards = new ArrayList<>();
                if(reason == ShutdownReason.SHARD_END) {
                    allShards = shardDetector.listShards();

                    if(!isRealShardEnd(allShards)) {
                        reason = ShutdownReason.LEASE_LOST;
=======
                ShutdownReason localReason = reason;
                List<Shard> latestShards = null;
                /*
                 * Revalidate if the current shard is closed before shutting down the shard consumer with reason SHARD_END
                 * If current shard is not closed, shut down the shard consumer with reason LEASE_LOST that allows
                 * active workers to contend for the lease of this shard.
                 */
                if (localReason == ShutdownReason.SHARD_END) {
                    latestShards = shardDetector.listShards();

                    //If latestShards is empty, should also shutdown the ShardConsumer without checkpoint with SHARD_END
                    if (CollectionUtils.isNullOrEmpty(latestShards) || !isShardInContextParentOfAny(latestShards)) {
                        localReason = ShutdownReason.LEASE_LOST;
                        dropLease();
                        log.info("Forcing the lease to be lost before shutting down the consumer for Shard: " + shardInfo.shardId());
>>>>>>> 1f686488
                    }
                }

                // If we reached end of the shard, set sequence number to SHARD_END.
                if (localReason == ShutdownReason.SHARD_END) {
                    recordProcessorCheckpointer
                            .sequenceNumberAtShardEnd(recordProcessorCheckpointer.largestPermittedCheckpointValue());
                    recordProcessorCheckpointer.largestPermittedCheckpointValue(ExtendedSequenceNumber.SHARD_END);
                }

                log.debug("Invoking shutdown() for shard {}, concurrencyToken {}. Shutdown reason: {}",
                        shardInfo.shardId(), shardInfo.concurrencyToken(), localReason);
                final ShutdownInput shutdownInput = ShutdownInput.builder().shutdownReason(localReason)
                        .checkpointer(recordProcessorCheckpointer).build();
                final long startTime = System.currentTimeMillis();
                try {
                    if (localReason == ShutdownReason.SHARD_END) {
                        shardRecordProcessor.shardEnded(ShardEndedInput.builder().checkpointer(recordProcessorCheckpointer).build());
                        ExtendedSequenceNumber lastCheckpointValue = recordProcessorCheckpointer.lastCheckpointValue();
                        if (lastCheckpointValue == null
                                || !lastCheckpointValue.equals(ExtendedSequenceNumber.SHARD_END)) {
                            throw new IllegalArgumentException("Application didn't checkpoint at end of shard "
                                    + shardInfo.shardId() + ". Application must checkpoint upon shard end. " +
                                    "See ShardRecordProcessor.shardEnded javadocs for more information.");
                        }
                    } else {
                        shardRecordProcessor.leaseLost(LeaseLostInput.builder().build());
                    }
                    log.debug("Shutting down retrieval strategy.");
                    recordsPublisher.shutdown();
                    log.debug("Record processor completed shutdown() for shard {}", shardInfo.shardId());
                } catch (Exception e) {
                    applicationException = true;
                    throw e;
                } finally {
                    MetricsUtil.addLatency(scope, RECORD_PROCESSOR_SHUTDOWN_METRIC, startTime, MetricsLevel.SUMMARY);
                }

                if (localReason == ShutdownReason.SHARD_END) {
                    log.debug("Looking for child shards of shard {}", shardInfo.shardId());
                    // create leases for the child shards
<<<<<<< HEAD
                    hierarchicalShardSyncer.checkAndCreateLeaseForNewShards(allShards, shardDetector, leaseRefresher,
                            initialPositionInStream, cleanupLeasesOfCompletedShards, ignoreUnexpectedChildShards, scope);
=======
                    hierarchicalShardSyncer.checkAndCreateLeaseForNewShards(shardDetector, leaseCoordinator.leaseRefresher(),
                            initialPositionInStream, cleanupLeasesOfCompletedShards, ignoreUnexpectedChildShards, scope, latestShards);
>>>>>>> 1f686488
                    log.debug("Finished checking for child shards of shard {}", shardInfo.shardId());
                }

                return new TaskResult(null);
            } catch (Exception e) {
                if (applicationException) {
                    log.error("Application exception. ", e);
                } else {
                    log.error("Caught exception: ", e);
                }
                exception = e;
                // backoff if we encounter an exception.
                try {
                    Thread.sleep(this.backoffTimeMillis);
                } catch (InterruptedException ie) {
                    log.debug("Interrupted sleep", ie);
                }
            }
        } finally {
            MetricsUtil.endScope(scope);
        }

        return new TaskResult(exception);

    }

    /*
     * (non-Javadoc)
     * 
     * @see com.amazonaws.services.kinesis.clientlibrary.lib.worker.ConsumerTask#taskType()
     */
    @Override
    public TaskType taskType() {
        return taskType;
    }

    @VisibleForTesting
    public ShutdownReason getReason() {
        return reason;
    }

<<<<<<< HEAD
    private boolean isRealShardEnd(List<Shard> shards) {
        boolean realShardEnd = false;

        for(Shard shard : shards) {
            if(shard.parentShardId() != null && shard.parentShardId().equals(shardInfo.shardId())
                    || shard.adjacentParentShardId() != null && shard.adjacentParentShardId().equals(shardInfo.shardId())) {
                realShardEnd = true;
                break;
            }
        }
        return realShardEnd;
=======
    private boolean isShardInContextParentOfAny(List<Shard> shards) {
        for(Shard shard : shards) {
            if (isChildShardOfShardInContext(shard)) {
                return true;
            }
        }
        return false;
    }

    private boolean isChildShardOfShardInContext(Shard shard) {
        return (StringUtils.equals(shard.parentShardId(), shardInfo.shardId())
                || StringUtils.equals(shard.adjacentParentShardId(), shardInfo.shardId()));
    }

    private void dropLease() {
        Lease currentLease = leaseCoordinator.getCurrentlyHeldLease(shardInfo.shardId());
        leaseCoordinator.dropLease(currentLease);
        if(currentLease != null) {
            log.warn("Dropped lease for shutting down ShardConsumer: " + currentLease.leaseKey());
        }
>>>>>>> 1f686488
    }

}<|MERGE_RESOLUTION|>--- conflicted
+++ resolved
@@ -20,13 +20,9 @@
 import lombok.NonNull;
 import lombok.RequiredArgsConstructor;
 import lombok.extern.slf4j.Slf4j;
-<<<<<<< HEAD
-import software.amazon.awssdk.services.kinesis.model.Shard;
-=======
 import org.apache.commons.lang3.StringUtils;
 import software.amazon.awssdk.services.kinesis.model.Shard;
 import software.amazon.awssdk.utils.CollectionUtils;
->>>>>>> 1f686488
 import software.amazon.kinesis.annotations.KinesisClientInternalApi;
 import software.amazon.kinesis.checkpoint.ShardRecordProcessorCheckpointer;
 import software.amazon.kinesis.common.InitialPositionInStreamExtended;
@@ -47,10 +43,7 @@
 import software.amazon.kinesis.retrieval.kpl.ExtendedSequenceNumber;
 
 import java.util.ArrayList;
-<<<<<<< HEAD
-=======
 import java.util.Collection;
->>>>>>> 1f686488
 import java.util.List;
 
 /**
@@ -72,7 +65,7 @@
     @NonNull
     private final ShardRecordProcessorCheckpointer recordProcessorCheckpointer;
     @NonNull
-    private ShutdownReason reason;
+    private final ShutdownReason reason;
     @NonNull
     private final InitialPositionInStreamExtended initialPositionInStream;
     private final boolean cleanupLeasesOfCompletedShards;
@@ -105,14 +98,6 @@
 
         try {
             try {
-<<<<<<< HEAD
-                List<Shard> allShards = new ArrayList<>();
-                if(reason == ShutdownReason.SHARD_END) {
-                    allShards = shardDetector.listShards();
-
-                    if(!isRealShardEnd(allShards)) {
-                        reason = ShutdownReason.LEASE_LOST;
-=======
                 ShutdownReason localReason = reason;
                 List<Shard> latestShards = null;
                 /*
@@ -128,7 +113,6 @@
                         localReason = ShutdownReason.LEASE_LOST;
                         dropLease();
                         log.info("Forcing the lease to be lost before shutting down the consumer for Shard: " + shardInfo.shardId());
->>>>>>> 1f686488
                     }
                 }
 
@@ -170,13 +154,8 @@
                 if (localReason == ShutdownReason.SHARD_END) {
                     log.debug("Looking for child shards of shard {}", shardInfo.shardId());
                     // create leases for the child shards
-<<<<<<< HEAD
-                    hierarchicalShardSyncer.checkAndCreateLeaseForNewShards(allShards, shardDetector, leaseRefresher,
-                            initialPositionInStream, cleanupLeasesOfCompletedShards, ignoreUnexpectedChildShards, scope);
-=======
                     hierarchicalShardSyncer.checkAndCreateLeaseForNewShards(shardDetector, leaseCoordinator.leaseRefresher(),
                             initialPositionInStream, cleanupLeasesOfCompletedShards, ignoreUnexpectedChildShards, scope, latestShards);
->>>>>>> 1f686488
                     log.debug("Finished checking for child shards of shard {}", shardInfo.shardId());
                 }
 
@@ -218,19 +197,6 @@
         return reason;
     }
 
-<<<<<<< HEAD
-    private boolean isRealShardEnd(List<Shard> shards) {
-        boolean realShardEnd = false;
-
-        for(Shard shard : shards) {
-            if(shard.parentShardId() != null && shard.parentShardId().equals(shardInfo.shardId())
-                    || shard.adjacentParentShardId() != null && shard.adjacentParentShardId().equals(shardInfo.shardId())) {
-                realShardEnd = true;
-                break;
-            }
-        }
-        return realShardEnd;
-=======
     private boolean isShardInContextParentOfAny(List<Shard> shards) {
         for(Shard shard : shards) {
             if (isChildShardOfShardInContext(shard)) {
@@ -251,7 +217,6 @@
         if(currentLease != null) {
             log.warn("Dropped lease for shutting down ShardConsumer: " + currentLease.leaseKey());
         }
->>>>>>> 1f686488
     }
 
 }