/*
<<<<<<< HEAD
 * Copyright 2019 Amazon.com, Inc. or its affiliates.
 * Licensed under the Apache License, Version 2.0 (the
 * "License"); you may not use this file except in compliance
 * with the License.  You may obtain a copy of the License at
 *
 *     http://www.apache.org/licenses/LICENSE-2.0
 *
 * Unless required by applicable law or agreed to in writing, software
 * distributed under the License is distributed on an "AS IS" BASIS,
 * WITHOUT WARRANTIES OR CONDITIONS OF ANY KIND, either express or implied.
 * See the License for the specific language governing permissions and
 * limitations under the License.
=======
 * Copyright 2019 Amazon.com, Inc. or its affiliates. All Rights Reserved.
 *
 * Licensed under the Amazon Software License (the "License").
 * You may not use this file except in compliance with the License.
 * A copy of the License is located at
 *
 * http://aws.amazon.com/asl/
 *
 * or in the "license" file accompanying this file. This file is distributed
 * on an "AS IS" BASIS, WITHOUT WARRANTIES OR CONDITIONS OF ANY KIND, either
 * express or implied. See the License for the specific language governing
 * permissions and limitations under the License.
>>>>>>> 2851a8b6
 */
package software.amazon.kinesis.lifecycle;

import com.google.common.annotations.VisibleForTesting;
import io.reactivex.Flowable;
import io.reactivex.Scheduler;
import io.reactivex.schedulers.Schedulers;
import lombok.AccessLevel;
import lombok.Getter;
import lombok.experimental.Accessors;
import lombok.extern.slf4j.Slf4j;
import org.reactivestreams.Subscriber;
import org.reactivestreams.Subscription;
import software.amazon.kinesis.retrieval.RecordsPublisher;
import software.amazon.kinesis.retrieval.RecordsRetrieved;
import software.amazon.kinesis.retrieval.RetryableRetrievalException;

import java.time.Duration;
import java.time.Instant;
import java.util.concurrent.ExecutorService;

@Slf4j
@Accessors(fluent = true)
class ShardConsumerSubscriber implements Subscriber<RecordsRetrieved> {
    private final RecordsPublisher recordsPublisher;
    private final Scheduler scheduler;
    private final int bufferSize;
    private final ShardConsumer shardConsumer;
    private final int readTimeoutsToIgnoreBeforeWarning;
    private volatile int readTimeoutSinceLastRead = 0;

    @VisibleForTesting
    final Object lockObject = new Object();
    private Instant lastRequestTime = null;
    private RecordsRetrieved lastAccepted = null;

    private Subscription subscription;
    @Getter
    private volatile Instant lastDataArrival;
    @Getter
    private volatile Throwable dispatchFailure;
    @Getter(AccessLevel.PACKAGE)
    private volatile Throwable retrievalFailure;

    @Deprecated
    ShardConsumerSubscriber(RecordsPublisher recordsPublisher, ExecutorService executorService, int bufferSize,
                            ShardConsumer shardConsumer) {
        this(recordsPublisher,executorService,bufferSize,shardConsumer, LifecycleConfig.DEFAULT_READ_TIMEOUTS_TO_IGNORE);
    }

    ShardConsumerSubscriber(RecordsPublisher recordsPublisher, ExecutorService executorService, int bufferSize,
            ShardConsumer shardConsumer, int readTimeoutsToIgnoreBeforeWarning) {
        this.recordsPublisher = recordsPublisher;
        this.scheduler = Schedulers.from(executorService);
        this.bufferSize = bufferSize;
        this.shardConsumer = shardConsumer;
        this.readTimeoutsToIgnoreBeforeWarning = readTimeoutsToIgnoreBeforeWarning;
    }


    void startSubscriptions() {
        synchronized (lockObject) {
            if (lastAccepted != null) {
                recordsPublisher.restartFrom(lastAccepted);
            }
            Flowable.fromPublisher(recordsPublisher).subscribeOn(scheduler).observeOn(scheduler, true, bufferSize)
                    .subscribe(this);
        }
    }

    Throwable healthCheck(long maxTimeBetweenRequests) {
        Throwable result = restartIfFailed();
        if (result == null) {
            restartIfRequestTimerExpired(maxTimeBetweenRequests);
        }
        return result;
    }

    Throwable getAndResetDispatchFailure() {
        synchronized (lockObject) {
            Throwable failure = dispatchFailure;
            dispatchFailure = null;
            return failure;
        }
    }

    private Throwable restartIfFailed() {
        Throwable oldFailure = null;
        if (retrievalFailure != null) {
            synchronized (lockObject) {
                String logMessage = String.format("%s: Failure occurred in retrieval.  Restarting data requests",
                        shardConsumer.shardInfo().shardId());
                if (retrievalFailure instanceof RetryableRetrievalException) {
                    log.debug(logMessage, retrievalFailure.getCause());
                } else {
                    log.warn(logMessage, retrievalFailure);
                }
                oldFailure = retrievalFailure;
                retrievalFailure = null;
            }
            startSubscriptions();
        }

        return oldFailure;
    }

    private void restartIfRequestTimerExpired(long maxTimeBetweenRequests) {
        synchronized (lockObject) {
            if (lastRequestTime != null) {
                Instant now = Instant.now();
                Duration timeSinceLastResponse = Duration.between(lastRequestTime, now);
                if (timeSinceLastResponse.toMillis() > maxTimeBetweenRequests) {
                    log.error(
                            "{}: Last request was dispatched at {}, but no response as of {} ({}).  Cancelling subscription, and restarting.",
                            shardConsumer.shardInfo().shardId(), lastRequestTime, now, timeSinceLastResponse);
                    cancel();
                    //
                    // Set the last request time to now, we specifically don't null it out since we want it to
                    // trigger a
                    // restart if the subscription still doesn't start producing.
                    //
                    lastRequestTime = Instant.now();
                    startSubscriptions();
                }
            }
        }
    }

    @Override
    public void onSubscribe(Subscription s) {
        subscription = s;
        subscription.request(1);
    }

    @Override
    public void onNext(RecordsRetrieved input) {
        try {
            synchronized (lockObject) {
                lastRequestTime = null;
            }
            lastDataArrival = Instant.now();
            shardConsumer.handleInput(input.processRecordsInput().toBuilder().cacheExitTime(Instant.now()).build(),
                    subscription);

        } catch (Throwable t) {
            log.warn("{}: Caught exception from handleInput", shardConsumer.shardInfo().shardId(), t);
            synchronized (lockObject) {
                dispatchFailure = t;
            }
        } finally {
            subscription.request(1);
            synchronized (lockObject) {
                lastAccepted = input;
                lastRequestTime = Instant.now();
            }
        }

        readTimeoutSinceLastRead = 0;
    }

    @Override
    public void onError(Throwable t) {
        synchronized (lockObject) {
            if (t instanceof RetryableRetrievalException && t.getMessage().contains("ReadTimeout")) {
                readTimeoutSinceLastRead++;
                if (readTimeoutSinceLastRead > readTimeoutsToIgnoreBeforeWarning) {
                    logOnErrorReadTimeoutWarning(t);
                }
            } else {
                logOnErrorWarning(t);
            }

            subscription.cancel();
            retrievalFailure = t;
        }
    }

    protected void logOnErrorWarning(Throwable t) {
        log.warn(
                "{}: onError().  Cancelling subscription, and marking self as failed. KCL will "
                        + "recreate the subscription as neccessary to continue processing.",
                shardConsumer.shardInfo().shardId(), t);
    }

    protected void logOnErrorReadTimeoutWarning(Throwable t) {
        log.warn("{}: onError().  Cancelling subscription, and marking self as failed. KCL will"
                + " recreate the subscription as neccessary to continue processing. If you "
                + "are seeing this warning frequently consider increasing the SDK timeouts "
                + "by providing an OverrideConfiguration to the kinesis client. Alternatively you"
                + "can configure LifecycleConfig.readTimeoutsToIgnoreBeforeWarning to suppress"
                + "intermittant ReadTimeout warnings.", shardConsumer.shardInfo().shardId(), t);
    }

    @Override
    public void onComplete() {
        log.debug("{}: onComplete(): Received onComplete.  Activity should be triggered externally",
                shardConsumer.shardInfo().shardId());
    }

    public void cancel() {
        if (subscription != null) {
            subscription.cancel();
        }
    }
}<|MERGE_RESOLUTION|>--- conflicted
+++ resolved
@@ -1,5 +1,4 @@
 /*
-<<<<<<< HEAD
  * Copyright 2019 Amazon.com, Inc. or its affiliates.
  * Licensed under the Apache License, Version 2.0 (the
  * "License"); you may not use this file except in compliance
@@ -12,20 +11,6 @@
  * WITHOUT WARRANTIES OR CONDITIONS OF ANY KIND, either express or implied.
  * See the License for the specific language governing permissions and
  * limitations under the License.
-=======
- * Copyright 2019 Amazon.com, Inc. or its affiliates. All Rights Reserved.
- *
- * Licensed under the Amazon Software License (the "License").
- * You may not use this file except in compliance with the License.
- * A copy of the License is located at
- *
- * http://aws.amazon.com/asl/
- *
- * or in the "license" file accompanying this file. This file is distributed
- * on an "AS IS" BASIS, WITHOUT WARRANTIES OR CONDITIONS OF ANY KIND, either
- * express or implied. See the License for the specific language governing
- * permissions and limitations under the License.
->>>>>>> 2851a8b6
  */
 package software.amazon.kinesis.lifecycle;
 
