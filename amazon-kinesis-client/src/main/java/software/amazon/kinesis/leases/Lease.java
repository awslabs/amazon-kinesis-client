--- conflicted
+++ resolved
@@ -38,11 +38,7 @@
 @NoArgsConstructor
 @Getter
 @Accessors(fluent = true)
-<<<<<<< HEAD
-@EqualsAndHashCode(exclude = {"concurrencyToken", "lastCounterIncrementNanos", "childShardIds"})
-=======
-@EqualsAndHashCode(exclude = {"concurrencyToken", "lastCounterIncrementNanos", "pendingCheckpointState"})
->>>>>>> 15f17700
+@EqualsAndHashCode(exclude = {"concurrencyToken", "lastCounterIncrementNanos", "childShardIds", "pendingCheckpointState"})
 @ToString
 public class Lease {
     /*
@@ -109,10 +105,7 @@
     protected Lease(Lease lease) {
         this(lease.leaseKey(), lease.leaseOwner(), lease.leaseCounter(), lease.concurrencyToken(),
                 lease.lastCounterIncrementNanos(), lease.checkpoint(), lease.pendingCheckpoint(),
-<<<<<<< HEAD
-                lease.ownerSwitchesSinceCheckpoint(), lease.parentShardIds(), lease.childShardIds());
-=======
-                lease.ownerSwitchesSinceCheckpoint(), lease.parentShardIds(), lease.pendingCheckpointState());
+                lease.ownerSwitchesSinceCheckpoint(), lease.parentShardIds(), lease.childShardIds(), lease.pendingCheckpointState());
     }
 
     @Deprecated
@@ -121,26 +114,14 @@
                  final ExtendedSequenceNumber checkpoint, final ExtendedSequenceNumber pendingCheckpoint,
                  final Long ownerSwitchesSinceCheckpoint, final Set<String> parentShardIds) {
         this(leaseKey, leaseOwner, leaseCounter, concurrencyToken, lastCounterIncrementNanos, checkpoint, pendingCheckpoint,
-                ownerSwitchesSinceCheckpoint, parentShardIds, null);
->>>>>>> 15f17700
+                ownerSwitchesSinceCheckpoint, parentShardIds, new HashSet<>(), null);
     }
 
     public Lease(final String leaseKey, final String leaseOwner, final Long leaseCounter,
                     final UUID concurrencyToken, final Long lastCounterIncrementNanos,
                     final ExtendedSequenceNumber checkpoint, final ExtendedSequenceNumber pendingCheckpoint,
-<<<<<<< HEAD
-                    final Long ownerSwitchesSinceCheckpoint, final Set<String> parentShardIds) {
-        this(leaseKey, leaseOwner, leaseCounter, concurrencyToken, lastCounterIncrementNanos, checkpoint, pendingCheckpoint,
-             ownerSwitchesSinceCheckpoint, parentShardIds, new HashSet<>());
-    }
-
-    public Lease(final String leaseKey, final String leaseOwner, final Long leaseCounter,
-                 final UUID concurrencyToken, final Long lastCounterIncrementNanos,
-                 final ExtendedSequenceNumber checkpoint, final ExtendedSequenceNumber pendingCheckpoint,
-                 final Long ownerSwitchesSinceCheckpoint, final Set<String> parentShardIds, final Set<String> childShardIds) {
-=======
-                    final Long ownerSwitchesSinceCheckpoint, final Set<String> parentShardIds, final byte[] pendingCheckpointState) {
->>>>>>> 15f17700
+                    final Long ownerSwitchesSinceCheckpoint, final Set<String> parentShardIds, final Set<String> childShardIds,
+                    final byte[] pendingCheckpointState) {
         this.leaseKey = leaseKey;
         this.leaseOwner = leaseOwner;
         this.leaseCounter = leaseCounter;
@@ -152,13 +133,10 @@
         if (parentShardIds != null) {
             this.parentShardIds.addAll(parentShardIds);
         }
-<<<<<<< HEAD
         if (childShardIds != null) {
             this.childShardIds.addAll(childShardIds);
         }
-=======
         this.pendingCheckpointState = pendingCheckpointState;
->>>>>>> 15f17700
     }
 
     /**
