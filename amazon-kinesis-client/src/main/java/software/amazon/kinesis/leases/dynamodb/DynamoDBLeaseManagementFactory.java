/*
 *  Copyright 2018 Amazon.com, Inc. or its affiliates. All Rights Reserved.
 *
 *  Licensed under the Amazon Software License (the "License").
 *  You may not use this file except in compliance with the License.
 *  A copy of the License is located at
 *
 *  http://aws.amazon.com/asl/
 *
 *  or in the "license" file accompanying this file. This file is distributed
 *  on an "AS IS" BASIS, WITHOUT WARRANTIES OR CONDITIONS OF ANY KIND, either
 *  express or implied. See the License for the specific language governing
 *  permissions and limitations under the License.
 */

package software.amazon.kinesis.leases.dynamodb;

import java.util.concurrent.ExecutorService;

import lombok.Data;
import lombok.NonNull;
import software.amazon.awssdk.services.dynamodb.DynamoDbAsyncClient;
import software.amazon.awssdk.services.kinesis.KinesisAsyncClient;
import software.amazon.kinesis.annotations.KinesisClientInternalApi;
import software.amazon.kinesis.common.InitialPositionInStreamExtended;
import software.amazon.kinesis.leases.HierarchicalShardSyncer;
import software.amazon.kinesis.leases.KinesisShardDetector;
import software.amazon.kinesis.leases.LeaseCoordinator;
import software.amazon.kinesis.leases.LeaseManagementFactory;
import software.amazon.kinesis.leases.ShardDetector;
import software.amazon.kinesis.leases.ShardSyncTaskManager;
import software.amazon.kinesis.metrics.MetricsFactory;

/**
 *
 */
@Data
@KinesisClientInternalApi
public class DynamoDBLeaseManagementFactory implements LeaseManagementFactory {
    @NonNull
    private final KinesisAsyncClient kinesisClient;
    @NonNull
    private final String streamName;
    @NonNull
    private final DynamoDbAsyncClient dynamoDBClient;
    @NonNull
    private final String tableName;
    @NonNull
    private final String workerIdentifier;
    @NonNull
    private final ExecutorService executorService;
    @NonNull
    private final InitialPositionInStreamExtended initialPositionInStream;
    @NonNull
    private final HierarchicalShardSyncer hierarchicalShardSyncer;

    private final long failoverTimeMillis;
    private final long epsilonMillis;
    private final int maxLeasesForWorker;
    private final int maxLeasesToStealAtOneTime;
    private final int maxLeaseRenewalThreads;
    private final boolean cleanupLeasesUponShardCompletion;
    private final boolean ignoreUnexpectedChildShards;
    private final long shardSyncIntervalMillis;
    private final boolean consistentReads;
    private final long listShardsBackoffTimeMillis;
    private final int maxListShardsRetryAttempts;
    private final int maxCacheMissesBeforeReload;
    private final long listShardsCacheAllowedAgeInSeconds;
    private final int cacheMissWarningModulus;
    private final long initialLeaseTableReadCapacity;
    private final long initialLeaseTableWriteCapacity;
    private final TableCreatorCallback tableCreatorCallback;

    /**
     * Constructor.
     *
     * <p>NOTE: This constructor is deprecated and will be removed in a future release.</p>
     *
     * @param kinesisClient
     * @param streamName
     * @param dynamoDBClient
     * @param tableName
     * @param workerIdentifier
     * @param executorService
     * @param initialPositionInStream
     * @param failoverTimeMillis
     * @param epsilonMillis
     * @param maxLeasesForWorker
     * @param maxLeasesToStealAtOneTime
     * @param maxLeaseRenewalThreads
     * @param cleanupLeasesUponShardCompletion
     * @param ignoreUnexpectedChildShards
     * @param shardSyncIntervalMillis
     * @param consistentReads
     * @param listShardsBackoffTimeMillis
     * @param maxListShardsRetryAttempts
     * @param maxCacheMissesBeforeReload
     * @param listShardsCacheAllowedAgeInSeconds
     * @param cacheMissWarningModulus
     */
    @Deprecated
    public DynamoDBLeaseManagementFactory(final KinesisAsyncClient kinesisClient, final String streamName,
            final DynamoDbAsyncClient dynamoDBClient, final String tableName, final String workerIdentifier,
            final ExecutorService executorService, final InitialPositionInStreamExtended initialPositionInStream,
            final long failoverTimeMillis, final long epsilonMillis, final int maxLeasesForWorker,
            final int maxLeasesToStealAtOneTime, final int maxLeaseRenewalThreads,
            final boolean cleanupLeasesUponShardCompletion, final boolean ignoreUnexpectedChildShards,
            final long shardSyncIntervalMillis, final boolean consistentReads, final long listShardsBackoffTimeMillis,
            final int maxListShardsRetryAttempts, final int maxCacheMissesBeforeReload,
            final long listShardsCacheAllowedAgeInSeconds, final int cacheMissWarningModulus) {
        this(kinesisClient, streamName, dynamoDBClient, tableName, workerIdentifier, executorService,
                initialPositionInStream, failoverTimeMillis, epsilonMillis, maxLeasesForWorker,
                maxLeasesToStealAtOneTime, maxLeaseRenewalThreads, cleanupLeasesUponShardCompletion,
                ignoreUnexpectedChildShards, shardSyncIntervalMillis, consistentReads, listShardsBackoffTimeMillis,
                maxListShardsRetryAttempts, maxCacheMissesBeforeReload, listShardsCacheAllowedAgeInSeconds,
                cacheMissWarningModulus, TableConstants.DEFAULT_INITIAL_LEASE_TABLE_READ_CAPACITY,
                TableConstants.DEFAULT_INITIAL_LEASE_TABLE_WRITE_CAPACITY);
    }

    /**
     * Constructor.
     *
<<<<<<< HEAD
     * <p>NOTE: This constructor is deprecated and will be removed in a future release.</p>
=======
     * <p>
     * NOTE: This constructor is deprecated and will be removed in a future release.
     * </p>
>>>>>>> 854e316b
     *
     * @param kinesisClient
     * @param streamName
     * @param dynamoDBClient
     * @param tableName
     * @param workerIdentifier
     * @param executorService
     * @param initialPositionInStream
     * @param failoverTimeMillis
     * @param epsilonMillis
     * @param maxLeasesForWorker
     * @param maxLeasesToStealAtOneTime
     * @param maxLeaseRenewalThreads
     * @param cleanupLeasesUponShardCompletion
     * @param ignoreUnexpectedChildShards
     * @param shardSyncIntervalMillis
     * @param consistentReads
     * @param listShardsBackoffTimeMillis
     * @param maxListShardsRetryAttempts
     * @param maxCacheMissesBeforeReload
     * @param listShardsCacheAllowedAgeInSeconds
     * @param cacheMissWarningModulus
     * @param initialLeaseTableReadCapacity
     * @param initialLeaseTableWriteCapacity
     */
    @Deprecated
    public DynamoDBLeaseManagementFactory(final KinesisAsyncClient kinesisClient, final String streamName,
            final DynamoDbAsyncClient dynamoDBClient, final String tableName, final String workerIdentifier,
            final ExecutorService executorService, final InitialPositionInStreamExtended initialPositionInStream,
            final long failoverTimeMillis, final long epsilonMillis, final int maxLeasesForWorker,
            final int maxLeasesToStealAtOneTime, final int maxLeaseRenewalThreads,
            final boolean cleanupLeasesUponShardCompletion, final boolean ignoreUnexpectedChildShards,
            final long shardSyncIntervalMillis, final boolean consistentReads, final long listShardsBackoffTimeMillis,
            final int maxListShardsRetryAttempts, final int maxCacheMissesBeforeReload,
            final long listShardsCacheAllowedAgeInSeconds, final int cacheMissWarningModulus,
            final long initialLeaseTableReadCapacity, final long initialLeaseTableWriteCapacity) {
        this(kinesisClient, streamName, dynamoDBClient, tableName, workerIdentifier, executorService,
                initialPositionInStream, failoverTimeMillis, epsilonMillis, maxLeasesForWorker,
                maxLeasesToStealAtOneTime, maxLeaseRenewalThreads, cleanupLeasesUponShardCompletion,
                ignoreUnexpectedChildShards, shardSyncIntervalMillis, consistentReads, listShardsBackoffTimeMillis,
                maxListShardsRetryAttempts, maxCacheMissesBeforeReload, listShardsCacheAllowedAgeInSeconds,
                cacheMissWarningModulus, initialLeaseTableReadCapacity, initialLeaseTableWriteCapacity,
<<<<<<< HEAD
                new HierarchicalShardSyncer());
=======
                TableCreatorCallback.NOOP_TABLE_CREATOR_CALLBACK);
>>>>>>> 854e316b
    }

    /**
     * Constructor.
     *
     * @param kinesisClient
     * @param streamName
     * @param dynamoDBClient
     * @param tableName
     * @param workerIdentifier
     * @param executorService
     * @param initialPositionInStream
     * @param failoverTimeMillis
     * @param epsilonMillis
     * @param maxLeasesForWorker
     * @param maxLeasesToStealAtOneTime
     * @param maxLeaseRenewalThreads
     * @param cleanupLeasesUponShardCompletion
     * @param ignoreUnexpectedChildShards
     * @param shardSyncIntervalMillis
     * @param consistentReads
     * @param listShardsBackoffTimeMillis
     * @param maxListShardsRetryAttempts
     * @param maxCacheMissesBeforeReload
     * @param listShardsCacheAllowedAgeInSeconds
     * @param cacheMissWarningModulus
     * @param initialLeaseTableReadCapacity
     * @param initialLeaseTableWriteCapacity
<<<<<<< HEAD
     * @param hierarchicalShardSyncer
=======
     * @param tableCreatorCallback
>>>>>>> 854e316b
     */
    public DynamoDBLeaseManagementFactory(final KinesisAsyncClient kinesisClient, final String streamName,
            final DynamoDbAsyncClient dynamoDBClient, final String tableName, final String workerIdentifier,
            final ExecutorService executorService, final InitialPositionInStreamExtended initialPositionInStream,
            final long failoverTimeMillis, final long epsilonMillis, final int maxLeasesForWorker,
            final int maxLeasesToStealAtOneTime, final int maxLeaseRenewalThreads,
            final boolean cleanupLeasesUponShardCompletion, final boolean ignoreUnexpectedChildShards,
            final long shardSyncIntervalMillis, final boolean consistentReads, final long listShardsBackoffTimeMillis,
            final int maxListShardsRetryAttempts, final int maxCacheMissesBeforeReload,
            final long listShardsCacheAllowedAgeInSeconds, final int cacheMissWarningModulus,
            final long initialLeaseTableReadCapacity, final long initialLeaseTableWriteCapacity,
<<<<<<< HEAD
            final HierarchicalShardSyncer hierarchicalShardSyncer) {
=======
            final TableCreatorCallback tableCreatorCallback) {
>>>>>>> 854e316b
        this.kinesisClient = kinesisClient;
        this.streamName = streamName;
        this.dynamoDBClient = dynamoDBClient;
        this.tableName = tableName;
        this.workerIdentifier = workerIdentifier;
        this.executorService = executorService;
        this.initialPositionInStream = initialPositionInStream;
        this.failoverTimeMillis = failoverTimeMillis;
        this.epsilonMillis = epsilonMillis;
        this.maxLeasesForWorker = maxLeasesForWorker;
        this.maxLeasesToStealAtOneTime = maxLeasesToStealAtOneTime;
        this.maxLeaseRenewalThreads = maxLeaseRenewalThreads;
        this.cleanupLeasesUponShardCompletion = cleanupLeasesUponShardCompletion;
        this.ignoreUnexpectedChildShards = ignoreUnexpectedChildShards;
        this.shardSyncIntervalMillis = shardSyncIntervalMillis;
        this.consistentReads = consistentReads;
        this.listShardsBackoffTimeMillis = listShardsBackoffTimeMillis;
        this.maxListShardsRetryAttempts = maxListShardsRetryAttempts;
        this.maxCacheMissesBeforeReload = maxCacheMissesBeforeReload;
        this.listShardsCacheAllowedAgeInSeconds = listShardsCacheAllowedAgeInSeconds;
        this.cacheMissWarningModulus = cacheMissWarningModulus;
        this.initialLeaseTableReadCapacity = initialLeaseTableReadCapacity;
        this.initialLeaseTableWriteCapacity = initialLeaseTableWriteCapacity;
<<<<<<< HEAD
        this.hierarchicalShardSyncer = hierarchicalShardSyncer;
=======
        this.tableCreatorCallback = tableCreatorCallback;
>>>>>>> 854e316b
    }

    @Override
    public LeaseCoordinator createLeaseCoordinator(@NonNull final MetricsFactory metricsFactory) {
        return new DynamoDBLeaseCoordinator(this.createLeaseRefresher(),
                workerIdentifier,
                failoverTimeMillis,
                epsilonMillis,
                maxLeasesForWorker,
                maxLeasesToStealAtOneTime,
                maxLeaseRenewalThreads,
                initialLeaseTableReadCapacity,
                initialLeaseTableWriteCapacity,
                metricsFactory);
    }

    @Override
    public ShardSyncTaskManager createShardSyncTaskManager(@NonNull final MetricsFactory metricsFactory) {
        return new ShardSyncTaskManager(this.createShardDetector(),
                this.createLeaseRefresher(),
                initialPositionInStream,
                cleanupLeasesUponShardCompletion,
                ignoreUnexpectedChildShards,
                shardSyncIntervalMillis,
                executorService,
                hierarchicalShardSyncer,
                metricsFactory);
    }

    @Override
    public DynamoDBLeaseRefresher createLeaseRefresher() {
        return new DynamoDBLeaseRefresher(tableName, dynamoDBClient, new DynamoDBLeaseSerializer(), consistentReads,
                tableCreatorCallback);
    }

    @Override
    public ShardDetector createShardDetector() {
        return new KinesisShardDetector(kinesisClient, streamName, listShardsBackoffTimeMillis,
                maxListShardsRetryAttempts, listShardsCacheAllowedAgeInSeconds, maxCacheMissesBeforeReload,
                cacheMissWarningModulus);
    }
}<|MERGE_RESOLUTION|>--- conflicted
+++ resolved
@@ -121,13 +121,9 @@
     /**
      * Constructor.
      *
-<<<<<<< HEAD
-     * <p>NOTE: This constructor is deprecated and will be removed in a future release.</p>
-=======
      * <p>
      * NOTE: This constructor is deprecated and will be removed in a future release.
      * </p>
->>>>>>> 854e316b
      *
      * @param kinesisClient
      * @param streamName
@@ -170,11 +166,7 @@
                 ignoreUnexpectedChildShards, shardSyncIntervalMillis, consistentReads, listShardsBackoffTimeMillis,
                 maxListShardsRetryAttempts, maxCacheMissesBeforeReload, listShardsCacheAllowedAgeInSeconds,
                 cacheMissWarningModulus, initialLeaseTableReadCapacity, initialLeaseTableWriteCapacity,
-<<<<<<< HEAD
-                new HierarchicalShardSyncer());
-=======
-                TableCreatorCallback.NOOP_TABLE_CREATOR_CALLBACK);
->>>>>>> 854e316b
+                new HierarchicalShardSyncer(), TableCreatorCallback.NOOP_TABLE_CREATOR_CALLBACK);
     }
 
     /**
@@ -203,11 +195,8 @@
      * @param cacheMissWarningModulus
      * @param initialLeaseTableReadCapacity
      * @param initialLeaseTableWriteCapacity
-<<<<<<< HEAD
      * @param hierarchicalShardSyncer
-=======
      * @param tableCreatorCallback
->>>>>>> 854e316b
      */
     public DynamoDBLeaseManagementFactory(final KinesisAsyncClient kinesisClient, final String streamName,
             final DynamoDbAsyncClient dynamoDBClient, final String tableName, final String workerIdentifier,
@@ -219,11 +208,8 @@
             final int maxListShardsRetryAttempts, final int maxCacheMissesBeforeReload,
             final long listShardsCacheAllowedAgeInSeconds, final int cacheMissWarningModulus,
             final long initialLeaseTableReadCapacity, final long initialLeaseTableWriteCapacity,
-<<<<<<< HEAD
-            final HierarchicalShardSyncer hierarchicalShardSyncer) {
-=======
+            final HierarchicalShardSyncer hierarchicalShardSyncer,
             final TableCreatorCallback tableCreatorCallback) {
->>>>>>> 854e316b
         this.kinesisClient = kinesisClient;
         this.streamName = streamName;
         this.dynamoDBClient = dynamoDBClient;
@@ -247,11 +233,8 @@
         this.cacheMissWarningModulus = cacheMissWarningModulus;
         this.initialLeaseTableReadCapacity = initialLeaseTableReadCapacity;
         this.initialLeaseTableWriteCapacity = initialLeaseTableWriteCapacity;
-<<<<<<< HEAD
         this.hierarchicalShardSyncer = hierarchicalShardSyncer;
-=======
         this.tableCreatorCallback = tableCreatorCallback;
->>>>>>> 854e316b
     }
 
     @Override
