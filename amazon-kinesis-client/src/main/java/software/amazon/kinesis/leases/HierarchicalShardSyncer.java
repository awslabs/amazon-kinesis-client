/*
 * Copyright 2019 Amazon.com, Inc. or its affiliates.
 * Licensed under the Apache License, Version 2.0 (the
 * "License"); you may not use this file except in compliance
 * with the License.  You may obtain a copy of the License at
 *
 *     http://www.apache.org/licenses/LICENSE-2.0
 *
 * Unless required by applicable law or agreed to in writing, software
 * distributed under the License is distributed on an "AS IS" BASIS,
 * WITHOUT WARRANTIES OR CONDITIONS OF ANY KIND, either express or implied.
 * See the License for the specific language governing permissions and
 * limitations under the License.
 */
package software.amazon.kinesis.leases;

import java.io.Serializable;
import java.math.BigInteger;
import java.util.ArrayList;
import java.util.Collection;
import java.util.Comparator;
import java.util.HashMap;
import java.util.HashSet;
import java.util.List;
import java.util.Map;
import java.util.Objects;
import java.util.Optional;
import java.util.Set;
import java.util.function.BiFunction;
import java.util.function.Function;
import java.util.stream.Collectors;

import com.google.common.annotations.VisibleForTesting;
import lombok.AllArgsConstructor;
import lombok.Data;
import lombok.experimental.Accessors;
import org.apache.commons.lang3.StringUtils;

import lombok.NonNull;
import lombok.RequiredArgsConstructor;
import lombok.extern.slf4j.Slf4j;
import software.amazon.awssdk.services.kinesis.model.Shard;
import software.amazon.awssdk.services.kinesis.model.ShardFilter;
import software.amazon.awssdk.services.kinesis.model.ShardFilterType;
import software.amazon.awssdk.utils.CollectionUtils;
import software.amazon.kinesis.annotations.KinesisClientInternalApi;
import software.amazon.kinesis.common.InitialPositionInStream;
import software.amazon.kinesis.common.InitialPositionInStreamExtended;
import software.amazon.kinesis.common.StreamIdentifier;
import software.amazon.kinesis.exceptions.internal.KinesisClientLibIOException;
import software.amazon.kinesis.leases.exceptions.DependencyException;
import software.amazon.kinesis.leases.exceptions.InvalidStateException;
import software.amazon.kinesis.leases.exceptions.ProvisionedThroughputException;
import software.amazon.kinesis.metrics.MetricsLevel;
import software.amazon.kinesis.metrics.MetricsScope;
import software.amazon.kinesis.metrics.MetricsUtil;
import software.amazon.kinesis.retrieval.kpl.ExtendedSequenceNumber;

/**
 * Helper class to sync leases with shards of the Kinesis stream.
 * It will create new leases/activities when it discovers new Kinesis shards (bootstrap/resharding).
 * It deletes leases for shards that have been trimmed from Kinesis, or if we've completed processing it
 * and begun processing it's child shards.
 */
@Slf4j
@KinesisClientInternalApi
public class HierarchicalShardSyncer {

    private final boolean isMultiStreamMode;

    private String streamIdentifier = "";

    public HierarchicalShardSyncer() {
        isMultiStreamMode = false;
    }

    public HierarchicalShardSyncer(final boolean isMultiStreamMode) {
        this.isMultiStreamMode = isMultiStreamMode;
    }

    private static final BiFunction<Lease, MultiStreamArgs, String> shardIdFromLeaseDeducer =
            (lease, multiStreamArgs) ->
            multiStreamArgs.isMultiStreamMode() ?
                    ((MultiStreamLease) lease).shardId() :
                    lease.leaseKey();

    /**
     * Check and create leases for any new shards (e.g. following a reshard operation). Sync leases with Kinesis shards
     * (e.g. at startup, or when we reach end of a shard).
     *
     * @param shardDetector
     * @param leaseRefresher
     * @param initialPosition
     * @param scope
     * @param cleanupLeasesOfCompletedShards
     * @param ignoreUnexpectedChildShards
     * @param garbageCollectLeases
     * @throws DependencyException
     * @throws InvalidStateException
     * @throws ProvisionedThroughputException
     * @throws KinesisClientLibIOException
     */
    // CHECKSTYLE:OFF CyclomaticComplexity
    public synchronized void checkAndCreateLeaseForNewShards(@NonNull final ShardDetector shardDetector,
            final LeaseRefresher leaseRefresher, final InitialPositionInStreamExtended initialPosition,
<<<<<<< HEAD
            final MetricsScope scope, final boolean cleanupLeasesOfCompletedShards, final boolean ignoreUnexpectedChildShards,
            final boolean garbageCollectLeases, final boolean isLeaseTableEmpty)
            throws DependencyException, InvalidStateException, ProvisionedThroughputException, KinesisClientLibIOException {
        final List<Shard> latestShards = isLeaseTableEmpty ?
                getShardListAtInitialPosition(shardDetector, initialPosition) : getShardList(shardDetector);
        checkAndCreateLeaseForNewShards(shardDetector, leaseRefresher, initialPosition, latestShards, cleanupLeasesOfCompletedShards, ignoreUnexpectedChildShards, scope, garbageCollectLeases,
                isLeaseTableEmpty);
=======
            final boolean cleanupLeasesOfCompletedShards, final boolean ignoreUnexpectedChildShards,
            final MetricsScope scope) throws DependencyException, InvalidStateException,
            ProvisionedThroughputException, KinesisClientLibIOException {
        this.streamIdentifier = shardDetector.streamIdentifier().serialize();
        final List<Shard> latestShards = getShardList(shardDetector);
        checkAndCreateLeaseForNewShards(shardDetector, leaseRefresher, initialPosition, cleanupLeasesOfCompletedShards,
                                        ignoreUnexpectedChildShards, scope, latestShards);
>>>>>>> 771bc914
    }

    //Provide a pre-collcted list of shards to avoid calling ListShards API
    public synchronized void checkAndCreateLeaseForNewShards(@NonNull final ShardDetector shardDetector,
<<<<<<< HEAD
            final LeaseRefresher leaseRefresher, final InitialPositionInStreamExtended initialPosition,
            List<Shard> latestShards, final boolean cleanupLeasesOfCompletedShards, final boolean ignoreUnexpectedChildShards,
            final MetricsScope scope, final boolean garbageCollectLeases, final boolean isLeaseTableEmpty)
            throws DependencyException, InvalidStateException, ProvisionedThroughputException, KinesisClientLibIOException {

        //TODO: Need to add multistream support for this https://sim.amazon.com/issues/KinesisLTR-191

=======
            final LeaseRefresher leaseRefresher, final InitialPositionInStreamExtended initialPosition, final boolean cleanupLeasesOfCompletedShards,
            final boolean ignoreUnexpectedChildShards, final MetricsScope scope, List<Shard> latestShards)
            throws DependencyException, InvalidStateException,
            ProvisionedThroughputException, KinesisClientLibIOException {
        this.streamIdentifier = shardDetector.streamIdentifier().serialize();
>>>>>>> 771bc914
        if (!CollectionUtils.isNullOrEmpty(latestShards)) {
            log.debug("{} - Num shards: {}", streamIdentifier, latestShards.size());
        }

        final Map<String, Shard> shardIdToShardMap = constructShardIdToShardMap(latestShards);
        final Map<String, Set<String>> shardIdToChildShardIdsMap = constructShardIdToChildShardIdsMap(
                shardIdToShardMap);
        final Set<String> inconsistentShardIds = findInconsistentShardIds(shardIdToChildShardIdsMap, shardIdToShardMap);
        if (!ignoreUnexpectedChildShards) {
            assertAllParentShardsAreClosed(inconsistentShardIds);
        }
        final List<Lease> currentLeases = isMultiStreamMode ?
                getLeasesForStream(shardDetector.streamIdentifier(), leaseRefresher) :
                leaseRefresher.listLeases();
        final MultiStreamArgs multiStreamArgs = new MultiStreamArgs(isMultiStreamMode, shardDetector.streamIdentifier());
<<<<<<< HEAD
        final LeaseSynchronizer leaseSynchronizer = isLeaseTableEmpty ? new EmptyLeaseTableSynchronizer() :
                new NonEmptyLeaseTableSynchronizer(shardDetector, shardIdToShardMap, shardIdToChildShardIdsMap);
        final List<Lease> newLeasesToCreate = determineNewLeasesToCreate(leaseSynchronizer, latestShards, currentLeases,
                initialPosition, inconsistentShardIds, multiStreamArgs);
        log.debug("Num new leases to create: {}", newLeasesToCreate.size());
=======
        final List<Lease> newLeasesToCreate = determineNewLeasesToCreate(latestShards, currentLeases, initialPosition,
                inconsistentShardIds, multiStreamArgs);
        log.debug("{} - Num new leases to create: {}", streamIdentifier, newLeasesToCreate.size());
>>>>>>> 771bc914
        for (Lease lease : newLeasesToCreate) {
            long startTime = System.currentTimeMillis();
            boolean success = false;
            try {
                leaseRefresher.createLeaseIfNotExists(lease);
                success = true;
            } finally {
                MetricsUtil.addSuccessAndLatency(scope, "CreateLease", success, startTime, MetricsLevel.DETAILED);
            }
        }
        final List<Lease> trackedLeases = new ArrayList<>(currentLeases);
        trackedLeases.addAll(newLeasesToCreate);
        if (!isLeaseTableEmpty && garbageCollectLeases) {
            cleanupGarbageLeases(shardDetector, latestShards, trackedLeases, leaseRefresher, multiStreamArgs);
        }
        if (!isLeaseTableEmpty && cleanupLeasesOfCompletedShards) {
            cleanupLeasesOfFinishedShards(currentLeases, shardIdToShardMap, shardIdToChildShardIdsMap, trackedLeases,
                    leaseRefresher, multiStreamArgs);
        }
    }

    // CHECKSTYLE:ON CyclomaticComplexity

    /** Note: This method has package level access solely for testing purposes.
     *
     * @param streamIdentifier We'll use this stream identifier to filter leases
     * @param leaseRefresher Used to fetch leases
     * @return Return list of leases (corresponding to shards) of the specified stream.
     * @throws DependencyException
     * @throws InvalidStateException
     * @throws ProvisionedThroughputException
     */
    static List<Lease> getLeasesForStream(StreamIdentifier streamIdentifier,
            LeaseRefresher leaseRefresher)
            throws DependencyException, ProvisionedThroughputException, InvalidStateException {
        List<Lease> streamLeases = new ArrayList<>();
        for (Lease lease : leaseRefresher.listLeases()) {
            if (streamIdentifier.serialize().equals(((MultiStreamLease)lease).streamIdentifier())) {
                streamLeases.add(lease);
            }
        }
        return streamLeases;
    }

    /** Helper method to detect a race condition between fetching the shards via paginated DescribeStream calls
     * and a reshard operation.
     * @param inconsistentShardIds
     * @throws KinesisClientLibIOException
     */
    private static void assertAllParentShardsAreClosed(final Set<String> inconsistentShardIds)
        throws KinesisClientLibIOException {
        if (!CollectionUtils.isNullOrEmpty(inconsistentShardIds)) {
            final String ids = StringUtils.join(inconsistentShardIds, ' ');
            throw new KinesisClientLibIOException(String.format(
                    "%d open child shards (%s) are inconsistent. This can happen due to a race condition between describeStream and a reshard operation.",
                    inconsistentShardIds.size(), ids));
        }
    }

    /**
     * Helper method to construct the list of inconsistent shards, which are open shards with non-closed ancestor
     * parent(s).
     * @param shardIdToChildShardIdsMap
     * @param shardIdToShardMap
     * @return Set of inconsistent open shard ids for shards having open parents.
     */
    private static Set<String> findInconsistentShardIds(final Map<String, Set<String>> shardIdToChildShardIdsMap,
            final Map<String, Shard> shardIdToShardMap) {
        return shardIdToChildShardIdsMap.entrySet().stream()
                .filter(entry -> entry.getKey() == null
                        || shardIdToShardMap.get(entry.getKey()).sequenceNumberRange().endingSequenceNumber() == null)
                .flatMap(entry -> shardIdToChildShardIdsMap.get(entry.getKey()).stream()).collect(Collectors.toSet());
    }

    /**
     * Note: this has package level access for testing purposes. 
     * Useful for asserting that we don't have an incomplete shard list following a reshard operation.
     * We verify that if the shard is present in the shard list, it is closed and its hash key range
     *     is covered by its child shards.
     * @param shardIdsOfClosedShards Id of the shard which is expected to be closed
     * @return ShardIds of child shards (children of the expectedClosedShard)
     * @throws KinesisClientLibIOException
     */
    synchronized void assertClosedShardsAreCoveredOrAbsent(final Map<String, Shard> shardIdToShardMap,
            final Map<String, Set<String>> shardIdToChildShardIdsMap, final Set<String> shardIdsOfClosedShards)
            throws KinesisClientLibIOException {
        final String exceptionMessageSuffix = "This can happen if we constructed the list of shards "
                        + " while a reshard operation was in progress.";
        
        for (String shardId : shardIdsOfClosedShards) {
            final Shard shard = shardIdToShardMap.get(shardId);
            if (shard == null) {
                log.info("{} : Shard {} is not present in Kinesis anymore.", streamIdentifier, shardId);
                continue;
            }
            
            final String endingSequenceNumber = shard.sequenceNumberRange().endingSequenceNumber();
            if (endingSequenceNumber == null) {
                throw new KinesisClientLibIOException("Shard " + shardIdsOfClosedShards
                        + " is not closed. " + exceptionMessageSuffix);
            }

            final Set<String> childShardIds = shardIdToChildShardIdsMap.get(shardId);
            if (childShardIds == null) {
                throw new KinesisClientLibIOException("Incomplete shard list: Closed shard " + shardId
                        + " has no children." + exceptionMessageSuffix);
            }

            assertHashRangeOfClosedShardIsCovered(shard, shardIdToShardMap, childShardIds);
        }
    }

    private synchronized void assertHashRangeOfClosedShardIsCovered(final Shard closedShard,
            final Map<String, Shard> shardIdToShardMap, final Set<String> childShardIds)
            throws KinesisClientLibIOException {
        BigInteger minStartingHashKeyOfChildren = null;
        BigInteger maxEndingHashKeyOfChildren = null;

        final BigInteger startingHashKeyOfClosedShard = new BigInteger(closedShard.hashKeyRange().startingHashKey());
        final BigInteger endingHashKeyOfClosedShard = new BigInteger(closedShard.hashKeyRange().endingHashKey());

        for (String childShardId : childShardIds) {
            final Shard childShard = shardIdToShardMap.get(childShardId);
            final BigInteger startingHashKey = new BigInteger(childShard.hashKeyRange().startingHashKey());
            if (minStartingHashKeyOfChildren == null || startingHashKey.compareTo(minStartingHashKeyOfChildren) < 0) {
                minStartingHashKeyOfChildren = startingHashKey;
            }

            final BigInteger endingHashKey = new BigInteger(childShard.hashKeyRange().endingHashKey());
            if (maxEndingHashKeyOfChildren == null || endingHashKey.compareTo(maxEndingHashKeyOfChildren) > 0) {
                maxEndingHashKeyOfChildren = endingHashKey;
            }
        }
        
        if (minStartingHashKeyOfChildren == null || maxEndingHashKeyOfChildren == null
                || minStartingHashKeyOfChildren.compareTo(startingHashKeyOfClosedShard) > 0
                || maxEndingHashKeyOfChildren.compareTo(endingHashKeyOfClosedShard) < 0) {
            throw new KinesisClientLibIOException(String.format(
                    "Incomplete shard list: hash key range of shard %s is not covered by its child shards.",
                    closedShard.shardId()));
        }
        
    }
    
    /**
     * Helper method to construct shardId->setOfChildShardIds map.
     * Note: This has package access for testing purposes only.
     * @param shardIdToShardMap
     * @return
     */
    static Map<String, Set<String>> constructShardIdToChildShardIdsMap(final Map<String, Shard> shardIdToShardMap) {
        final Map<String, Set<String>> shardIdToChildShardIdsMap = new HashMap<>();

        for (final Map.Entry<String, Shard> entry : shardIdToShardMap.entrySet()) {
            final String shardId = entry.getKey();
            final Shard shard = entry.getValue();
            final String parentShardId = shard.parentShardId();
            if (parentShardId != null && shardIdToShardMap.containsKey(parentShardId)) {
                final Set<String> childShardIds = shardIdToChildShardIdsMap.computeIfAbsent(parentShardId,
                        key -> new HashSet<>());
                childShardIds.add(shardId);
            }

            final String adjacentParentShardId = shard.adjacentParentShardId();
            if (adjacentParentShardId != null && shardIdToShardMap.containsKey(adjacentParentShardId)) {
                final Set<String> childShardIds = shardIdToChildShardIdsMap.computeIfAbsent(adjacentParentShardId,
                        key -> new HashSet<>());
                childShardIds.add(shardId);
            }
        }
        return shardIdToChildShardIdsMap;
    }

    /**
     * Helper method to resolve the correct shard filter to use when listing shards from a position in a stream.
     * @param initialPositionInStreamExtended
     * @return ShardFilter shard filter for the corresponding position in the stream.
     */
    private static ShardFilter getShardFilterFromInitialPosition(InitialPositionInStreamExtended initialPositionInStreamExtended) {

        ShardFilter.Builder builder = ShardFilter.builder();

        switch (initialPositionInStreamExtended.getInitialPositionInStream()) {
            case LATEST:
                builder = builder.type(ShardFilterType.AT_LATEST);
                break;
            case TRIM_HORIZON:
                builder = builder.type(ShardFilterType.AT_TRIM_HORIZON);
                break;
            case AT_TIMESTAMP:
                builder = builder.type(ShardFilterType.AT_TIMESTAMP).timestamp(initialPositionInStreamExtended.getTimestamp().toInstant());
                break;
        }
        return builder.build();
    }

    private static List<Shard> getShardListAtInitialPosition(@NonNull final ShardDetector shardDetector,
                                                     InitialPositionInStreamExtended initialPositionInStreamExtended) throws KinesisClientLibIOException {
        final ShardFilter shardFilter = getShardFilterFromInitialPosition(initialPositionInStreamExtended);
        final Optional<List<Shard>> shards = Optional.of(shardDetector.listShardsWithFilter(shardFilter));

        return shards.orElseThrow(() -> new KinesisClientLibIOException("Stream " + shardDetector.streamIdentifier().streamName() +
                " is not in ACTIVE OR UPDATING state - will retry getting the shard list."));
    }

    private static List<Shard> getShardList(@NonNull final ShardDetector shardDetector) throws KinesisClientLibIOException {
        final Optional<List<Shard>> shards = Optional.of(shardDetector.listShards());

        return shards.orElseThrow(() -> new KinesisClientLibIOException("Stream " + shardDetector.streamIdentifier().streamName() +
                " is not in ACTIVE OR UPDATING state - will retry getting the shard list."));
    }

    /**
     * Determine new leases to create and their initial checkpoint.
     * Note: Package level access only for testing purposes.
     *
     * @param leaseSynchronizer determines the strategy we'll be using to update any new leases.
     * @param shards List of all shards in Kinesis (we'll create new leases based on this set)
     * @param currentLeases List of current leases
     * @param initialPosition One of LATEST, TRIM_HORIZON, or AT_TIMESTAMP. We'll start fetching records from that
     *        location in the shard (when an application starts up for the first time - and there are no checkpoints).
     * @param inconsistentShardIds Set of child shard ids having open parents.
     * @param multiStreamArgs determines if we are using multistream mode.
     * @return List of new leases to create sorted by starting sequenceNumber of the corresponding shard
     */
<<<<<<< HEAD
    static List<Lease> determineNewLeasesToCreate(final LeaseSynchronizer leaseSynchronizer, final List<Shard> shards,
            final List<Lease> currentLeases, final InitialPositionInStreamExtended initialPosition,
            final Set<String> inconsistentShardIds, final MultiStreamArgs multiStreamArgs) {
        return leaseSynchronizer.determineNewLeasesToCreate(shards, currentLeases, initialPosition, inconsistentShardIds, multiStreamArgs);
=======
    static List<Lease> determineNewLeasesToCreate(final List<Shard> shards, final List<Lease> currentLeases,
            final InitialPositionInStreamExtended initialPosition, final Set<String> inconsistentShardIds,
            final MultiStreamArgs multiStreamArgs) {
        final Map<String, Lease> shardIdToNewLeaseMap = new HashMap<>();
        final Map<String, Shard> shardIdToShardMapOfAllKinesisShards = constructShardIdToShardMap(shards);
        final String streamIdentifier = Optional.ofNullable(multiStreamArgs.streamIdentifier())
                .map(streamId -> streamId.serialize()).orElse("");
        final Set<String> shardIdsOfCurrentLeases = currentLeases.stream()
                .peek(lease -> log.debug("{} : Existing lease: {}", streamIdentifier, lease))
                .map(lease -> shardIdFromLeaseDeducer.apply(lease, multiStreamArgs))
                .collect(Collectors.toSet());

        final List<Shard> openShards = getOpenShards(shards, streamIdentifier);
        final Map<String, Boolean> memoizationContext = new HashMap<>();

        // Iterate over the open shards and find those that don't have any lease entries.
        for (Shard shard : openShards) {
            final String shardId = shard.shardId();
            log.debug("{} : Evaluating leases for open shard {} and its ancestors.", streamIdentifier, shardId);
            if (shardIdsOfCurrentLeases.contains(shardId)) {
                log.debug("{} : Lease for shardId {} already exists. Not creating a lease", streamIdentifier, shardId);
            } else if (inconsistentShardIds.contains(shardId)) {
                log.info("{} : shardId {} is an inconsistent child.  Not creating a lease", streamIdentifier, shardId);
            } else {
                log.debug("{} : Need to create a lease for shardId {}", streamIdentifier, shardId);
                final Lease newLease = multiStreamArgs.isMultiStreamMode() ?
                        newKCLMultiStreamLease(shard, multiStreamArgs.streamIdentifier()) :
                        newKCLLease(shard);
                final boolean isDescendant = checkIfDescendantAndAddNewLeasesForAncestors(shardId, initialPosition,
                        shardIdsOfCurrentLeases, shardIdToShardMapOfAllKinesisShards, shardIdToNewLeaseMap,
                        memoizationContext, multiStreamArgs);

                /**
                 * If the shard is a descendant and the specified initial position is AT_TIMESTAMP, then the
                 * checkpoint should be set to AT_TIMESTAMP, else to TRIM_HORIZON. For AT_TIMESTAMP, we will add a
                 * lease just like we do for TRIM_HORIZON. However we will only return back records with server-side
                 * timestamp at or after the specified initial position timestamp.
                 *
                 * Shard structure (each level depicts a stream segment):
                 * 0 1 2 3 4   5   - shards till epoch 102
                 * \ / \ / |   |
                 *  6   7  4   5   - shards from epoch 103 - 205
                 *   \ /   |  /\
                 *    8    4 9  10 - shards from epoch 206 (open - no ending sequenceNumber)
                 *
                 * Current leases: empty set
                 *
                 * For the above example, suppose the initial position in stream is set to AT_TIMESTAMP with
                 * timestamp value 206. We will then create new leases for all the shards (with checkpoint set to
                 * AT_TIMESTAMP), including the ancestor shards with epoch less than 206. However as we begin
                 * processing the ancestor shards, their checkpoints would be updated to SHARD_END and their leases
                 * would then be deleted since they won't have records with server-side timestamp at/after 206. And
                 * after that we will begin processing the descendant shards with epoch at/after 206 and we will
                 * return the records that meet the timestamp requirement for these shards.
                 */
                if (isDescendant
                        && !initialPosition.getInitialPositionInStream().equals(InitialPositionInStream.AT_TIMESTAMP)) {
                    newLease.checkpoint(ExtendedSequenceNumber.TRIM_HORIZON);
                } else {
                    newLease.checkpoint(convertToCheckpoint(initialPosition));
                }
                log.debug("{} : Set checkpoint of {} to {}", streamIdentifier, newLease.leaseKey(), newLease.checkpoint());
                shardIdToNewLeaseMap.put(shardId, newLease);
            }
        }

        final List<Lease> newLeasesToCreate = new ArrayList<>(shardIdToNewLeaseMap.values());
        final Comparator<Lease> startingSequenceNumberComparator = new StartingSequenceNumberAndShardIdBasedComparator(
                shardIdToShardMapOfAllKinesisShards, multiStreamArgs);
        newLeasesToCreate.sort(startingSequenceNumberComparator);
        return newLeasesToCreate;
>>>>>>> 771bc914
    }

    /**
     * Determine new leases to create and their initial checkpoint.
     * Note: Package level access only for testing purposes.
     *
     * @param leaseSynchronizer determines the strategy we'll be using to update any new leases.
     * @param shards List of all shards in Kinesis (we'll create new leases based on this set)
     * @param currentLeases List of current leases
     * @param initialPosition One of LATEST, TRIM_HORIZON, or AT_TIMESTAMP. We'll start fetching records from that
     *        location in the shard (when an application starts up for the first time - and there are no checkpoints).
     * @param inconsistentShardIds Set of child shard ids having open parents.
     * @return List of new leases to create sorted by starting sequenceNumber of the corresponding shard
     */
    static List<Lease> determineNewLeasesToCreate(final LeaseSynchronizer leaseSynchronizer, final List<Shard> shards,
            final List<Lease> currentLeases, final InitialPositionInStreamExtended initialPosition,final Set<String> inconsistentShardIds) {
        return determineNewLeasesToCreate(leaseSynchronizer, shards, currentLeases, initialPosition, inconsistentShardIds,
                new MultiStreamArgs(false, null));
    }

    /**
     * Determine new leases to create and their initial checkpoint.
     * Note: Package level access only for testing purposes.
     *
     * @param leaseSynchronizer determines the strategy we'll be using to update any new leases.
     * @param shards List of all shards in Kinesis (we'll create new leases based on this set)
     * @param currentLeases List of current leases
     * @param initialPosition One of LATEST, TRIM_HORIZON, or AT_TIMESTAMP. We'll start fetching records from that
     *        location in the shard (when an application starts up for the first time - and there are no checkpoints).
     * @return List of new leases to create sorted by starting sequenceNumber of the corresponding shard
     */
    static List<Lease> determineNewLeasesToCreate(final LeaseSynchronizer leaseSynchronizer, final List<Shard> shards,
            final List<Lease> currentLeases, final InitialPositionInStreamExtended initialPosition) {
        final Set<String> inconsistentShardIds = new HashSet<>();
        return determineNewLeasesToCreate(leaseSynchronizer, shards, currentLeases, initialPosition, inconsistentShardIds);
    }

    /**
     * Note: Package level access for testing purposes only.
     * Check if this shard is a descendant of a shard that is (or will be) processed.
     * Create leases for the ancestors of this shard as required.
     * See javadoc of determineNewLeasesToCreate() for rules and example.
     * 
     * @param shardId The shardId to check.
     * @param initialPosition One of LATEST, TRIM_HORIZON, or AT_TIMESTAMP. We'll start fetching records from that
     *        location in the shard (when an application starts up for the first time - and there are no checkpoints).
     * @param shardIdsOfCurrentLeases The shardIds for the current leases.
     * @param shardIdToShardMapOfAllKinesisShards ShardId->Shard map containing all shards obtained via DescribeStream.
     * @param shardIdToLeaseMapOfNewShards Add lease POJOs corresponding to ancestors to this map.
     * @param memoizationContext Memoization of shards that have been evaluated as part of the evaluation
     * @return true if the shard is a descendant of any current shard (lease already exists)
     */
    // CHECKSTYLE:OFF CyclomaticComplexity
    static boolean checkIfDescendantAndAddNewLeasesForAncestors(final String shardId,
            final InitialPositionInStreamExtended initialPosition, final Set<String> shardIdsOfCurrentLeases,
            final Map<String, Shard> shardIdToShardMapOfAllKinesisShards,
            final Map<String, Lease> shardIdToLeaseMapOfNewShards, final Map<String, Boolean> memoizationContext,
            final MultiStreamArgs multiStreamArgs) {
        final String streamIdentifier = getStreamIdentifier(multiStreamArgs);
        final Boolean previousValue = memoizationContext.get(shardId);
        if (previousValue != null) {
            return previousValue;
        }

        boolean isDescendant = false;
        final Set<String> descendantParentShardIds = new HashSet<>();

        if (shardId != null && shardIdToShardMapOfAllKinesisShards.containsKey(shardId)) {
            if (shardIdsOfCurrentLeases.contains(shardId)) {
                // This shard is a descendant of a current shard.
                isDescendant = true;
                // We don't need to add leases of its ancestors,
                // because we'd have done it when creating a lease for this shard.
            } else {
                final Shard shard = shardIdToShardMapOfAllKinesisShards.get(shardId);
                final Set<String> parentShardIds = getParentShardIds(shard, shardIdToShardMapOfAllKinesisShards);
                for (String parentShardId : parentShardIds) {
                    // Check if the parent is a descendant, and include its ancestors.
                    if (checkIfDescendantAndAddNewLeasesForAncestors(parentShardId, initialPosition,
                            shardIdsOfCurrentLeases, shardIdToShardMapOfAllKinesisShards, shardIdToLeaseMapOfNewShards,
                            memoizationContext, multiStreamArgs)) {
                        isDescendant = true;
                        descendantParentShardIds.add(parentShardId);
                        log.debug("{} : Parent shard {} is a descendant.", streamIdentifier, parentShardId);
                    } else {
                        log.debug("{} : Parent shard {} is NOT a descendant.", streamIdentifier, parentShardId);
                    }
                }

                // If this is a descendant, create leases for its parent shards (if they don't exist)
                if (isDescendant) {
                    for (String parentShardId : parentShardIds) {
                        if (!shardIdsOfCurrentLeases.contains(parentShardId)) {
                            log.debug("{} : Need to create a lease for shardId {}", streamIdentifier, parentShardId);
                            Lease lease = shardIdToLeaseMapOfNewShards.get(parentShardId);
                            if (lease == null) {
                                lease = multiStreamArgs.isMultiStreamMode() ?
                                        newKCLMultiStreamLease(shardIdToShardMapOfAllKinesisShards.get(parentShardId),
                                                multiStreamArgs.streamIdentifier()) :
                                        newKCLLease(shardIdToShardMapOfAllKinesisShards.get(parentShardId));
                                shardIdToLeaseMapOfNewShards.put(parentShardId, lease);
                            }

                            if (descendantParentShardIds.contains(parentShardId)
                                    && !initialPosition.getInitialPositionInStream()
                                        .equals(InitialPositionInStream.AT_TIMESTAMP)) {
                                lease.checkpoint(ExtendedSequenceNumber.TRIM_HORIZON);
                            } else {
                                lease.checkpoint(convertToCheckpoint(initialPosition));
                            }
                        }
                    }
                } else {
                    // This shard should be included, if the customer wants to process all records in the stream or
                    // if the initial position is AT_TIMESTAMP. For AT_TIMESTAMP, we will add a lease just like we do
                    // for TRIM_HORIZON. However we will only return back records with server-side timestamp at or
                    // after the specified initial position timestamp.
                    if (initialPosition.getInitialPositionInStream().equals(InitialPositionInStream.TRIM_HORIZON)
                            || initialPosition.getInitialPositionInStream()
                                .equals(InitialPositionInStream.AT_TIMESTAMP)) {
                        isDescendant = true;
                    }
                }

            }
        }

        memoizationContext.put(shardId, isDescendant);
        return isDescendant;
    }

    static boolean checkIfDescendantAndAddNewLeasesForAncestors(final String shardId,
            final InitialPositionInStreamExtended initialPosition, final Set<String> shardIdsOfCurrentLeases,
            final Map<String, Shard> shardIdToShardMapOfAllKinesisShards,
            final Map<String, Lease> shardIdToLeaseMapOfNewShards, final Map<String, Boolean> memoizationContext) {
        return checkIfDescendantAndAddNewLeasesForAncestors(shardId, initialPosition, shardIdsOfCurrentLeases,
                shardIdToShardMapOfAllKinesisShards, shardIdToLeaseMapOfNewShards, memoizationContext,
                new MultiStreamArgs(false, null));
    }

    // CHECKSTYLE:ON CyclomaticComplexity

    /**
     * Helper method to get parent shardIds of the current shard - includes the parent shardIds if:
     * a/ they are not null
     * b/ if they exist in the current shard map (i.e. haven't expired)
     * 
     * @param shard Will return parents of this shard
     * @param shardIdToShardMapOfAllKinesisShards ShardId->Shard map containing all shards obtained via DescribeStream.
     * @return Set of parentShardIds
     */
    static Set<String> getParentShardIds(final Shard shard,
            final Map<String, Shard> shardIdToShardMapOfAllKinesisShards) {
        final Set<String> parentShardIds = new HashSet<>(2);
        final String parentShardId = shard.parentShardId();
        if (parentShardId != null && shardIdToShardMapOfAllKinesisShards.containsKey(parentShardId)) {
            parentShardIds.add(parentShardId);
        }
        final String adjacentParentShardId = shard.adjacentParentShardId();
        if (adjacentParentShardId != null && shardIdToShardMapOfAllKinesisShards.containsKey(adjacentParentShardId)) {
            parentShardIds.add(adjacentParentShardId);
        }
        return parentShardIds;
    }

    /**
     * Delete leases corresponding to shards that no longer exist in the stream. Current scheme: Delete a lease if:
     * <ul>
     * <li>The corresponding shard is not present in the list of Kinesis shards</li>
     * <li>The parentShardIds listed in the lease are also not present in the list of Kinesis shards.</li>
     * </ul>
     *
     * @param shards
     *            List of all Kinesis shards (assumed to be a consistent snapshot - when stream is in Active state).
     * @param trackedLeases
     *            List of
     * @param leaseRefresher
     * @throws KinesisClientLibIOException
     *             Thrown if we couldn't get a fresh shard list from Kinesis.
     * @throws ProvisionedThroughputException
     * @throws InvalidStateException
     * @throws DependencyException
     */
    private static void cleanupGarbageLeases(@NonNull final ShardDetector shardDetector, final List<Shard> shards,
            final List<Lease> trackedLeases, final LeaseRefresher leaseRefresher,
            final MultiStreamArgs multiStreamArgs) throws KinesisClientLibIOException,
            DependencyException, InvalidStateException, ProvisionedThroughputException {
        final String streamIdentifier = getStreamIdentifier(multiStreamArgs);
        final Set<String> kinesisShards = shards.stream().map(Shard::shardId).collect(Collectors.toSet());

        // Check if there are leases for non-existent shards
        final List<Lease> garbageLeases = trackedLeases.stream()
                .filter(lease -> isCandidateForCleanup(lease, kinesisShards, multiStreamArgs)).collect(Collectors.toList());

        if (!CollectionUtils.isNullOrEmpty(garbageLeases)) {
            log.info("{} : Found {} candidate leases for cleanup. Refreshing list of"
                    + " Kinesis shards to pick up recent/latest shards", streamIdentifier, garbageLeases.size());
            final Set<String> currentKinesisShardIds = getShardList(shardDetector).stream().map(Shard::shardId)
                    .collect(Collectors.toSet());

            for (Lease lease : garbageLeases) {
                if (isCandidateForCleanup(lease, currentKinesisShardIds, multiStreamArgs)) {
                    log.info("{} : Deleting lease for shard {} as it is not present in Kinesis stream.",
                            streamIdentifier, lease.leaseKey());
                    leaseRefresher.deleteLease(lease);
                }
            }
        }
    }

    /**
     * Note: This method has package level access, solely for testing purposes.
     * 
     * @param lease Candidate shard we are considering for deletion.
     * @param currentKinesisShardIds
     * @return true if neither the shard (corresponding to the lease), nor its parents are present in
     *         currentKinesisShardIds
     * @throws KinesisClientLibIOException Thrown if currentKinesisShardIds contains a parent shard but not the child
     *         shard (we are evaluating for deletion).
     */
    static boolean isCandidateForCleanup(final Lease lease, final Set<String> currentKinesisShardIds,
            final MultiStreamArgs multiStreamArgs)
            throws KinesisClientLibIOException {

        final String streamIdentifier = getStreamIdentifier(multiStreamArgs);

        boolean isCandidateForCleanup = true;
        final String shardId = shardIdFromLeaseDeducer.apply(lease, multiStreamArgs);

        if (currentKinesisShardIds.contains(shardId)) {
            isCandidateForCleanup = false;
        } else {
            log.info("{} : Found lease for non-existent shard: {}. Checking its parent shards", streamIdentifier, shardId);
            final Set<String> parentShardIds = lease.parentShardIds();
            for (String parentShardId : parentShardIds) {
                
                // Throw an exception if the parent shard exists (but the child does not).
                // This may be a (rare) race condition between fetching the shard list and Kinesis expiring shards. 
                if (currentKinesisShardIds.contains(parentShardId)) {
                    final String message = String.format("Parent shard %s exists but not the child shard %s",
                            parentShardId, shardId);
                    log.info("{} : {}", streamIdentifier, message);
                    throw new KinesisClientLibIOException(message);
                }
            }
        }

        return isCandidateForCleanup;
    }
    
    /**
     * Private helper method.
     * Clean up leases for shards that meet the following criteria:
     * a/ the shard has been fully processed (checkpoint is set to SHARD_END)
     * b/ we've begun processing all the child shards: we have leases for all child shards and their checkpoint is not
     *      TRIM_HORIZON.
     * 
     * @param currentLeases List of leases we evaluate for clean up
     * @param shardIdToShardMap Map of shardId->Shard (assumed to include all Kinesis shards)
     * @param shardIdToChildShardIdsMap Map of shardId->childShardIds (assumed to include all Kinesis shards)
     * @param trackedLeases List of all leases we are tracking.
     * @param leaseRefresher Lease refresher (will be used to delete leases)
     * @throws DependencyException
     * @throws InvalidStateException
     * @throws ProvisionedThroughputException
     * @throws KinesisClientLibIOException
     */
    private synchronized void cleanupLeasesOfFinishedShards(final Collection<Lease> currentLeases,
            final Map<String, Shard> shardIdToShardMap, final Map<String, Set<String>> shardIdToChildShardIdsMap,
            final List<Lease> trackedLeases, final LeaseRefresher leaseRefresher,
            final MultiStreamArgs multiStreamArgs) throws DependencyException,
            InvalidStateException, ProvisionedThroughputException, KinesisClientLibIOException {
        final List<Lease> leasesOfClosedShards = currentLeases.stream()
                .filter(lease -> lease.checkpoint().equals(ExtendedSequenceNumber.SHARD_END))
                .collect(Collectors.toList());
        final Set<String> shardIdsOfClosedShards = leasesOfClosedShards.stream()
                .map(lease -> shardIdFromLeaseDeducer.apply(lease, multiStreamArgs)).collect(Collectors.toSet());

        if (!CollectionUtils.isNullOrEmpty(leasesOfClosedShards)) {
            assertClosedShardsAreCoveredOrAbsent(shardIdToShardMap, shardIdToChildShardIdsMap, shardIdsOfClosedShards);
            //TODO: Verify before LTR launch that ending sequence number is still returned from the service.
            Comparator<? super Lease> startingSequenceNumberComparator = new StartingSequenceNumberAndShardIdBasedComparator(
                    shardIdToShardMap, multiStreamArgs);
            leasesOfClosedShards.sort(startingSequenceNumberComparator);
            final Map<String, Lease> trackedLeaseMap = trackedLeases.stream()
                    .collect(Collectors.toMap(lease -> shardIdFromLeaseDeducer.apply(lease, multiStreamArgs), Function.identity()));

            for (Lease leaseOfClosedShard : leasesOfClosedShards) {
                final String closedShardId = shardIdFromLeaseDeducer.apply(leaseOfClosedShard, multiStreamArgs);
                final Set<String> childShardIds = shardIdToChildShardIdsMap.get(closedShardId);
                if (closedShardId != null && !CollectionUtils.isNullOrEmpty(childShardIds)) {
                    cleanupLeaseForClosedShard(closedShardId, childShardIds, trackedLeaseMap, leaseRefresher, multiStreamArgs);
                }
            }
        }        
    }

    /** 
     * Delete lease for the closed shard. Rules for deletion are:
     * a/ the checkpoint for the closed shard is SHARD_END,
     * b/ there are leases for all the childShardIds and their checkpoint is NOT TRIM_HORIZON
     * Note: This method has package level access solely for testing purposes.
     * 
     * @param closedShardId Identifies the closed shard
     * @param childShardIds ShardIds of children of the closed shard
     * @param trackedLeases shardId->Lease map with all leases we are tracking (should not be null)
     * @param leaseRefresher
     * @throws ProvisionedThroughputException 
     * @throws InvalidStateException 
     * @throws DependencyException 
     */
    synchronized void cleanupLeaseForClosedShard(final String closedShardId, final Set<String> childShardIds,
            final Map<String, Lease> trackedLeases, final LeaseRefresher leaseRefresher, final MultiStreamArgs multiStreamArgs)
            throws DependencyException, InvalidStateException, ProvisionedThroughputException {
        final Lease leaseForClosedShard = trackedLeases.get(closedShardId);
        final List<Lease> childShardLeases = childShardIds.stream().map(trackedLeases::get).filter(Objects::nonNull)
                .collect(Collectors.toList());

        if (leaseForClosedShard != null && leaseForClosedShard.checkpoint().equals(ExtendedSequenceNumber.SHARD_END)
                && childShardLeases.size() == childShardIds.size()) {
            boolean okayToDelete = true;
            for (Lease lease : childShardLeases) {
                if (lease.checkpoint().equals(ExtendedSequenceNumber.TRIM_HORIZON)) {
                    okayToDelete = false;
                    break;
                }
            }
            
            if (okayToDelete) {
                log.info("{} : Deleting lease for shard {} as it has been completely processed and processing of child "
                        + "shards has begun.", streamIdentifier, shardIdFromLeaseDeducer.apply(leaseForClosedShard, multiStreamArgs));
                leaseRefresher.deleteLease(leaseForClosedShard);
            }
        }
    }

    /**
     * Helper method to create a new Lease POJO for a shard.
     * Note: Package level access only for testing purposes
     * 
     * @param shard
     * @return
     */
    private static Lease newKCLLease(final Shard shard) {
        Lease newLease = new Lease();
        newLease.leaseKey(shard.shardId());
        List<String> parentShardIds = new ArrayList<>(2);
        if (shard.parentShardId() != null) {
            parentShardIds.add(shard.parentShardId());
        }
        if (shard.adjacentParentShardId() != null) {
            parentShardIds.add(shard.adjacentParentShardId());
        }
        newLease.parentShardIds(parentShardIds);
        newLease.ownerSwitchesSinceCheckpoint(0L);

        return newLease;
    }

    private static Lease newKCLMultiStreamLease(final Shard shard, final StreamIdentifier streamIdentifier) {
        MultiStreamLease newLease = new MultiStreamLease();
        newLease.leaseKey(MultiStreamLease.getLeaseKey(streamIdentifier.serialize(), shard.shardId()));
        List<String> parentShardIds = new ArrayList<>(2);
        if (shard.parentShardId() != null) {
            parentShardIds.add(shard.parentShardId());
        }
        if (shard.adjacentParentShardId() != null) {
            parentShardIds.add(shard.adjacentParentShardId());
        }
        newLease.parentShardIds(parentShardIds);
        newLease.ownerSwitchesSinceCheckpoint(0L);
        newLease.streamIdentifier(streamIdentifier.serialize());
        newLease.shardId(shard.shardId());
        return newLease;
    }

    /**
     * Helper method to construct a shardId->Shard map for the specified list of shards.
     * 
     * @param shards List of shards
     * @return ShardId->Shard map
     */
    static Map<String, Shard> constructShardIdToShardMap(final List<Shard> shards) {
        return shards.stream().collect(Collectors.toMap(Shard::shardId, Function.identity()));
    }

    /**
     * Helper method to return all the open shards for a stream.
     * Note: Package level access only for testing purposes.
     * 
     * @param allShards All shards returved via DescribeStream. We assume this to represent a consistent shard list.
     * @return List of open shards (shards at the tip of the stream) - may include shards that are not yet active.
     */
    static List<Shard> getOpenShards(final List<Shard> allShards, final String streamIdentifier) {
        return allShards.stream().filter(shard -> shard.sequenceNumberRange().endingSequenceNumber() == null)
                .peek(shard -> log.debug("{} : Found open shard: {}", streamIdentifier, shard.shardId())).collect(Collectors.toList());
    }

    private static ExtendedSequenceNumber convertToCheckpoint(final InitialPositionInStreamExtended position) {
        ExtendedSequenceNumber checkpoint = null;
        
        if (position.getInitialPositionInStream().equals(InitialPositionInStream.TRIM_HORIZON)) {
            checkpoint = ExtendedSequenceNumber.TRIM_HORIZON;
        } else if (position.getInitialPositionInStream().equals(InitialPositionInStream.LATEST)) {
            checkpoint = ExtendedSequenceNumber.LATEST;
        } else if (position.getInitialPositionInStream().equals(InitialPositionInStream.AT_TIMESTAMP)) {
            checkpoint = ExtendedSequenceNumber.AT_TIMESTAMP;
        }
        
        return checkpoint;
    }

    private static String getStreamIdentifier(MultiStreamArgs multiStreamArgs) {
        return Optional.ofNullable(multiStreamArgs.streamIdentifier())
                .map(streamId -> streamId.serialize()).orElse("single_stream_mode");
    }
    
    /** Helper class to compare leases based on starting sequence number of the corresponding shards.
     *
     */
    @RequiredArgsConstructor
    private static class StartingSequenceNumberAndShardIdBasedComparator implements Comparator<Lease>, Serializable {
        private static final long serialVersionUID = 1L;

        private final Map<String, Shard> shardIdToShardMap;
        private final MultiStreamArgs multiStreamArgs;

        /**
         * Compares two leases based on the starting sequence number of corresponding shards.
         * If shards are not found in the shardId->shard map supplied, we do a string comparison on the shardIds.
         * We assume that lease1 and lease2 are:
         *     a/ not null,
         *     b/ shards (if found) have non-null starting sequence numbers
         * 
         * {@inheritDoc}
         */
        @Override
        public int compare(final Lease lease1, final Lease lease2) {
            int result = 0;
            final String shardId1 = shardIdFromLeaseDeducer.apply(lease1, multiStreamArgs);
            final String shardId2 = shardIdFromLeaseDeducer.apply(lease2, multiStreamArgs);
            final Shard shard1 = shardIdToShardMap.get(shardId1);
            final Shard shard2 = shardIdToShardMap.get(shardId2);
            
            // If we found shards for the two leases, use comparison of the starting sequence numbers
            if (shard1 != null && shard2 != null) {
                BigInteger sequenceNumber1 = new BigInteger(shard1.sequenceNumberRange().startingSequenceNumber());
                BigInteger sequenceNumber2 = new BigInteger(shard2.sequenceNumberRange().startingSequenceNumber());
                result = sequenceNumber1.compareTo(sequenceNumber2);                
            }
            
            if (result == 0) {
                result = shardId1.compareTo(shardId2);
            }
            
            return result;
        }
                
    }

    @Data
    @Accessors(fluent = true)
    @VisibleForTesting
    static class MultiStreamArgs {
        private final Boolean isMultiStreamMode;
        private final StreamIdentifier streamIdentifier;
    }

    /**
     * Interface to determine how to create new leases.
     */
    @VisibleForTesting
    interface LeaseSynchronizer {
        /**
         * Determines how to create leases.
         * @param shards
         * @param currentLeases
         * @param initialPosition
         * @param inconsistentShardIds
         * @param multiStreamArgs
         * @return
         */
        List<Lease> determineNewLeasesToCreate(List<Shard> shards, List<Lease> currentLeases,
                                               InitialPositionInStreamExtended initialPosition, Set<String> inconsistentShardIds,
                                               MultiStreamArgs multiStreamArgs);
    }

    /**
     * Class to help create leases when the table is initially empty.
     */
    @Slf4j
    @AllArgsConstructor
    static class EmptyLeaseTableSynchronizer implements LeaseSynchronizer {

        /**
         * Determines how to create leases when the lease table is initially empty. For this, we read all shards where
         * the KCL is reading from. For any shards which are closed, we will discover their child shards through GetRecords
         * child shard information.
         *
         * @param shards
         * @param currentLeases
         * @param initialPosition
         * @param inconsistentShardIds
         * @param multiStreamArgs
         * @return
         */
        @Override
        public List<Lease> determineNewLeasesToCreate(List<Shard> shards, List<Lease> currentLeases,
            InitialPositionInStreamExtended initialPosition, Set<String> inconsistentShardIds, MultiStreamArgs multiStreamArgs) {
            final Map<String, Shard> shardIdToShardMapOfAllKinesisShards = constructShardIdToShardMap(shards);

            currentLeases.stream().peek(lease -> log.debug("Existing lease: {}", lease))
                    .map(lease -> shardIdFromLeaseDeducer.apply(lease, multiStreamArgs))
                    .collect(Collectors.toSet());

            final List<Lease> newLeasesToCreate = getLeasesToCreateForOpenAndClosedShards(initialPosition, shards, multiStreamArgs);

            //TODO: Verify before LTR launch that ending sequence number is still returned from the service.
            final Comparator<Lease> startingSequenceNumberComparator =
                    new StartingSequenceNumberAndShardIdBasedComparator(shardIdToShardMapOfAllKinesisShards, multiStreamArgs);
            newLeasesToCreate.sort(startingSequenceNumberComparator);
            return newLeasesToCreate;
        }

        /**
         * Helper method to create leases. For an empty lease table, we will be creating leases for all shards
         * regardless of if they are open or closed. Closed shards will be unblocked via child shard information upon
         * reaching SHARD_END.
         */
        private List<Lease> getLeasesToCreateForOpenAndClosedShards(InitialPositionInStreamExtended initialPosition,
            List<Shard> shards, MultiStreamArgs multiStreamArgs)  {
            final Map<String, Lease> shardIdToNewLeaseMap = new HashMap<>();

            for (Shard shard : shards) {
                final String shardId = shard.shardId();
                final Lease lease = multiStreamArgs.isMultiStreamMode() ?
                        newKCLMultiStreamLease(shard, multiStreamArgs.streamIdentifier) : newKCLLease(shard);
                lease.checkpoint(convertToCheckpoint(initialPosition));

                log.debug("Need to create a lease for shard with shardId {}", shardId);

                shardIdToNewLeaseMap.put(shardId, lease);
            }

            return new ArrayList(shardIdToNewLeaseMap.values());
        }
    }


    /**
     * Class to help create leases when the lease table is not initially empty.
     */
    @Slf4j
    @AllArgsConstructor
    static class NonEmptyLeaseTableSynchronizer implements LeaseSynchronizer {

        private final ShardDetector shardDetector;
        private final Map<String, Shard> shardIdToShardMap;
        private final Map<String, Set<String>> shardIdToChildShardIdsMap;

        /**
         * Determine new leases to create and their initial checkpoint.
         * Note: Package level access only for testing purposes.
         * <p>
         * For each open (no ending sequence number) shard without open parents that doesn't already have a lease,
         * determine if it is a descendent of any shard which is or will be processed (e.g. for which a lease exists):
         * If so, set checkpoint of the shard to TrimHorizon and also create leases for ancestors if needed.
         * If not, set checkpoint of the shard to the initial position specified by the client.
         * To check if we need to create leases for ancestors, we use the following rules:
         * * If we began (or will begin) processing data for a shard, then we must reach end of that shard before
         * we begin processing data from any of its descendants.
         * * A shard does not start processing data until data from all its parents has been processed.
         * Note, if the initial position is LATEST and a shard has two parents and only one is a descendant - we'll create
         * leases corresponding to both the parents - the parent shard which is not a descendant will have
         * its checkpoint set to Latest.
         * <p>
         * We assume that if there is an existing lease for a shard, then either:
         * * we have previously created a lease for its parent (if it was needed), or
         * * the parent shard has expired.
         * <p>
         * For example:
         * Shard structure (each level depicts a stream segment):
         * 0 1 2 3 4   5   - shards till epoch 102
         * \ / \ / |   |
         * 6   7  4   5   - shards from epoch 103 - 205
         * \ /   |  / \
         * 8    4 9  10 - shards from epoch 206 (open - no ending sequenceNumber)
         * Current leases: (3, 4, 5)
         * New leases to create: (2, 6, 7, 8, 9, 10)
         * <p>
         * The leases returned are sorted by the starting sequence number - following the same order
         * when persisting the leases in DynamoDB will ensure that we recover gracefully if we fail
         * before creating all the leases.
         * <p>
         * If a shard has no existing lease, is open, and is a descendant of a parent which is still open, we ignore it
         * here; this happens when the list of shards is inconsistent, which could be due to pagination delay for very
         * high shard count streams (i.e., dynamodb streams for tables with thousands of partitions).  This can only
         * currently happen here if ignoreUnexpectedChildShards was true in syncShardleases.
         *
         * @return List of new leases to create sorted by starting sequenceNumber of the corresponding shard
         */
        @Override
        public synchronized List<Lease> determineNewLeasesToCreate(List<Shard> shards, List<Lease> currentLeases,
            InitialPositionInStreamExtended initialPosition, Set<String> inconsistentShardIds, MultiStreamArgs multiStreamArgs) {
            final Map<String, Lease> shardIdToNewLeaseMap = new HashMap<>();
            final Map<String, Shard> shardIdToShardMapOfAllKinesisShards = constructShardIdToShardMap(shards);

            final Set<String> shardIdsOfCurrentLeases = currentLeases.stream()
                    .peek(lease -> log.debug("Existing lease: {}", lease))
                    .map(lease -> shardIdFromLeaseDeducer.apply(lease, multiStreamArgs))
                    .collect(Collectors.toSet());

            final List<Shard> openShards = getOpenShards(shards);
            final Map<String, Boolean> memoizationContext = new HashMap<>();

            // Iterate over the open shards and find those that don't have any lease entries.
            for (Shard shard : openShards) {
                final String shardId = shard.shardId();
                log.debug("Evaluating leases for open shard {} and its ancestors.", shardId);
                if (shardIdsOfCurrentLeases.contains(shardId)) {
                    log.debug("Lease for shardId {} already exists. Not creating a lease", shardId);
                } else if (inconsistentShardIds.contains(shardId)) {
                    log.info("shardId {} is an inconsistent child.  Not creating a lease", shardId);
                } else {
                    log.debug("Need to create a lease for shardId {}", shardId);
                    final Lease newLease = multiStreamArgs.isMultiStreamMode() ?
                            newKCLMultiStreamLease(shard, multiStreamArgs.streamIdentifier()) :
                            newKCLLease(shard);
                    final boolean isDescendant = checkIfDescendantAndAddNewLeasesForAncestors(shardId, initialPosition,
                            shardIdsOfCurrentLeases, shardIdToShardMapOfAllKinesisShards, shardIdToNewLeaseMap,
                            memoizationContext, multiStreamArgs);

                    /**
                     * If the shard is a descendant and the specified initial position is AT_TIMESTAMP, then the
                     * checkpoint should be set to AT_TIMESTAMP, else to TRIM_HORIZON. For AT_TIMESTAMP, we will add a
                     * lease just like we do for TRIM_HORIZON. However we will only return back records with server-side
                     * timestamp at or after the specified initial position timestamp.
                     *
                     * Shard structure (each level depicts a stream segment):
                     * 0 1 2 3 4   5   - shards till epoch 102
                     * \ / \ / |   |
                     *  6   7  4   5   - shards from epoch 103 - 205
                     *   \ /   |  /\
                     *    8    4 9  10 - shards from epoch 206 (open - no ending sequenceNumber)
                     *
                     * Current leases: empty set
                     *
                     * For the above example, suppose the initial position in stream is set to AT_TIMESTAMP with
                     * timestamp value 206. We will then create new leases for all the shards (with checkpoint set to
                     * AT_TIMESTAMP), including the ancestor shards with epoch less than 206. However as we begin
                     * processing the ancestor shards, their checkpoints would be updated to SHARD_END and their leases
                     * would then be deleted since they won't have records with server-side timestamp at/after 206. And
                     * after that we will begin processing the descendant shards with epoch at/after 206 and we will
                     * return the records that meet the timestamp requirement for these shards.
                     */
                    if (isDescendant
                            && !initialPosition.getInitialPositionInStream().equals(InitialPositionInStream.AT_TIMESTAMP)) {
                        newLease.checkpoint(ExtendedSequenceNumber.TRIM_HORIZON);
                    } else {
                        newLease.checkpoint(convertToCheckpoint(initialPosition));
                    }
                    log.debug("Set checkpoint of {} to {}", newLease.leaseKey(), newLease.checkpoint());
                    shardIdToNewLeaseMap.put(shardId, newLease);
                }
            }

            final List<Lease> newLeasesToCreate = new ArrayList<>(shardIdToNewLeaseMap.values());
            //TODO: Verify before LTR launch that ending sequence number is still returned from the service.
            final Comparator<Lease> startingSequenceNumberComparator = new StartingSequenceNumberAndShardIdBasedComparator(
                    shardIdToShardMapOfAllKinesisShards, multiStreamArgs);
            newLeasesToCreate.sort(startingSequenceNumberComparator);
            return newLeasesToCreate;
        }
    }
}<|MERGE_RESOLUTION|>--- conflicted
+++ resolved
@@ -103,42 +103,26 @@
     // CHECKSTYLE:OFF CyclomaticComplexity
     public synchronized void checkAndCreateLeaseForNewShards(@NonNull final ShardDetector shardDetector,
             final LeaseRefresher leaseRefresher, final InitialPositionInStreamExtended initialPosition,
-<<<<<<< HEAD
             final MetricsScope scope, final boolean cleanupLeasesOfCompletedShards, final boolean ignoreUnexpectedChildShards,
             final boolean garbageCollectLeases, final boolean isLeaseTableEmpty)
             throws DependencyException, InvalidStateException, ProvisionedThroughputException, KinesisClientLibIOException {
+        this.streamIdentifier = shardDetector.streamIdentifier().serialize();
         final List<Shard> latestShards = isLeaseTableEmpty ?
                 getShardListAtInitialPosition(shardDetector, initialPosition) : getShardList(shardDetector);
         checkAndCreateLeaseForNewShards(shardDetector, leaseRefresher, initialPosition, latestShards, cleanupLeasesOfCompletedShards, ignoreUnexpectedChildShards, scope, garbageCollectLeases,
                 isLeaseTableEmpty);
-=======
-            final boolean cleanupLeasesOfCompletedShards, final boolean ignoreUnexpectedChildShards,
-            final MetricsScope scope) throws DependencyException, InvalidStateException,
-            ProvisionedThroughputException, KinesisClientLibIOException {
-        this.streamIdentifier = shardDetector.streamIdentifier().serialize();
-        final List<Shard> latestShards = getShardList(shardDetector);
-        checkAndCreateLeaseForNewShards(shardDetector, leaseRefresher, initialPosition, cleanupLeasesOfCompletedShards,
-                                        ignoreUnexpectedChildShards, scope, latestShards);
->>>>>>> 771bc914
     }
 
     //Provide a pre-collcted list of shards to avoid calling ListShards API
     public synchronized void checkAndCreateLeaseForNewShards(@NonNull final ShardDetector shardDetector,
-<<<<<<< HEAD
             final LeaseRefresher leaseRefresher, final InitialPositionInStreamExtended initialPosition,
             List<Shard> latestShards, final boolean cleanupLeasesOfCompletedShards, final boolean ignoreUnexpectedChildShards,
             final MetricsScope scope, final boolean garbageCollectLeases, final boolean isLeaseTableEmpty)
             throws DependencyException, InvalidStateException, ProvisionedThroughputException, KinesisClientLibIOException {
 
+        this.streamIdentifier = shardDetector.streamIdentifier().serialize();
         //TODO: Need to add multistream support for this https://sim.amazon.com/issues/KinesisLTR-191
 
-=======
-            final LeaseRefresher leaseRefresher, final InitialPositionInStreamExtended initialPosition, final boolean cleanupLeasesOfCompletedShards,
-            final boolean ignoreUnexpectedChildShards, final MetricsScope scope, List<Shard> latestShards)
-            throws DependencyException, InvalidStateException,
-            ProvisionedThroughputException, KinesisClientLibIOException {
-        this.streamIdentifier = shardDetector.streamIdentifier().serialize();
->>>>>>> 771bc914
         if (!CollectionUtils.isNullOrEmpty(latestShards)) {
             log.debug("{} - Num shards: {}", streamIdentifier, latestShards.size());
         }
@@ -154,17 +138,11 @@
                 getLeasesForStream(shardDetector.streamIdentifier(), leaseRefresher) :
                 leaseRefresher.listLeases();
         final MultiStreamArgs multiStreamArgs = new MultiStreamArgs(isMultiStreamMode, shardDetector.streamIdentifier());
-<<<<<<< HEAD
         final LeaseSynchronizer leaseSynchronizer = isLeaseTableEmpty ? new EmptyLeaseTableSynchronizer() :
                 new NonEmptyLeaseTableSynchronizer(shardDetector, shardIdToShardMap, shardIdToChildShardIdsMap);
         final List<Lease> newLeasesToCreate = determineNewLeasesToCreate(leaseSynchronizer, latestShards, currentLeases,
                 initialPosition, inconsistentShardIds, multiStreamArgs);
-        log.debug("Num new leases to create: {}", newLeasesToCreate.size());
-=======
-        final List<Lease> newLeasesToCreate = determineNewLeasesToCreate(latestShards, currentLeases, initialPosition,
-                inconsistentShardIds, multiStreamArgs);
         log.debug("{} - Num new leases to create: {}", streamIdentifier, newLeasesToCreate.size());
->>>>>>> 771bc914
         for (Lease lease : newLeasesToCreate) {
             long startTime = System.currentTimeMillis();
             boolean success = false;
@@ -390,84 +368,10 @@
      * @param multiStreamArgs determines if we are using multistream mode.
      * @return List of new leases to create sorted by starting sequenceNumber of the corresponding shard
      */
-<<<<<<< HEAD
     static List<Lease> determineNewLeasesToCreate(final LeaseSynchronizer leaseSynchronizer, final List<Shard> shards,
             final List<Lease> currentLeases, final InitialPositionInStreamExtended initialPosition,
             final Set<String> inconsistentShardIds, final MultiStreamArgs multiStreamArgs) {
         return leaseSynchronizer.determineNewLeasesToCreate(shards, currentLeases, initialPosition, inconsistentShardIds, multiStreamArgs);
-=======
-    static List<Lease> determineNewLeasesToCreate(final List<Shard> shards, final List<Lease> currentLeases,
-            final InitialPositionInStreamExtended initialPosition, final Set<String> inconsistentShardIds,
-            final MultiStreamArgs multiStreamArgs) {
-        final Map<String, Lease> shardIdToNewLeaseMap = new HashMap<>();
-        final Map<String, Shard> shardIdToShardMapOfAllKinesisShards = constructShardIdToShardMap(shards);
-        final String streamIdentifier = Optional.ofNullable(multiStreamArgs.streamIdentifier())
-                .map(streamId -> streamId.serialize()).orElse("");
-        final Set<String> shardIdsOfCurrentLeases = currentLeases.stream()
-                .peek(lease -> log.debug("{} : Existing lease: {}", streamIdentifier, lease))
-                .map(lease -> shardIdFromLeaseDeducer.apply(lease, multiStreamArgs))
-                .collect(Collectors.toSet());
-
-        final List<Shard> openShards = getOpenShards(shards, streamIdentifier);
-        final Map<String, Boolean> memoizationContext = new HashMap<>();
-
-        // Iterate over the open shards and find those that don't have any lease entries.
-        for (Shard shard : openShards) {
-            final String shardId = shard.shardId();
-            log.debug("{} : Evaluating leases for open shard {} and its ancestors.", streamIdentifier, shardId);
-            if (shardIdsOfCurrentLeases.contains(shardId)) {
-                log.debug("{} : Lease for shardId {} already exists. Not creating a lease", streamIdentifier, shardId);
-            } else if (inconsistentShardIds.contains(shardId)) {
-                log.info("{} : shardId {} is an inconsistent child.  Not creating a lease", streamIdentifier, shardId);
-            } else {
-                log.debug("{} : Need to create a lease for shardId {}", streamIdentifier, shardId);
-                final Lease newLease = multiStreamArgs.isMultiStreamMode() ?
-                        newKCLMultiStreamLease(shard, multiStreamArgs.streamIdentifier()) :
-                        newKCLLease(shard);
-                final boolean isDescendant = checkIfDescendantAndAddNewLeasesForAncestors(shardId, initialPosition,
-                        shardIdsOfCurrentLeases, shardIdToShardMapOfAllKinesisShards, shardIdToNewLeaseMap,
-                        memoizationContext, multiStreamArgs);
-
-                /**
-                 * If the shard is a descendant and the specified initial position is AT_TIMESTAMP, then the
-                 * checkpoint should be set to AT_TIMESTAMP, else to TRIM_HORIZON. For AT_TIMESTAMP, we will add a
-                 * lease just like we do for TRIM_HORIZON. However we will only return back records with server-side
-                 * timestamp at or after the specified initial position timestamp.
-                 *
-                 * Shard structure (each level depicts a stream segment):
-                 * 0 1 2 3 4   5   - shards till epoch 102
-                 * \ / \ / |   |
-                 *  6   7  4   5   - shards from epoch 103 - 205
-                 *   \ /   |  /\
-                 *    8    4 9  10 - shards from epoch 206 (open - no ending sequenceNumber)
-                 *
-                 * Current leases: empty set
-                 *
-                 * For the above example, suppose the initial position in stream is set to AT_TIMESTAMP with
-                 * timestamp value 206. We will then create new leases for all the shards (with checkpoint set to
-                 * AT_TIMESTAMP), including the ancestor shards with epoch less than 206. However as we begin
-                 * processing the ancestor shards, their checkpoints would be updated to SHARD_END and their leases
-                 * would then be deleted since they won't have records with server-side timestamp at/after 206. And
-                 * after that we will begin processing the descendant shards with epoch at/after 206 and we will
-                 * return the records that meet the timestamp requirement for these shards.
-                 */
-                if (isDescendant
-                        && !initialPosition.getInitialPositionInStream().equals(InitialPositionInStream.AT_TIMESTAMP)) {
-                    newLease.checkpoint(ExtendedSequenceNumber.TRIM_HORIZON);
-                } else {
-                    newLease.checkpoint(convertToCheckpoint(initialPosition));
-                }
-                log.debug("{} : Set checkpoint of {} to {}", streamIdentifier, newLease.leaseKey(), newLease.checkpoint());
-                shardIdToNewLeaseMap.put(shardId, newLease);
-            }
-        }
-
-        final List<Lease> newLeasesToCreate = new ArrayList<>(shardIdToNewLeaseMap.values());
-        final Comparator<Lease> startingSequenceNumberComparator = new StartingSequenceNumberAndShardIdBasedComparator(
-                shardIdToShardMapOfAllKinesisShards, multiStreamArgs);
-        newLeasesToCreate.sort(startingSequenceNumberComparator);
-        return newLeasesToCreate;
->>>>>>> 771bc914
     }
 
     /**
@@ -884,7 +788,7 @@
         return Optional.ofNullable(multiStreamArgs.streamIdentifier())
                 .map(streamId -> streamId.serialize()).orElse("single_stream_mode");
     }
-    
+
     /** Helper class to compare leases based on starting sequence number of the corresponding shards.
      *
      */
@@ -977,13 +881,15 @@
         @Override
         public List<Lease> determineNewLeasesToCreate(List<Shard> shards, List<Lease> currentLeases,
             InitialPositionInStreamExtended initialPosition, Set<String> inconsistentShardIds, MultiStreamArgs multiStreamArgs) {
+            final String streamIdentifier = Optional.ofNullable(multiStreamArgs.streamIdentifier())
+                    .map(streamId -> streamId.serialize()).orElse("");
             final Map<String, Shard> shardIdToShardMapOfAllKinesisShards = constructShardIdToShardMap(shards);
 
-            currentLeases.stream().peek(lease -> log.debug("Existing lease: {}", lease))
+            currentLeases.stream().peek(lease -> log.debug("{} : Existing lease: {}", streamIdentifier, lease))
                     .map(lease -> shardIdFromLeaseDeducer.apply(lease, multiStreamArgs))
                     .collect(Collectors.toSet());
 
-            final List<Lease> newLeasesToCreate = getLeasesToCreateForOpenAndClosedShards(initialPosition, shards, multiStreamArgs);
+            final List<Lease> newLeasesToCreate = getLeasesToCreateForOpenAndClosedShards(initialPosition, shards, multiStreamArgs, streamIdentifier);
 
             //TODO: Verify before LTR launch that ending sequence number is still returned from the service.
             final Comparator<Lease> startingSequenceNumberComparator =
@@ -998,7 +904,7 @@
          * reaching SHARD_END.
          */
         private List<Lease> getLeasesToCreateForOpenAndClosedShards(InitialPositionInStreamExtended initialPosition,
-            List<Shard> shards, MultiStreamArgs multiStreamArgs)  {
+            List<Shard> shards, MultiStreamArgs multiStreamArgs, String streamId)  {
             final Map<String, Lease> shardIdToNewLeaseMap = new HashMap<>();
 
             for (Shard shard : shards) {
@@ -1007,7 +913,7 @@
                         newKCLMultiStreamLease(shard, multiStreamArgs.streamIdentifier) : newKCLLease(shard);
                 lease.checkpoint(convertToCheckpoint(initialPosition));
 
-                log.debug("Need to create a lease for shard with shardId {}", shardId);
+                log.debug("{} : Need to create a lease for shard with shardId {}", streamId, shardId);
 
                 shardIdToNewLeaseMap.put(shardId, lease);
             }
@@ -1070,29 +976,31 @@
          * @return List of new leases to create sorted by starting sequenceNumber of the corresponding shard
          */
         @Override
-        public synchronized List<Lease> determineNewLeasesToCreate(List<Shard> shards, List<Lease> currentLeases,
-            InitialPositionInStreamExtended initialPosition, Set<String> inconsistentShardIds, MultiStreamArgs multiStreamArgs) {
+        public synchronized List<Lease> determineNewLeasesToCreate(final List<Shard> shards, final List<Lease> currentLeases,
+                final InitialPositionInStreamExtended initialPosition, final Set<String> inconsistentShardIds,
+                final MultiStreamArgs multiStreamArgs) {
             final Map<String, Lease> shardIdToNewLeaseMap = new HashMap<>();
             final Map<String, Shard> shardIdToShardMapOfAllKinesisShards = constructShardIdToShardMap(shards);
-
+            final String streamIdentifier = Optional.ofNullable(multiStreamArgs.streamIdentifier())
+                    .map(streamId -> streamId.serialize()).orElse("");
             final Set<String> shardIdsOfCurrentLeases = currentLeases.stream()
-                    .peek(lease -> log.debug("Existing lease: {}", lease))
+                    .peek(lease -> log.debug("{} : Existing lease: {}", streamIdentifier, lease))
                     .map(lease -> shardIdFromLeaseDeducer.apply(lease, multiStreamArgs))
                     .collect(Collectors.toSet());
 
-            final List<Shard> openShards = getOpenShards(shards);
+            final List<Shard> openShards = getOpenShards(shards, streamIdentifier);
             final Map<String, Boolean> memoizationContext = new HashMap<>();
 
             // Iterate over the open shards and find those that don't have any lease entries.
             for (Shard shard : openShards) {
                 final String shardId = shard.shardId();
-                log.debug("Evaluating leases for open shard {} and its ancestors.", shardId);
+                log.debug("{} : Evaluating leases for open shard {} and its ancestors.", streamIdentifier, shardId);
                 if (shardIdsOfCurrentLeases.contains(shardId)) {
-                    log.debug("Lease for shardId {} already exists. Not creating a lease", shardId);
+                    log.debug("{} : Lease for shardId {} already exists. Not creating a lease", streamIdentifier, shardId);
                 } else if (inconsistentShardIds.contains(shardId)) {
-                    log.info("shardId {} is an inconsistent child.  Not creating a lease", shardId);
+                    log.info("{} : shardId {} is an inconsistent child.  Not creating a lease", streamIdentifier, shardId);
                 } else {
-                    log.debug("Need to create a lease for shardId {}", shardId);
+                    log.debug("{} : Need to create a lease for shardId {}", streamIdentifier, shardId);
                     final Lease newLease = multiStreamArgs.isMultiStreamMode() ?
                             newKCLMultiStreamLease(shard, multiStreamArgs.streamIdentifier()) :
                             newKCLLease(shard);
@@ -1129,13 +1037,12 @@
                     } else {
                         newLease.checkpoint(convertToCheckpoint(initialPosition));
                     }
-                    log.debug("Set checkpoint of {} to {}", newLease.leaseKey(), newLease.checkpoint());
+                    log.debug("{} : Set checkpoint of {} to {}", streamIdentifier, newLease.leaseKey(), newLease.checkpoint());
                     shardIdToNewLeaseMap.put(shardId, newLease);
                 }
             }
 
             final List<Lease> newLeasesToCreate = new ArrayList<>(shardIdToNewLeaseMap.values());
-            //TODO: Verify before LTR launch that ending sequence number is still returned from the service.
             final Comparator<Lease> startingSequenceNumberComparator = new StartingSequenceNumberAndShardIdBasedComparator(
                     shardIdToShardMapOfAllKinesisShards, multiStreamArgs);
             newLeasesToCreate.sort(startingSequenceNumberComparator);
