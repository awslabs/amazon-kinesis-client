--- conflicted
+++ resolved
@@ -38,7 +38,7 @@
 @RunWith(MockitoJUnitRunner.class)
 public class ConfigsBuilderTest {
 
-    private KinesisAsyncClient mockKinesisClient;
+    private final KinesisAsyncClient mockKinesisClient = MockObjectHelper.createKinesisClient();
 
     @Mock
     private DynamoDbAsyncClient mockDynamoClient;
@@ -52,15 +52,6 @@
     private static final String APPLICATION_NAME = ConfigsBuilderTest.class.getSimpleName();
     private static final String WORKER_IDENTIFIER = "worker-id";
 
-<<<<<<< HEAD
-    @Before
-    public void setUp() {
-        MockitoAnnotations.initMocks(this);
-        mockKinesisClient = MockObjectHelper.createKinesisClient();
-    }
-
-=======
->>>>>>> fc52976c
     @Test
     public void testTrackerConstruction() {
         final String streamName = "single-stream";
