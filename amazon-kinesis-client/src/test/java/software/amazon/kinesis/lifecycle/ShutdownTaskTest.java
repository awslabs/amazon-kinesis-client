/*
 * Copyright 2019 Amazon.com, Inc. or its affiliates.
 * Licensed under the Apache License, Version 2.0 (the
 * "License"); you may not use this file except in compliance
 * with the License.  You may obtain a copy of the License at
 *
 *     http://www.apache.org/licenses/LICENSE-2.0
 *
 * Unless required by applicable law or agreed to in writing, software
 * distributed under the License is distributed on an "AS IS" BASIS,
 * WITHOUT WARRANTIES OR CONDITIONS OF ANY KIND, either express or implied.
 * See the License for the specific language governing permissions and
 * limitations under the License.
 */
package software.amazon.kinesis.lifecycle;

import static org.junit.Assert.assertEquals;
import static org.junit.Assert.assertNotNull;
import static org.junit.Assert.assertNull;
import static org.junit.Assert.assertTrue;
import static org.mockito.Mockito.doAnswer;
import static org.mockito.Mockito.doNothing;
import static org.mockito.Mockito.never;
import static org.mockito.Mockito.times;
import static org.mockito.Mockito.verify;
import static org.mockito.Mockito.when;

import java.util.Arrays;
import java.util.Collections;
import java.util.List;

import org.junit.Before;
import org.junit.Test;
import org.junit.runner.RunWith;
import org.mockito.Mock;
import org.mockito.runners.MockitoJUnitRunner;

import software.amazon.awssdk.services.kinesis.model.SequenceNumberRange;
import software.amazon.awssdk.services.kinesis.model.Shard;
import software.amazon.kinesis.checkpoint.ShardRecordProcessorCheckpointer;
import software.amazon.kinesis.common.InitialPositionInStream;
import software.amazon.kinesis.common.InitialPositionInStreamExtended;
import software.amazon.kinesis.exceptions.internal.KinesisClientLibIOException;
import software.amazon.kinesis.leases.HierarchicalShardSyncer;
import software.amazon.kinesis.leases.Lease;
import software.amazon.kinesis.leases.LeaseCoordinator;
import software.amazon.kinesis.leases.LeaseRefresher;
import software.amazon.kinesis.leases.ShardDetector;
import software.amazon.kinesis.leases.ShardInfo;
import software.amazon.kinesis.leases.ShardObjectHelper;
import software.amazon.kinesis.lifecycle.events.LeaseLostInput;
import software.amazon.kinesis.lifecycle.events.ShardEndedInput;
import software.amazon.kinesis.metrics.MetricsFactory;
import software.amazon.kinesis.metrics.NullMetricsFactory;
import software.amazon.kinesis.processor.Checkpointer;
import software.amazon.kinesis.processor.ShardRecordProcessor;
import software.amazon.kinesis.retrieval.RecordsPublisher;
import software.amazon.kinesis.retrieval.kpl.ExtendedSequenceNumber;

/**
 *
 */
@RunWith(MockitoJUnitRunner.class)
public class ShutdownTaskTest {
    private static final long TASK_BACKOFF_TIME_MILLIS = 1L;
    private static final InitialPositionInStreamExtended INITIAL_POSITION_TRIM_HORIZON =
            InitialPositionInStreamExtended.newInitialPosition(InitialPositionInStream.TRIM_HORIZON);
    private static final ShutdownReason SHARD_END_SHUTDOWN_REASON = ShutdownReason.SHARD_END;
    private static final ShutdownReason LEASE_LOST_SHUTDOWN_REASON  = ShutdownReason.LEASE_LOST;
    private static final MetricsFactory NULL_METRICS_FACTORY = new NullMetricsFactory();

    private final String concurrencyToken = "testToken4398";
    private final String shardId = "shardId-0";
    private boolean cleanupLeasesOfCompletedShards = false;
    private boolean ignoreUnexpectedChildShards = false;
    private ShardInfo shardInfo;
    private ShutdownTask task;
    
    @Mock
    private RecordsPublisher recordsPublisher;
    @Mock
    private ShardRecordProcessorCheckpointer recordProcessorCheckpointer;
    @Mock
    private Checkpointer checkpointer;
    @Mock
    private LeaseRefresher leaseRefresher;
    @Mock
    private LeaseCoordinator leaseCoordinator;
    @Mock
    private ShardDetector shardDetector;
    @Mock
    private HierarchicalShardSyncer hierarchicalShardSyncer;
    @Mock
    private ShardRecordProcessor shardRecordProcessor;

    @Before
    public void setUp() throws Exception {
        doNothing().when(recordsPublisher).shutdown();
        when(recordProcessorCheckpointer.checkpointer()).thenReturn(checkpointer);

        shardInfo = new ShardInfo(shardId, concurrencyToken, Collections.emptySet(),
                ExtendedSequenceNumber.LATEST);

        task = new ShutdownTask(shardInfo, shardDetector, shardRecordProcessor, recordProcessorCheckpointer,
                SHARD_END_SHUTDOWN_REASON, INITIAL_POSITION_TRIM_HORIZON, cleanupLeasesOfCompletedShards,
<<<<<<< HEAD
                ignoreUnexpectedChildShards, leaseRefresher, TASK_BACKOFF_TIME_MILLIS, recordsPublisher,
=======
                ignoreUnexpectedChildShards, leaseCoordinator, TASK_BACKOFF_TIME_MILLIS, recordsPublisher,
>>>>>>> 1f686488
                hierarchicalShardSyncer, NULL_METRICS_FACTORY);
    }

    /**
     * Test method for {@link ShutdownTask#call()}.
     * This test is for the scenario that customer doesn't implement checkpoint in their implementation
     */
    @Test
    public final void testCallWhenApplicationDoesNotCheckpoint() {
        when(shardDetector.listShards()).thenReturn(constructShardListGraphA());
        when(recordProcessorCheckpointer.lastCheckpointValue()).thenReturn(new ExtendedSequenceNumber("3298"));

        final TaskResult result = task.call();
        assertNotNull(result.getException());
        assertTrue(result.getException() instanceof IllegalArgumentException);
    }

    /**
     * Test method for {@link ShutdownTask#call()}.
     * This test is for the scenario that checkAndCreateLeaseForNewShards throws an exception.
     */
    @Test
    public final void testCallWhenSyncingShardsThrows() throws Exception {
<<<<<<< HEAD
        List<Shard> shards = constructShardListGraphA();
        when(shardDetector.listShards()).thenReturn(shards);
        when(recordProcessorCheckpointer.lastCheckpointValue()).thenReturn(ExtendedSequenceNumber.SHARD_END);
=======
        List<Shard> latestShards = constructShardListGraphA();
        when(shardDetector.listShards()).thenReturn(latestShards);
        when(recordProcessorCheckpointer.lastCheckpointValue()).thenReturn(ExtendedSequenceNumber.SHARD_END);
        when(leaseCoordinator.leaseRefresher()).thenReturn(leaseRefresher);
>>>>>>> 1f686488

        doAnswer((invocation) -> {
            throw new KinesisClientLibIOException("KinesisClientLibIOException");
        }).when(hierarchicalShardSyncer)
                .checkAndCreateLeaseForNewShards(shards, shardDetector, leaseRefresher, INITIAL_POSITION_TRIM_HORIZON,
                        cleanupLeasesOfCompletedShards, ignoreUnexpectedChildShards,
                        NULL_METRICS_FACTORY.createMetrics(), latestShards);

        final TaskResult result = task.call();
        assertNotNull(result.getException());
        assertTrue(result.getException() instanceof KinesisClientLibIOException);
        verify(recordsPublisher).shutdown();
        verify(shardRecordProcessor).shardEnded(ShardEndedInput.builder().checkpointer(recordProcessorCheckpointer).build());
        verify(shardRecordProcessor, never()).leaseLost(LeaseLostInput.builder().build());
    }

    /**
     * Test method for {@link ShutdownTask#call()}.
<<<<<<< HEAD
=======
     * This test is for the scenario that ShutdownTask is created for ShardConsumer reaching the Shard End.
>>>>>>> 1f686488
     */
    @Test
    public final void testCallWhenTrueShardEnd() {
        shardInfo = new ShardInfo("shardId-0", concurrencyToken, Collections.emptySet(),
                                  ExtendedSequenceNumber.LATEST);
        task = new ShutdownTask(shardInfo, shardDetector, shardRecordProcessor, recordProcessorCheckpointer,
                                SHARD_END_SHUTDOWN_REASON, INITIAL_POSITION_TRIM_HORIZON, cleanupLeasesOfCompletedShards,
<<<<<<< HEAD
                                ignoreUnexpectedChildShards, leaseRefresher, TASK_BACKOFF_TIME_MILLIS, recordsPublisher,
=======
                                ignoreUnexpectedChildShards, leaseCoordinator, TASK_BACKOFF_TIME_MILLIS, recordsPublisher,
>>>>>>> 1f686488
                                hierarchicalShardSyncer, NULL_METRICS_FACTORY);

        when(shardDetector.listShards()).thenReturn(constructShardListGraphA());
        when(recordProcessorCheckpointer.lastCheckpointValue()).thenReturn(ExtendedSequenceNumber.SHARD_END);

        final TaskResult result = task.call();
        assertNull(result.getException());
        verify(recordsPublisher).shutdown();
        verify(shardRecordProcessor).shardEnded(ShardEndedInput.builder().checkpointer(recordProcessorCheckpointer).build());
        verify(shardRecordProcessor, never()).leaseLost(LeaseLostInput.builder().build());
        verify(shardDetector, times(1)).listShards();
<<<<<<< HEAD
=======
        verify(leaseCoordinator, never()).getAssignments();
>>>>>>> 1f686488
    }

    /**
     * Test method for {@link ShutdownTask#call()}.
<<<<<<< HEAD
=======
     * This test is for the scenario that a ShutdownTask is created for detecting a false Shard End.
>>>>>>> 1f686488
     */
    @Test
    public final void testCallWhenFalseShardEnd() {
        shardInfo = new ShardInfo("shardId-4", concurrencyToken, Collections.emptySet(),
                                  ExtendedSequenceNumber.LATEST);
        task = new ShutdownTask(shardInfo, shardDetector, shardRecordProcessor, recordProcessorCheckpointer,
                                SHARD_END_SHUTDOWN_REASON, INITIAL_POSITION_TRIM_HORIZON, cleanupLeasesOfCompletedShards,
<<<<<<< HEAD
                                ignoreUnexpectedChildShards, leaseRefresher, TASK_BACKOFF_TIME_MILLIS, recordsPublisher,
=======
                                ignoreUnexpectedChildShards, leaseCoordinator, TASK_BACKOFF_TIME_MILLIS, recordsPublisher,
>>>>>>> 1f686488
                                hierarchicalShardSyncer, NULL_METRICS_FACTORY);

        when(shardDetector.listShards()).thenReturn(constructShardListGraphA());

        final TaskResult result = task.call();
        assertNull(result.getException());
        verify(recordsPublisher).shutdown();
        verify(shardRecordProcessor, never()).shardEnded(ShardEndedInput.builder().checkpointer(recordProcessorCheckpointer).build());
        verify(shardRecordProcessor).leaseLost(LeaseLostInput.builder().build());
        verify(shardDetector, times(1)).listShards();
<<<<<<< HEAD
=======
        verify(leaseCoordinator).getCurrentlyHeldLease(shardInfo.shardId());
>>>>>>> 1f686488
    }

    /**
     * Test method for {@link ShutdownTask#call()}.
<<<<<<< HEAD
=======
     * This test is for the scenario that a ShutdownTask is created for the ShardConsumer losing the lease.
>>>>>>> 1f686488
     */
    @Test
    public final void testCallWhenLeaseLost() {
        shardInfo = new ShardInfo("shardId-4", concurrencyToken, Collections.emptySet(),
                                  ExtendedSequenceNumber.LATEST);
        task = new ShutdownTask(shardInfo, shardDetector, shardRecordProcessor, recordProcessorCheckpointer,
                                LEASE_LOST_SHUTDOWN_REASON, INITIAL_POSITION_TRIM_HORIZON, cleanupLeasesOfCompletedShards,
<<<<<<< HEAD
                                ignoreUnexpectedChildShards, leaseRefresher, TASK_BACKOFF_TIME_MILLIS, recordsPublisher,
=======
                                ignoreUnexpectedChildShards, leaseCoordinator, TASK_BACKOFF_TIME_MILLIS, recordsPublisher,
>>>>>>> 1f686488
                                hierarchicalShardSyncer, NULL_METRICS_FACTORY);

        when(shardDetector.listShards()).thenReturn(constructShardListGraphA());

        final TaskResult result = task.call();
        assertNull(result.getException());
        verify(recordsPublisher).shutdown();
        verify(shardRecordProcessor, never()).shardEnded(ShardEndedInput.builder().checkpointer(recordProcessorCheckpointer).build());
        verify(shardRecordProcessor).leaseLost(LeaseLostInput.builder().build());
        verify(shardDetector, never()).listShards();
<<<<<<< HEAD
=======
        verify(leaseCoordinator, never()).getAssignments();
>>>>>>> 1f686488
    }

    /**
     * Test method for {@link ShutdownTask#taskType()}.
     */
    @Test
    public final void testGetTaskType() {
        assertEquals(TaskType.SHUTDOWN, task.taskType());
    }


    /*
     * Helper method to construct a shard list for graph A. Graph A is defined below. Shard structure (y-axis is
     * epochs): 0 1 2 3 4   5  - shards till
     *          \ / \ / |   |
     *           6   7  4   5  - shards from epoch 103 - 205
     *            \ /   |  /\
     *             8    4 9 10 - shards from epoch 206 (open - no ending sequenceNumber)
     */
    private List<Shard> constructShardListGraphA() {
        final SequenceNumberRange range0 = ShardObjectHelper.newSequenceNumberRange("11", "102");
        final SequenceNumberRange range1 = ShardObjectHelper.newSequenceNumberRange("11", null);
        final SequenceNumberRange range2 = ShardObjectHelper.newSequenceNumberRange("11", "205");
        final SequenceNumberRange range3 = ShardObjectHelper.newSequenceNumberRange("103", "205");
        final SequenceNumberRange range4 = ShardObjectHelper.newSequenceNumberRange("206", null);

        return Arrays.asList(
                ShardObjectHelper.newShard("shardId-0", null, null, range0,
                                           ShardObjectHelper.newHashKeyRange("0", "99")),
                ShardObjectHelper.newShard("shardId-1", null, null, range0,
                                           ShardObjectHelper.newHashKeyRange("100", "199")),
                ShardObjectHelper.newShard("shardId-2", null, null, range0,
                                           ShardObjectHelper.newHashKeyRange("200", "299")),
                ShardObjectHelper.newShard("shardId-3", null, null, range0,
                                           ShardObjectHelper.newHashKeyRange("300", "399")),
                ShardObjectHelper.newShard("shardId-4", null, null, range1,
                                           ShardObjectHelper.newHashKeyRange("400", "499")),
                ShardObjectHelper.newShard("shardId-5", null, null, range2,
                                           ShardObjectHelper.newHashKeyRange("500", ShardObjectHelper.MAX_HASH_KEY)),
                ShardObjectHelper.newShard("shardId-6", "shardId-0", "shardId-1", range3,
                                           ShardObjectHelper.newHashKeyRange("0", "199")),
                ShardObjectHelper.newShard("shardId-7", "shardId-2", "shardId-3", range3,
                                           ShardObjectHelper.newHashKeyRange("200", "399")),
                ShardObjectHelper.newShard("shardId-8", "shardId-6", "shardId-7", range4,
                                           ShardObjectHelper.newHashKeyRange("0", "399")),
                ShardObjectHelper.newShard("shardId-9", "shardId-5", null, range4,
                                           ShardObjectHelper.newHashKeyRange("500", "799")),
                ShardObjectHelper.newShard("shardId-10", null, "shardId-5", range4,
                                           ShardObjectHelper.newHashKeyRange("800", ShardObjectHelper.MAX_HASH_KEY)));
    }

}<|MERGE_RESOLUTION|>--- conflicted
+++ resolved
@@ -103,11 +103,7 @@
 
         task = new ShutdownTask(shardInfo, shardDetector, shardRecordProcessor, recordProcessorCheckpointer,
                 SHARD_END_SHUTDOWN_REASON, INITIAL_POSITION_TRIM_HORIZON, cleanupLeasesOfCompletedShards,
-<<<<<<< HEAD
-                ignoreUnexpectedChildShards, leaseRefresher, TASK_BACKOFF_TIME_MILLIS, recordsPublisher,
-=======
                 ignoreUnexpectedChildShards, leaseCoordinator, TASK_BACKOFF_TIME_MILLIS, recordsPublisher,
->>>>>>> 1f686488
                 hierarchicalShardSyncer, NULL_METRICS_FACTORY);
     }
 
@@ -131,21 +127,15 @@
      */
     @Test
     public final void testCallWhenSyncingShardsThrows() throws Exception {
-<<<<<<< HEAD
-        List<Shard> shards = constructShardListGraphA();
-        when(shardDetector.listShards()).thenReturn(shards);
-        when(recordProcessorCheckpointer.lastCheckpointValue()).thenReturn(ExtendedSequenceNumber.SHARD_END);
-=======
         List<Shard> latestShards = constructShardListGraphA();
         when(shardDetector.listShards()).thenReturn(latestShards);
         when(recordProcessorCheckpointer.lastCheckpointValue()).thenReturn(ExtendedSequenceNumber.SHARD_END);
         when(leaseCoordinator.leaseRefresher()).thenReturn(leaseRefresher);
->>>>>>> 1f686488
 
         doAnswer((invocation) -> {
             throw new KinesisClientLibIOException("KinesisClientLibIOException");
         }).when(hierarchicalShardSyncer)
-                .checkAndCreateLeaseForNewShards(shards, shardDetector, leaseRefresher, INITIAL_POSITION_TRIM_HORIZON,
+                .checkAndCreateLeaseForNewShards(shardDetector, leaseRefresher, INITIAL_POSITION_TRIM_HORIZON,
                         cleanupLeasesOfCompletedShards, ignoreUnexpectedChildShards,
                         NULL_METRICS_FACTORY.createMetrics(), latestShards);
 
@@ -159,10 +149,7 @@
 
     /**
      * Test method for {@link ShutdownTask#call()}.
-<<<<<<< HEAD
-=======
      * This test is for the scenario that ShutdownTask is created for ShardConsumer reaching the Shard End.
->>>>>>> 1f686488
      */
     @Test
     public final void testCallWhenTrueShardEnd() {
@@ -170,11 +157,7 @@
                                   ExtendedSequenceNumber.LATEST);
         task = new ShutdownTask(shardInfo, shardDetector, shardRecordProcessor, recordProcessorCheckpointer,
                                 SHARD_END_SHUTDOWN_REASON, INITIAL_POSITION_TRIM_HORIZON, cleanupLeasesOfCompletedShards,
-<<<<<<< HEAD
-                                ignoreUnexpectedChildShards, leaseRefresher, TASK_BACKOFF_TIME_MILLIS, recordsPublisher,
-=======
                                 ignoreUnexpectedChildShards, leaseCoordinator, TASK_BACKOFF_TIME_MILLIS, recordsPublisher,
->>>>>>> 1f686488
                                 hierarchicalShardSyncer, NULL_METRICS_FACTORY);
 
         when(shardDetector.listShards()).thenReturn(constructShardListGraphA());
@@ -186,18 +169,12 @@
         verify(shardRecordProcessor).shardEnded(ShardEndedInput.builder().checkpointer(recordProcessorCheckpointer).build());
         verify(shardRecordProcessor, never()).leaseLost(LeaseLostInput.builder().build());
         verify(shardDetector, times(1)).listShards();
-<<<<<<< HEAD
-=======
         verify(leaseCoordinator, never()).getAssignments();
->>>>>>> 1f686488
-    }
-
-    /**
-     * Test method for {@link ShutdownTask#call()}.
-<<<<<<< HEAD
-=======
+    }
+
+    /**
+     * Test method for {@link ShutdownTask#call()}.
      * This test is for the scenario that a ShutdownTask is created for detecting a false Shard End.
->>>>>>> 1f686488
      */
     @Test
     public final void testCallWhenFalseShardEnd() {
@@ -205,11 +182,7 @@
                                   ExtendedSequenceNumber.LATEST);
         task = new ShutdownTask(shardInfo, shardDetector, shardRecordProcessor, recordProcessorCheckpointer,
                                 SHARD_END_SHUTDOWN_REASON, INITIAL_POSITION_TRIM_HORIZON, cleanupLeasesOfCompletedShards,
-<<<<<<< HEAD
-                                ignoreUnexpectedChildShards, leaseRefresher, TASK_BACKOFF_TIME_MILLIS, recordsPublisher,
-=======
                                 ignoreUnexpectedChildShards, leaseCoordinator, TASK_BACKOFF_TIME_MILLIS, recordsPublisher,
->>>>>>> 1f686488
                                 hierarchicalShardSyncer, NULL_METRICS_FACTORY);
 
         when(shardDetector.listShards()).thenReturn(constructShardListGraphA());
@@ -220,18 +193,12 @@
         verify(shardRecordProcessor, never()).shardEnded(ShardEndedInput.builder().checkpointer(recordProcessorCheckpointer).build());
         verify(shardRecordProcessor).leaseLost(LeaseLostInput.builder().build());
         verify(shardDetector, times(1)).listShards();
-<<<<<<< HEAD
-=======
         verify(leaseCoordinator).getCurrentlyHeldLease(shardInfo.shardId());
->>>>>>> 1f686488
-    }
-
-    /**
-     * Test method for {@link ShutdownTask#call()}.
-<<<<<<< HEAD
-=======
+    }
+
+    /**
+     * Test method for {@link ShutdownTask#call()}.
      * This test is for the scenario that a ShutdownTask is created for the ShardConsumer losing the lease.
->>>>>>> 1f686488
      */
     @Test
     public final void testCallWhenLeaseLost() {
@@ -239,11 +206,7 @@
                                   ExtendedSequenceNumber.LATEST);
         task = new ShutdownTask(shardInfo, shardDetector, shardRecordProcessor, recordProcessorCheckpointer,
                                 LEASE_LOST_SHUTDOWN_REASON, INITIAL_POSITION_TRIM_HORIZON, cleanupLeasesOfCompletedShards,
-<<<<<<< HEAD
-                                ignoreUnexpectedChildShards, leaseRefresher, TASK_BACKOFF_TIME_MILLIS, recordsPublisher,
-=======
                                 ignoreUnexpectedChildShards, leaseCoordinator, TASK_BACKOFF_TIME_MILLIS, recordsPublisher,
->>>>>>> 1f686488
                                 hierarchicalShardSyncer, NULL_METRICS_FACTORY);
 
         when(shardDetector.listShards()).thenReturn(constructShardListGraphA());
@@ -254,10 +217,7 @@
         verify(shardRecordProcessor, never()).shardEnded(ShardEndedInput.builder().checkpointer(recordProcessorCheckpointer).build());
         verify(shardRecordProcessor).leaseLost(LeaseLostInput.builder().build());
         verify(shardDetector, never()).listShards();
-<<<<<<< HEAD
-=======
         verify(leaseCoordinator, never()).getAssignments();
->>>>>>> 1f686488
     }
 
     /**
