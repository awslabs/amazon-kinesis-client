package software.amazon.kinesis.coordinator.assignment;

import java.time.Duration;
import java.time.Instant;
import java.time.temporal.ChronoUnit;
import java.util.List;
import java.util.concurrent.ScheduledExecutorService;
import java.util.concurrent.ScheduledFuture;
import java.util.concurrent.TimeUnit;
import java.util.function.Supplier;
import java.util.stream.Collectors;

import com.amazonaws.services.dynamodbv2.local.embedded.DynamoDBEmbedded;
import com.google.common.collect.ImmutableList;
import com.google.common.collect.ImmutableMap;
import lombok.var;
import org.jetbrains.annotations.NotNull;
import org.junit.jupiter.api.BeforeEach;
import org.junit.jupiter.api.Test;
import org.junit.jupiter.params.ParameterizedTest;
import org.junit.jupiter.params.provider.CsvSource;
import org.mockito.Mock;
import org.mockito.Mockito;
import software.amazon.awssdk.core.util.DefaultSdkAutoConstructList;
import software.amazon.awssdk.enhanced.dynamodb.TableSchema;
import software.amazon.awssdk.services.dynamodb.DynamoDbAsyncClient;
import software.amazon.awssdk.services.dynamodb.model.AttributeValue;
import software.amazon.awssdk.services.dynamodb.model.PutItemRequest;
import software.amazon.kinesis.common.DdbTableConfig;
import software.amazon.kinesis.coordinator.LeaderDecider;
import software.amazon.kinesis.coordinator.streamInfo.StreamIdCacheManager;
import software.amazon.kinesis.leases.Lease;
import software.amazon.kinesis.leases.LeaseManagementConfig;
import software.amazon.kinesis.leases.LeaseManagementConfig.WorkerMetricsTableConfig;
import software.amazon.kinesis.leases.LeaseRefresher;
import software.amazon.kinesis.leases.dynamodb.DynamoDBLeaseRefresher;
import software.amazon.kinesis.leases.dynamodb.DynamoDBLeaseSerializer;
import software.amazon.kinesis.leases.dynamodb.TableCreatorCallback;
import software.amazon.kinesis.leases.exceptions.DependencyException;
import software.amazon.kinesis.leases.exceptions.InvalidStateException;
import software.amazon.kinesis.leases.exceptions.ProvisionedThroughputException;
import software.amazon.kinesis.metrics.NullMetricsFactory;
import software.amazon.kinesis.worker.metricstats.WorkerMetricStats;
import software.amazon.kinesis.worker.metricstats.WorkerMetricStatsDAO;

import static java.util.Objects.nonNull;
import static org.junit.jupiter.api.Assertions.assertEquals;
import static org.junit.jupiter.api.Assertions.assertFalse;
import static org.junit.jupiter.api.Assertions.assertNotEquals;
import static org.junit.jupiter.api.Assertions.assertTrue;
import static org.mockito.Matchers.any;
import static org.mockito.Matchers.anyBoolean;
import static org.mockito.Matchers.anyInt;
import static org.mockito.Matchers.anyLong;
import static org.mockito.Matchers.anyString;
import static org.mockito.Matchers.eq;
import static org.mockito.Mockito.times;
import static org.mockito.Mockito.verify;
import static org.mockito.Mockito.when;
import static software.amazon.kinesis.retrieval.kpl.ExtendedSequenceNumber.TRIM_HORIZON;

class LeaseAssignmentManagerTest {
    @Mock
    StreamIdCacheManager streamIdCacheManager;

    private static final String TEST_LEADER_WORKER_ID = "workerId";
    private static final String TEST_TAKE_WORKER_ID = "workerIdTake";
    private static final String TEST_YIELD_WORKER_ID = "workerIdYield";

    private static final String LEASE_TABLE_NAME = "leaseTable";
    private static final String WORKER_METRICS_TABLE_NAME = "workerMetrics";
    private final DynamoDbAsyncClient dynamoDbAsyncClient =
            DynamoDBEmbedded.create().dynamoDbAsyncClient();
    private LeaseManagementConfig.GracefulLeaseHandoffConfig gracefulLeaseHandoffConfig =
            LeaseManagementConfig.GracefulLeaseHandoffConfig.builder()
                    .isGracefulLeaseHandoffEnabled(false)
                    .build();
    // TODO : Use DynamoDBLockBasedLeaderDecider with LocalDDBClient.
    private LeaderDecider mockLeaderDecider;
    private ScheduledExecutorService scheduledExecutorService;
    private ScheduledFuture<Void> scheduledFuture;
    private Runnable leaseAssignmentManagerRunnable;
    private final LeaseRefresher leaseRefresher = new DynamoDBLeaseRefresher(
            LEASE_TABLE_NAME,
            dynamoDbAsyncClient,
            new DynamoDBLeaseSerializer(),
            true,
            TableCreatorCallback.NOOP_TABLE_CREATOR_CALLBACK,
            LeaseManagementConfig.DEFAULT_REQUEST_TIMEOUT,
            new DdbTableConfig(),
            LeaseManagementConfig.DEFAULT_LEASE_TABLE_DELETION_PROTECTION_ENABLED,
            LeaseManagementConfig.DEFAULT_LEASE_TABLE_PITR_ENABLED,
            DefaultSdkAutoConstructList.getInstance());
    private WorkerMetricStatsDAO workerMetricsDAO;

    @BeforeEach
    void setup() throws ProvisionedThroughputException, DependencyException {
        final WorkerMetricsTableConfig config = new WorkerMetricsTableConfig("applicationName");
        config.tableName(WORKER_METRICS_TABLE_NAME);
        workerMetricsDAO = new WorkerMetricStatsDAO(dynamoDbAsyncClient, config, 10000L);
        workerMetricsDAO.initialize();
        mockLeaderDecider = Mockito.mock(LeaderDecider.class);
        scheduledExecutorService = Mockito.mock(ScheduledExecutorService.class);
        scheduledFuture = Mockito.mock(ScheduledFuture.class);
        when(mockLeaderDecider.isLeader(any())).thenReturn(true);
        when(scheduledExecutorService.scheduleWithFixedDelay(
                        any(Runnable.class), anyLong(), anyLong(), any(TimeUnit.class)))
                .thenAnswer(invocation -> {
                    Object[] args = invocation.getArguments();
                    this.leaseAssignmentManagerRunnable = (Runnable) args[0];
                    return scheduledFuture;
                });
        when(scheduledFuture.cancel(anyBoolean())).thenReturn(true);
        leaseRefresher.createLeaseTableIfNotExists();
    }

    @Test
    void performAssignment_yieldAndTakeWorker_validateNewLeaseAssignedToTakeWorker() throws Exception {
        createLeaseAssignmentManager(
                getWorkerUtilizationAwareAssignmentConfig(Double.MAX_VALUE, 20),
                100L,
                System::nanoTime,
                Integer.MAX_VALUE);

        workerMetricsDAO.updateMetrics(createDummyYieldWorkerMetrics(TEST_YIELD_WORKER_ID));
        workerMetricsDAO.updateMetrics(createDummyTakeWorkerMetrics(TEST_TAKE_WORKER_ID));
        leaseRefresher.createLeaseIfNotExists(createDummyUnAssignedLease("something"));

        leaseAssignmentManagerRunnable.run();

        assertEquals(TEST_TAKE_WORKER_ID, leaseRefresher.listLeases().get(0).leaseOwner());
    }

    @Test
    void performAssignment_workerWithFailingWorkerMetric_assertLeaseNotAssignedToWorkerWithFailingWorkerMetric()
            throws Exception {
        createLeaseAssignmentManager(
                getWorkerUtilizationAwareAssignmentConfig(Double.MAX_VALUE, 20),
                100L,
                System::nanoTime,
                Integer.MAX_VALUE);
        final String workerWithFailingWorkerMetricId = "WorkerIdOfFailingWorkerMetric";

        workerMetricsDAO.updateMetrics(createWorkerWithFailingWorkerMetric(workerWithFailingWorkerMetricId));
        leaseRefresher.createLeaseIfNotExists(createDummyUnAssignedLease("something1"));
        leaseRefresher.createLeaseIfNotExists(createDummyUnAssignedLease("something2"));

        leaseAssignmentManagerRunnable.run();
        assertEquals(
                0,
                leaseRefresher.listLeases().stream()
                        .filter(lease -> workerWithFailingWorkerMetricId.equals(lease.leaseOwner()))
                        .collect(Collectors.toSet())
                        .size());
    }

    @Test
    void performAssignment_workerWithFailingWorkerMetricInPast_assertLeaseAssignment() throws Exception {
        createLeaseAssignmentManager(
                getWorkerUtilizationAwareAssignmentConfig(Double.MAX_VALUE, 20),
                100L,
                System::nanoTime,
                Integer.MAX_VALUE);
        final String workerWithFailingWorkerMetricId = "WorkerIdOfFailingWorkerMetric";

        workerMetricsDAO.updateMetrics(createWorkerWithFailingWorkerMetricInPast(workerWithFailingWorkerMetricId));
        leaseRefresher.createLeaseIfNotExists(createDummyUnAssignedLease("something1"));
        leaseRefresher.createLeaseIfNotExists(createDummyUnAssignedLease("something2"));

        leaseAssignmentManagerRunnable.run();
        assertEquals(
                2,
                leaseRefresher.listLeases().stream()
                        .filter(lease -> workerWithFailingWorkerMetricId.equals(lease.leaseOwner()))
                        .collect(Collectors.toSet())
                        .size());
    }

    @Test
    void performAssignment_noThroughputToWorker_assertOneLeaseTaken() throws Exception {
        createLeaseAssignmentManager(
                getWorkerUtilizationAwareAssignmentConfig(Double.MAX_VALUE, 20),
                100L,
                System::nanoTime,
                Integer.MAX_VALUE);

        workerMetricsDAO.updateMetrics(createDummyYieldWorkerMetrics(TEST_YIELD_WORKER_ID));
        workerMetricsDAO.updateMetrics(createDummyTakeWorkerMetrics(TEST_TAKE_WORKER_ID));

        // 10 leases are assigned to yield worker, all have zero throughput
        for (int i = 0; i < 10; ++i) {
            final Lease lease = createDummyLease("lease" + i, TEST_YIELD_WORKER_ID);
            lease.throughputKBps(0D);
            populateLeasesInLeaseTable(lease);
        }

        leaseAssignmentManagerRunnable.run();

        assertEquals(
                9,
                leaseRefresher.listLeases().stream()
                        .filter(lease -> TEST_YIELD_WORKER_ID.equals(lease.leaseOwner()))
                        .collect(Collectors.toSet())
                        .size());
        // Only 1 lease is expected to be taken as during zero throughput we fall back to taking 1 lease.
        assertEquals(
                1,
                leaseRefresher.listLeases().stream()
                        .filter(lease -> TEST_TAKE_WORKER_ID.equals(lease.leaseOwner()))
                        .collect(Collectors.toSet())
                        .size());
    }

    @Test
    void performAssignment_moreLeasesThanMaxConfigured_assertSomeUnassignedLeases()
            throws ProvisionedThroughputException, InvalidStateException, DependencyException {
        final LeaseManagementConfig.WorkerUtilizationAwareAssignmentConfig config =
                getWorkerUtilizationAwareAssignmentConfig(Double.MAX_VALUE, 20);
        createLeaseAssignmentManager(config, 100L, System::nanoTime, 2);

        workerMetricsDAO.updateMetrics(createDummyTakeWorkerMetrics(TEST_TAKE_WORKER_ID));
        leaseRefresher.createLeaseIfNotExists(createDummyUnAssignedLease("lease1"));
        leaseRefresher.createLeaseIfNotExists(createDummyUnAssignedLease("lease2"));
        leaseRefresher.createLeaseIfNotExists(createDummyUnAssignedLease("lease3"));

        leaseAssignmentManagerRunnable.run();
        assertEquals(
                2L,
                leaseRefresher.listLeases().stream()
                        .filter(lease -> nonNull(lease.leaseOwner()))
                        .filter(lease -> lease.leaseOwner().equals(TEST_TAKE_WORKER_ID))
                        .count());
    }

    @Test
    void performAssignment_unAssignedAndExpiredLeasesBothAvailable_validateUnAssignedLeaseAssignedFirst()
            throws Exception {

        final Supplier<Long> mockNanoTimeProvider = Mockito.mock(Supplier.class);
        when(mockNanoTimeProvider.get())
                .thenReturn(Duration.ofMillis(100).toNanos())
                .thenReturn(Duration.ofMillis(110).toNanos());
        createLeaseAssignmentManager(
                getWorkerUtilizationAwareAssignmentConfig(9D, 20), 1L, mockNanoTimeProvider, Integer.MAX_VALUE);

        leaseRefresher.createLeaseIfNotExists(createDummyLease("expiredLease", "random-owner"));

        // No assignment will happen as no workers not existing, but will start tracking lease for expiry
        leaseAssignmentManagerRunnable.run();

        workerMetricsDAO.updateMetrics(createDummyTakeWorkerMetrics(TEST_TAKE_WORKER_ID));
        leaseRefresher.createLeaseIfNotExists(createDummyUnAssignedLease("unAssignedLease"));

        leaseAssignmentManagerRunnable.run();

        assertNotEquals(
                TEST_TAKE_WORKER_ID, leaseRefresher.getLease("expiredLease").leaseOwner());
        assertEquals(
                TEST_TAKE_WORKER_ID, leaseRefresher.getLease("unAssignedLease").leaseOwner());
    }

    @Test
    void performAssignment_workerNotAboveReBalanceThresholdButAboveOperatingRange_asserReBalance() throws Exception {
        createLeaseAssignmentManager(
                getWorkerUtilizationAwareAssignmentConfig(Double.MAX_VALUE, 20),
                100L,
                System::nanoTime,
                Integer.MAX_VALUE);

        workerMetricsDAO.updateMetrics(createDummyWorkerMetrics("Worker1", 41, 50));
        workerMetricsDAO.updateMetrics(createDummyWorkerMetrics("Worker2", 59, 50));

        final Lease lease1 = createDummyLease("lease1", "Worker2");
        lease1.throughputKBps(1000);
        final Lease lease2 = createDummyLease("lease2", "Worker2");
        lease2.throughputKBps(1);
        populateLeasesInLeaseTable(lease1, lease2);

        leaseAssignmentManagerRunnable.run();

        assertEquals(
                1,
                leaseRefresher.listLeases().stream()
                        .filter(lease -> lease.leaseOwner().equals("Worker1"))
                        .count());
    }

    @Test
    void performAssignment_inActiveWorkerWithLowUtilizationAvailable_verifyLeaseNotAssigned()
            throws ProvisionedThroughputException, InvalidStateException, DependencyException {
        final String inActiveWorkerId = "InActiveWorker";
        workerMetricsDAO.updateMetrics(createDummyYieldWorkerMetrics(TEST_YIELD_WORKER_ID));
        // workerMetricsDAO has validation to allow expired WorkerMetricStats writes, so write directly to table
        // for test
        writeToWorkerMetricsTables(createInActiveWorkerWithNoUtilization(inActiveWorkerId));

        createLeaseAssignmentManager(
                getWorkerUtilizationAwareAssignmentConfig(9D, 20), 1L, System::nanoTime, Integer.MAX_VALUE);

        leaseRefresher.createLeaseIfNotExists(createDummyUnAssignedLease("leaseKey1"));
        leaseRefresher.createLeaseIfNotExists(createDummyUnAssignedLease("leaseKey2"));

        leaseAssignmentManagerRunnable.run();

        assertEquals(
                2L,
                leaseRefresher.listLeases().stream()
                        .filter(lease -> lease.leaseOwner().equals(TEST_YIELD_WORKER_ID))
                        .count());
        assertEquals(
                0L,
                leaseRefresher.listLeases().stream()
                        .filter(lease -> lease.leaseOwner().equals(inActiveWorkerId))
                        .count());
    }

    @Test
    void performAssignment_takeAndYieldWorkers_verifyThroughoutTaken() throws Exception {
        createLeaseAssignmentManager(
                getWorkerUtilizationAwareAssignmentConfig(Double.MAX_VALUE, 10),
                Duration.ofHours(1).toMillis(),
                System::nanoTime,
                Integer.MAX_VALUE);

        workerMetricsDAO.updateMetrics(createDummyYieldWorkerMetrics(TEST_YIELD_WORKER_ID));
        workerMetricsDAO.updateMetrics(createDummyTakeWorkerMetrics(TEST_TAKE_WORKER_ID));

        final Lease lease1 = createDummyLease("lease1", TEST_YIELD_WORKER_ID);
        lease1.throughputKBps(100D);
        final Lease lease2 = createDummyLease("lease2", TEST_YIELD_WORKER_ID);
        lease2.throughputKBps(200D);
        final Lease lease3 = createDummyLease("lease3", TEST_YIELD_WORKER_ID);
        lease3.throughputKBps(300D);
        final Lease lease4 = createDummyLease("lease4", TEST_YIELD_WORKER_ID);
        lease4.throughputKBps(400D);

        populateLeasesInLeaseTable(lease1, lease2, lease3, lease4);

        leaseAssignmentManagerRunnable.run();

        // Yield worker has total of 1000KBps throughput assigned, based on the average will take around 17% of
        // throughput
        assertTrue(leaseRefresher.listLeases().stream()
                        .filter(lease -> lease.leaseOwner().equals(TEST_TAKE_WORKER_ID))
                        .mapToDouble(Lease::throughputKBps)
                        .sum()
                >= 100D);
    }

    @Test
    void performAssignment_takeOvershootingLease_verifySmallestLeaseTaken() throws Exception {
        workerMetricsDAO.updateMetrics(createDummyYieldWorkerMetrics(TEST_YIELD_WORKER_ID));
        workerMetricsDAO.updateMetrics(createDummyTakeWorkerMetrics(TEST_TAKE_WORKER_ID));

        // 3 leases. the yield worker has 90% CPU util so each lease is contributing around 30% of the total cpu.
        // The taker worker is sitting at 50%. So any one of the leases will cause throughput overshoot
        final Lease lease1 = createDummyLease("lease1", TEST_YIELD_WORKER_ID);
        lease1.throughputKBps(300D);
        final Lease lease2 = createDummyLease("lease2", TEST_YIELD_WORKER_ID);
        lease2.throughputKBps(299D);
        final Lease lease3 = createDummyLease("lease3", TEST_YIELD_WORKER_ID);
        lease3.throughputKBps(301D);
        final Lease lease4 = createDummyLease("lease4", TEST_TAKE_WORKER_ID);
        lease4.throughputKBps(3000D);
        populateLeasesInLeaseTable(lease1, lease2, lease3, lease4);

        // 1. test with the config set to false. No lease should be picked
        final var config = getWorkerUtilizationAwareAssignmentConfig(Double.MAX_VALUE, 10);
        config.allowThroughputOvershoot(false);
        createLeaseAssignmentManager(config, Duration.ofHours(1).toMillis(), System::nanoTime, Integer.MAX_VALUE);

        leaseAssignmentManagerRunnable.run();
        assertEquals(
                1,
                leaseRefresher.listLeases().stream()
                        .filter(lease -> lease.leaseOwner().equals(TEST_TAKE_WORKER_ID))
                        .count());

        // 2. test with config set to true. Take one lease
        createLeaseAssignmentManager(
                getWorkerUtilizationAwareAssignmentConfig(Double.MAX_VALUE, 10),
                Duration.ofHours(1).toMillis(),
                System::nanoTime,
                Integer.MAX_VALUE);
        leaseAssignmentManagerRunnable.run();

        final List<String> leaseKeysAssignedToTakeWorker = leaseRefresher.listLeases().stream()
                .filter(lease -> lease.leaseOwner().equals(TEST_TAKE_WORKER_ID))
                .map(Lease::leaseKey)
                .collect(Collectors.toList());
        assertEquals(2, leaseKeysAssignedToTakeWorker.size());
        assertTrue(leaseKeysAssignedToTakeWorker.contains("lease4"));
        assertTrue(leaseKeysAssignedToTakeWorker.contains("lease2"));
    }

    @Test
    void performAssignment_takeAndYieldWorkerWithSeveralLeases_verifyBalancingBetweenLeases() throws Exception {

        createLeaseAssignmentManager(
                getWorkerUtilizationAwareAssignmentConfig(Double.MAX_VALUE, 10),
                Duration.ofHours(1).toMillis(),
                System::nanoTime,
                Integer.MAX_VALUE);

        workerMetricsDAO.updateMetrics(createDummyYieldWorkerMetrics(TEST_YIELD_WORKER_ID + "1"));
        workerMetricsDAO.updateMetrics(createDummyYieldWorkerMetrics(TEST_YIELD_WORKER_ID + "2"));
        workerMetricsDAO.updateMetrics(createDummyTakeWorkerMetrics(TEST_TAKE_WORKER_ID));

        final Lease lease1 = createDummyLease("lease1", TEST_YIELD_WORKER_ID + "1");
        final Lease lease2 = createDummyLease("lease2", TEST_YIELD_WORKER_ID + "1");
        lease2.throughputKBps(1000);

        final Lease lease3 = createDummyLease("lease3", TEST_YIELD_WORKER_ID + "2");
        final Lease lease4 = createDummyLease("lease4", TEST_YIELD_WORKER_ID + "2");
        lease4.throughputKBps(1000);

        final Lease lease5 = createDummyLease("lease5", TEST_TAKE_WORKER_ID);

        populateLeasesInLeaseTable(lease1, lease2, lease3, lease4, lease5);

        leaseAssignmentManagerRunnable.run();

        assertEquals(
                3L,
                leaseRefresher.listLeases().stream()
                        .filter(lease -> lease.leaseOwner().equals(TEST_TAKE_WORKER_ID))
                        .count());
        assertEquals(
                2L,
                leaseRefresher.listLeases().stream()
                        .filter(lease -> lease.leaseOwner().equals(TEST_YIELD_WORKER_ID + "1")
                                || lease.leaseOwner().equals(TEST_YIELD_WORKER_ID + "2"))
                        .count());
        assertTrue(leaseRefresher.listLeases().stream()
                .anyMatch(lease -> lease.leaseOwner().equals(TEST_YIELD_WORKER_ID + "1")));
        assertTrue(leaseRefresher.listLeases().stream()
                .anyMatch(lease -> lease.leaseOwner().equals(TEST_YIELD_WORKER_ID + "2")));
    }

    @Test
    void performAssignment_varianceBalanceFreq3_asserLoadBalancingEvery3Iteration() throws Exception {
        final LeaseManagementConfig.WorkerUtilizationAwareAssignmentConfig config =
                getWorkerUtilizationAwareAssignmentConfig(Double.MAX_VALUE, 10);
        config.varianceBalancingFrequency(3);
        createLeaseAssignmentManager(config, Duration.ofHours(1).toMillis(), System::nanoTime, Integer.MAX_VALUE);

        setupConditionForVarianceBalancing();
        // 1sh Run, expect re-balance
        leaseAssignmentManagerRunnable.run();
        assertEquals(
                3L,
                leaseRefresher.listLeases().stream()
                        .filter(lease -> lease.leaseOwner().equals(TEST_TAKE_WORKER_ID))
                        .count());

        setupConditionForVarianceBalancing();
        // 2nd Run, expect no re-balance
        leaseAssignmentManagerRunnable.run();
        assertEquals(
                1L,
                leaseRefresher.listLeases().stream()
                        .filter(lease -> lease.leaseOwner().equals(TEST_TAKE_WORKER_ID))
                        .count());

        setupConditionForVarianceBalancing();
        // 3nd Run, expect no re-balance
        leaseAssignmentManagerRunnable.run();
        assertEquals(
                1L,
                leaseRefresher.listLeases().stream()
                        .filter(lease -> lease.leaseOwner().equals(TEST_TAKE_WORKER_ID))
                        .count());

        setupConditionForVarianceBalancing();
        // 4th Run, expect re-balance
        leaseAssignmentManagerRunnable.run();
        assertEquals(
                3L,
                leaseRefresher.listLeases().stream()
                        .filter(lease -> lease.leaseOwner().equals(TEST_TAKE_WORKER_ID))
                        .count());

        setupConditionForVarianceBalancing();
        // 5th Run, expect no re-balance
        leaseAssignmentManagerRunnable.run();
        assertEquals(
                1L,
                leaseRefresher.listLeases().stream()
                        .filter(lease -> lease.leaseOwner().equals(TEST_TAKE_WORKER_ID))
                        .count());
    }

    private void setupConditionForVarianceBalancing() throws Exception {

        workerMetricsDAO.updateMetrics(createDummyYieldWorkerMetrics(TEST_YIELD_WORKER_ID + "1"));
        workerMetricsDAO.updateMetrics(createDummyYieldWorkerMetrics(TEST_YIELD_WORKER_ID + "2"));
        workerMetricsDAO.updateMetrics(createDummyTakeWorkerMetrics(TEST_TAKE_WORKER_ID));

        final Lease lease1 = createDummyLease("lease1", TEST_YIELD_WORKER_ID + "1");
        final Lease lease2 = createDummyLease("lease2", TEST_YIELD_WORKER_ID + "1");
        lease2.throughputKBps(1000);

        final Lease lease3 = createDummyLease("lease3", TEST_YIELD_WORKER_ID + "2");
        final Lease lease4 = createDummyLease("lease4", TEST_YIELD_WORKER_ID + "2");
        lease4.throughputKBps(1000);

        final Lease lease5 = createDummyLease("lease5", TEST_TAKE_WORKER_ID);

        leaseRefresher.deleteLease(lease1);
        leaseRefresher.deleteLease(lease2);
        leaseRefresher.deleteLease(lease3);
        leaseRefresher.deleteLease(lease4);
        leaseRefresher.deleteLease(lease5);
        populateLeasesInLeaseTable(lease1, lease2, lease3, lease4, lease5);
    }

    @Test
    void performAssignment_withLeaderSwitchOver_assertAssignmentOnlyAfterBeingLeader() throws Exception {
        when(mockLeaderDecider.isLeader(anyString())).thenReturn(false).thenReturn(true);

        final Supplier<Long> mockNanoTimeProvider = Mockito.mock(Supplier.class);
        when(mockNanoTimeProvider.get())
                .thenReturn(Duration.ofMillis(100).toNanos())
                .thenReturn(Duration.ofMillis(110).toNanos())
                .thenReturn(Duration.ofMillis(120).toNanos());
        createLeaseAssignmentManager(
                getWorkerUtilizationAwareAssignmentConfig(Double.MAX_VALUE, 20),
                1L,
                mockNanoTimeProvider,
                Integer.MAX_VALUE);

        workerMetricsDAO.updateMetrics(createDummyTakeWorkerMetrics(TEST_TAKE_WORKER_ID));
        leaseRefresher.createLeaseIfNotExists(createDummyUnAssignedLease("unAssignedLease"));
        leaseRefresher.createLeaseIfNotExists(createDummyLease("lease-1", "someOwner"));

        // First time call is made, the worker is not leader, no assignment
        leaseAssignmentManagerRunnable.run();

        assertFalse(leaseRefresher.listLeases().stream()
                .anyMatch(lease ->
                        lease.leaseOwner() != null && lease.leaseOwner().equals(TEST_TAKE_WORKER_ID)));

        // Second time call is made, the worker is leader, for unAssignedLease assignment is done
        leaseAssignmentManagerRunnable.run();

        assertEquals(
                TEST_TAKE_WORKER_ID, leaseRefresher.getLease("unAssignedLease").leaseOwner());
        assertEquals("someOwner", leaseRefresher.getLease("lease-1").leaseOwner());

        // Third time call is made, the worker is leader, for expiredLease assignment is done
        leaseAssignmentManagerRunnable.run();

        assertEquals(
                TEST_TAKE_WORKER_ID, leaseRefresher.getLease("unAssignedLease").leaseOwner());
        assertEquals(TEST_TAKE_WORKER_ID, leaseRefresher.getLease("lease-1").leaseOwner());
    }

    @Test
    void performAssignment_underUtilizedWorker_assertBalancingAndUnassignedLeaseAssignmentToSameWorker()
            throws Exception {
        createLeaseAssignmentManager(
                getWorkerUtilizationAwareAssignmentConfig(Double.MAX_VALUE, 10),
                Duration.ofHours(1).toMillis(),
                System::nanoTime,
                Integer.MAX_VALUE);

        workerMetricsDAO.updateMetrics(createDummyYieldWorkerMetrics(TEST_YIELD_WORKER_ID));
        workerMetricsDAO.updateMetrics(createDummyTakeWorkerMetrics(TEST_TAKE_WORKER_ID));

        final Lease leaseY1 = createDummyLease("leaseY1", TEST_YIELD_WORKER_ID);
        leaseY1.throughputKBps(1000);
        final Lease leaseT2 = createDummyUnAssignedLease("leaseT1");

        populateLeasesInLeaseTable(leaseY1, leaseT2);

        populateLeasesInLeaseTable(createDummyLease("leaseY2", TEST_YIELD_WORKER_ID));
        populateLeasesInLeaseTable(createDummyLease("leaseY3", TEST_YIELD_WORKER_ID));
        populateLeasesInLeaseTable(createDummyLease("leaseY5", TEST_YIELD_WORKER_ID));
        populateLeasesInLeaseTable(createDummyLease("leaseY6", TEST_YIELD_WORKER_ID));
        populateLeasesInLeaseTable(createDummyLease("leaseY7", TEST_YIELD_WORKER_ID));
        populateLeasesInLeaseTable(createDummyLease("leaseY8", TEST_YIELD_WORKER_ID));
        populateLeasesInLeaseTable(createDummyLease("leaseY9", TEST_YIELD_WORKER_ID));

        leaseAssignmentManagerRunnable.run();

        assertEquals(
                4L,
                leaseRefresher.listLeases().stream()
                        .filter(lease -> lease.leaseOwner().equals(TEST_TAKE_WORKER_ID))
                        .count());
    }

    @Test
    void performAssignment_workerWithHotWorkerMetricButNotAboveAverage_validateRebalance()
            throws ProvisionedThroughputException, InvalidStateException, DependencyException {
        final String randomWorkerId = "randomWorkerId";
        // Setting reBalance threshold as INT_MAX which means no reBalance due to variance in utilization ratio
        createLeaseAssignmentManager(
                getWorkerUtilizationAwareAssignmentConfig(Double.MAX_VALUE, 20),
                Duration.ofHours(1).toMillis(),
                System::nanoTime,
                Integer.MAX_VALUE);

        workerMetricsDAO.updateMetrics(createWorkerWithHotWorkerMetricStats(randomWorkerId));
        final WorkerMetricStats takeWorkerStats = createDummyTakeWorkerMetrics(TEST_TAKE_WORKER_ID);
        takeWorkerStats.setMetricStats(ImmutableMap.of("C", ImmutableList.of(40D, 40D)));
        workerMetricsDAO.updateMetrics(takeWorkerStats);

        leaseRefresher.createLeaseIfNotExists(createDummyLease("leaseKey1", randomWorkerId));
        leaseRefresher.createLeaseIfNotExists(createDummyLease("leaseKey2", randomWorkerId));
        leaseRefresher.createLeaseIfNotExists(createDummyLease("leaseKey3", randomWorkerId));
        leaseRefresher.createLeaseIfNotExists(createDummyLease("leaseKey4", randomWorkerId));
        leaseRefresher.createLeaseIfNotExists(createDummyLease("leaseKey5", randomWorkerId));
        leaseRefresher.createLeaseIfNotExists(createDummyLease("leaseKey6", randomWorkerId));

        leaseAssignmentManagerRunnable.run();

        assertEquals(
                5,
                leaseRefresher.listLeases().stream()
                        .filter(lease -> lease.leaseOwner().equals(randomWorkerId))
                        .count());
        assertEquals(
                1,
                leaseRefresher.listLeases().stream()
                        .filter(lease -> lease.leaseOwner().equals(TEST_TAKE_WORKER_ID))
                        .count());
    }

    @Test
    void performAssignment_yieldWorkerWithSingleLease_assertReBalance() throws Exception {
        createLeaseAssignmentManager(
                getWorkerUtilizationAwareAssignmentConfig(Double.MAX_VALUE, 20),
                Duration.ofHours(1).toMillis(),
                System::nanoTime,
                Integer.MAX_VALUE);
        workerMetricsDAO.updateMetrics(createDummyYieldWorkerMetrics(TEST_YIELD_WORKER_ID));
        workerMetricsDAO.updateMetrics(createDummyTakeWorkerMetrics(TEST_TAKE_WORKER_ID));

        final Lease lease1 = createDummyLease("lease1", TEST_YIELD_WORKER_ID);
        lease1.throughputKBps(5);
        final Lease lease2 = createDummyLease("lease2", TEST_TAKE_WORKER_ID);
        lease2.throughputKBps(30);
        populateLeasesInLeaseTable(lease1, lease2);

        leaseAssignmentManagerRunnable.run();

        assertEquals(
                2L,
                leaseRefresher.listLeases().stream()
                        .filter(lease -> lease.leaseOwner().equals(TEST_TAKE_WORKER_ID))
                        .count());

        assertEquals(
                0L,
                leaseRefresher.listLeases().stream()
                        .filter(lease -> lease.leaseOwner().equals(TEST_YIELD_WORKER_ID))
                        .count());
    }

    @Test
    void performAssignment_continuousFailure_assertLeadershipRelease() throws Exception {
        final Supplier<Long> mockFailingNanoTimeProvider = Mockito.mock(Supplier.class);
        when(mockFailingNanoTimeProvider.get()).thenThrow(new RuntimeException("IAmAlwaysFailing"));

        createLeaseAssignmentManager(
                getWorkerUtilizationAwareAssignmentConfig(Double.MAX_VALUE, 20),
                Duration.ofHours(1).toMillis(),
                mockFailingNanoTimeProvider,
                Integer.MAX_VALUE);

        leaseAssignmentManagerRunnable.run();
        verify(mockLeaderDecider, times(0)).releaseLeadershipIfHeld();
        leaseAssignmentManagerRunnable.run();
        verify(mockLeaderDecider, times(0)).releaseLeadershipIfHeld();
        leaseAssignmentManagerRunnable.run();
        // After 3 failures, leadership is expected to be released.
        verify(mockLeaderDecider, times(1)).releaseLeadershipIfHeld();
    }

    private void populateLeasesInLeaseTable(Lease... leases) throws Exception {
        for (Lease lease : leases) {
            leaseRefresher.createLeaseIfNotExists(lease);
        }
    }

    @Test
    void startStopValidation_sanity()
            throws InterruptedException, ProvisionedThroughputException, InvalidStateException, DependencyException {
        final LeaseAssignmentManager leaseAssignmentManager = createLeaseAssignmentManager(
                getWorkerUtilizationAwareAssignmentConfig(Double.MAX_VALUE, 20),
                Duration.ofHours(1).toMillis(),
                System::nanoTime,
                Integer.MAX_VALUE);

        workerMetricsDAO.updateMetrics(createDummyTakeWorkerMetrics(TEST_TAKE_WORKER_ID));
        leaseRefresher.createLeaseIfNotExists(createDummyUnAssignedLease("something"));

        leaseAssignmentManagerRunnable.run();

        when(scheduledFuture.isDone()).thenReturn(true);
        leaseAssignmentManager.stop();

        verify(scheduledFuture).cancel(anyBoolean());
        // Validate the assignment did happen
        assertEquals(TEST_TAKE_WORKER_ID, leaseRefresher.listLeases().get(0).leaseOwner());
    }

    @Test
    void performAssignment_staleWorkerMetricsEntries_assertCleaning() {
        LeaseManagementConfig.WorkerUtilizationAwareAssignmentConfig config =
                getWorkerUtilizationAwareAssignmentConfig(Double.MAX_VALUE, 20);

        config.staleWorkerMetricsEntryCleanupDuration(Duration.ofHours(60));
        createLeaseAssignmentManager(config, Duration.ofHours(1).toMillis(), System::nanoTime, Integer.MAX_VALUE);
        // Non expired workerMetrics
        writeToWorkerMetricsTables(createDummyTakeWorkerMetrics(TEST_TAKE_WORKER_ID));

        final WorkerMetricStats expiredWorkerStats = createDummyYieldWorkerMetrics(TEST_YIELD_WORKER_ID);
        expiredWorkerStats.setLastUpdateTime(
                Instant.now().minus(100, ChronoUnit.HOURS).getEpochSecond());
        // expired workerMetrics
        writeToWorkerMetricsTables(expiredWorkerStats);

        leaseAssignmentManagerRunnable.run();

        assertEquals(1, workerMetricsDAO.getAllWorkerMetricStats().size());
        assertEquals(
                TEST_TAKE_WORKER_ID,
                workerMetricsDAO.getAllWorkerMetricStats().get(0).getWorkerId());
    }

    @Test
    void performAssignment_testRetryBehaviorForLeaseRefresher()
            throws ProvisionedThroughputException, InvalidStateException, DependencyException {
        final LeaseRefresher mockedLeaseRefresher = Mockito.mock(LeaseRefresher.class);

        when(mockedLeaseRefresher.listLeasesParallely(any(), anyInt())).thenThrow(new RuntimeException());

        createLeaseAssignmentManager(
                getWorkerUtilizationAwareAssignmentConfig(Double.MAX_VALUE, 20),
                100L,
                System::nanoTime,
                Integer.MAX_VALUE,
<<<<<<< HEAD
                LeaseManagementConfig.GracefulLeaseHandoffConfig.builder()
                        .isGracefulLeaseHandoffEnabled(false)
                        .build(),
                2 * 100L,
                streamIdCacheManager);

        leaseAssignmentManager.start();
=======
                mockedLeaseRefresher,
                workerMetricsDAO);
>>>>>>> b9d9715b

        leaseAssignmentManagerRunnable.run();

        verify(mockedLeaseRefresher, times(2)).listLeasesParallely(any(), anyInt());
    }

    @Test
    void performAssignment_testRetryBehaviorForWorkerMetricsDAO()
            throws ProvisionedThroughputException, InvalidStateException, DependencyException {
        final WorkerMetricStatsDAO mockedWorkerMetricsDAO = Mockito.mock(WorkerMetricStatsDAO.class);

        when(mockedWorkerMetricsDAO.getAllWorkerMetricStats()).thenThrow(new RuntimeException());

        createLeaseAssignmentManager(
                getWorkerUtilizationAwareAssignmentConfig(Double.MAX_VALUE, 20),
                100L,
                System::nanoTime,
                Integer.MAX_VALUE,
                leaseRefresher,
                mockedWorkerMetricsDAO);

        leaseAssignmentManagerRunnable.run();

        verify(mockedWorkerMetricsDAO, times(2)).getAllWorkerMetricStats();
    }

    @Test
    void performAssignment_invalidLeaseInTable_validateAssignmentDoesNotFail() throws Exception {
        createLeaseAssignmentManager(
                getWorkerUtilizationAwareAssignmentConfig(Double.MAX_VALUE, 20),
                100L,
                System::nanoTime,
                Integer.MAX_VALUE);
        workerMetricsDAO.updateMetrics(createDummyTakeWorkerMetrics(TEST_TAKE_WORKER_ID));
        leaseRefresher.createLeaseIfNotExists(createDummyUnAssignedLease("validLeaseKey"));

        // This lease fails to deserialize as it does not have required parameters still the assignment
        // does not fail and gracefully handle this.
        createAndPutBadLeaseEntryInTable("badLeaseKey");

        leaseAssignmentManagerRunnable.run();

        assertEquals(
                TEST_TAKE_WORKER_ID, leaseRefresher.getLease("validLeaseKey").leaseOwner());
    }

    @Test
    void performAssignment_invalidWorkerMetricsEntry_validateAssignmentDoesNotFail() throws Exception {
        createLeaseAssignmentManager(
                getWorkerUtilizationAwareAssignmentConfig(Double.MAX_VALUE, 20),
                100L,
                System::nanoTime,
                Integer.MAX_VALUE);
        workerMetricsDAO.updateMetrics(createDummyTakeWorkerMetrics(TEST_TAKE_WORKER_ID));
        leaseRefresher.createLeaseIfNotExists(createDummyUnAssignedLease("leaseKey"));

        // This lease fails to deserialize as it does not have required parameters still the assignment
        // does not fail and gracefully handle this.
        createAndPutBadWorkerMetricsEntryInTable("badWorkerId");

        leaseAssignmentManagerRunnable.run();

        assertEquals(TEST_TAKE_WORKER_ID, leaseRefresher.getLease("leaseKey").leaseOwner());
    }

    @Test
    void performAssignment_testAssignmentHandlingForDifferentPendingCheckpointStatesLeases() throws Exception {
        final long leaseDurationMillis = 100;
        final long currentTimeMillis = 10000;

        final Supplier<Long> mockNanoTimeProvider = Mockito.mock(Supplier.class);
        when(mockNanoTimeProvider.get())
                .thenReturn(Duration.ofMillis(currentTimeMillis).toNanos());

        gracefulLeaseHandoffConfig =
                LeaseManagementConfig.GracefulLeaseHandoffConfig.builder().build();
        createLeaseAssignmentManager(
                getWorkerUtilizationAwareAssignmentConfig(Double.MAX_VALUE, 20),
                leaseDurationMillis,
                mockNanoTimeProvider,
                Integer.MAX_VALUE);

        workerMetricsDAO.updateMetrics(createDummyYieldWorkerMetrics(TEST_YIELD_WORKER_ID));
        workerMetricsDAO.updateMetrics(createDummyTakeWorkerMetrics(TEST_TAKE_WORKER_ID));

        final Lease lease1 = createDummyLease("lease1", TEST_YIELD_WORKER_ID);
        lease1.throughputKBps(5D);
        final Lease lease2 = createDummyLease("lease2", TEST_YIELD_WORKER_ID);
        lease2.throughputKBps(30D);
        populateLeasesInLeaseTable(lease1, lease2);

        // 1: Check one lease is marked for pending shutdown
        leaseAssignmentManagerRunnable.run();
        assertEquals(
                1,
                leaseRefresher.listLeases().stream()
                        .filter(l -> TEST_YIELD_WORKER_ID.equals(l.checkpointOwner()))
                        .count());
        final Lease l1 = leaseRefresher.listLeases().stream()
                .filter(l -> TEST_YIELD_WORKER_ID.equals(l.checkpointOwner()))
                .findFirst()
                .get();

        // 2. This is a no-op because pending checkpoint is not expired
        leaseAssignmentManagerRunnable.run();
        assertEquals(
                1,
                leaseRefresher.listLeases().stream()
                        .filter(l -> TEST_YIELD_WORKER_ID.equals(l.checkpointOwner()))
                        .count());
        final Lease l2 = leaseRefresher.listLeases().stream()
                .filter(l -> TEST_YIELD_WORKER_ID.equals(l.checkpointOwner()))
                .findFirst()
                .get();
        assertEquals(l1.leaseKey(), l2.leaseKey());

        // 3. Fast-forward the time to expire the lease. There should be no lease in pending checkpoint state
        final long newTimeMillis = leaseDurationMillis
                + gracefulLeaseHandoffConfig.gracefulLeaseHandoffTimeoutMillis()
                + TimeUnit.NANOSECONDS.toMillis(currentTimeMillis)
                + 100000;
        when(mockNanoTimeProvider.get())
                .thenReturn(Duration.ofMillis(newTimeMillis).toNanos());
        // Renew the lease2 as time is fast forwarded so the lease2 which is assigned to yield worker does not get
        // assigned to takeWorker. Otherwise the lease1 assigned to takeWorker is assigned back to yield worker as
        // after assignment of expired lease lease takeWorker is more on CPU.
        leaseRefresher.renewLease(lease2);
        leaseAssignmentManagerRunnable.run();
        assertEquals(
                0,
                leaseRefresher.listLeases().stream()
                        .filter(l -> l.checkpointOwner() != null)
                        .count());
    }

    @Test
    void performAssignment_expiredLeasesButPendingCheckpointNotExpiredLease_validateItIsAssigned() throws Exception {
        final Supplier<Long> mockNanoTimeProvider = Mockito.mock(Supplier.class);
        when(mockNanoTimeProvider.get())
                .thenReturn(Duration.ofMillis(100).toNanos())
                .thenReturn(Duration.ofMillis(110).toNanos());
        gracefulLeaseHandoffConfig = LeaseManagementConfig.GracefulLeaseHandoffConfig.builder()
                .gracefulLeaseHandoffTimeoutMillis(30000)
                .build();
        createLeaseAssignmentManager(
                getWorkerUtilizationAwareAssignmentConfig(9D, 20), 1L, mockNanoTimeProvider, Integer.MAX_VALUE);

        final Lease expireLease = createDummyLease("expiredLease", "random-owner");
        // LAM will add a timeout one pending checkpoint when it sees this attribute.
        expireLease.checkpointOwner("another-random-owner");
        leaseRefresher.createLeaseIfNotExists(expireLease);

        // run one so lease is tracked but since there is no worker participating in lease assignment yet we don't
        // assign it.
        leaseAssignmentManagerRunnable.run();
        assertNotEquals(
                TEST_TAKE_WORKER_ID, leaseRefresher.getLease("expiredLease").leaseOwner());

        // add a host now
        workerMetricsDAO.updateMetrics(createDummyTakeWorkerMetrics(TEST_TAKE_WORKER_ID));
        leaseAssignmentManagerRunnable.run();
        assertEquals(
                TEST_TAKE_WORKER_ID, leaseRefresher.getLease("expiredLease").leaseOwner());
    }

    @Test
    void loadInMemoryStorageView_testDefaultWorkerMetricTakeLeasesUtilRatioCalculation() throws Exception {
        createLeaseAssignmentManager(
                getWorkerUtilizationAwareAssignmentConfig(Double.MAX_VALUE, 20),
                100L,
                System::nanoTime,
                Integer.MAX_VALUE);

        final WorkerMetricStats workerMetrics1 = createDummyDefaultWorkerMetrics("worker1");
        final WorkerMetricStats workerMetrics2 = createDummyTakeWorkerMetrics("worker2");

        workerMetricsDAO.updateMetrics(workerMetrics1);
        workerMetricsDAO.updateMetrics(workerMetrics2);

        populateLeasesInLeaseTable(
                createDummyUnAssignedLease("lease1"),
                createDummyUnAssignedLease("lease2"),
                createDummyUnAssignedLease("lease3"),
                createDummyLease("lease6", workerMetrics2.getWorkerId()));

        leaseAssignmentManagerRunnable.run();

        assertEquals(
                3,
                leaseRefresher.listLeases().stream()
                        .filter(lease -> lease.leaseOwner().equals(workerMetrics1.getWorkerId()))
                        .count());

        assertEquals(
                1,
                leaseRefresher.listLeases().stream()
                        .filter(lease -> lease.leaseOwner().equals(workerMetrics2.getWorkerId()))
                        .count());
    }

    @Test
    void loadInMemoryStorageView_assertNoLeasesTakenFromOptimallyUtilizedDefaultWorkerMetricWorker() throws Exception {
        createLeaseAssignmentManager(
                getWorkerUtilizationAwareAssignmentConfig(Double.MAX_VALUE, 20),
                100L,
                System::nanoTime,
                Integer.MAX_VALUE);

        final WorkerMetricStats workerMetrics1 = createDummyDefaultWorkerMetrics("worker1");
        final WorkerMetricStats workerMetrics2 = createDummyTakeWorkerMetrics("worker2");

        workerMetricsDAO.updateMetrics(workerMetrics1);
        workerMetricsDAO.updateMetrics(workerMetrics2);

        final Lease lease1 = createDummyLease("lease1", workerMetrics1.getWorkerId());
        lease1.throughputKBps(100D);
        final Lease lease2 = createDummyLease("lease2", workerMetrics1.getWorkerId());
        lease2.throughputKBps(200D);
        final Lease lease3 = createDummyLease("lease3", workerMetrics2.getWorkerId());
        lease3.throughputKBps(300D);
        final Lease lease4 = createDummyLease("lease4", workerMetrics2.getWorkerId());
        lease4.throughputKBps(400D);

        populateLeasesInLeaseTable(lease1, lease2, lease3, lease4);

        leaseAssignmentManagerRunnable.run();

        assertEquals(
                2,
                leaseRefresher.listLeases().stream()
                        .filter(lease -> lease.leaseOwner().equals(workerMetrics1.getWorkerId()))
                        .count());

        assertEquals(
                2,
                leaseRefresher.listLeases().stream()
                        .filter(lease -> lease.leaseOwner().equals(workerMetrics2.getWorkerId()))
                        .count());
    }

    @Test
    void loadInMemoryStorageView_assertNoLeasesTakenWhenDefaultWorkerMetricAndCPUWorkerMetricWorkersAreOverloaded()
            throws Exception {
        createLeaseAssignmentManager(
                getWorkerUtilizationAwareAssignmentConfig(Double.MAX_VALUE, 20),
                100L,
                System::nanoTime,
                Integer.MAX_VALUE);

        final WorkerMetricStats workerMetrics1 = createDummyDefaultWorkerMetrics("worker1");
        final WorkerMetricStats workerMetrics2 = createDummyYieldWorkerMetrics("worker2");

        workerMetricsDAO.updateMetrics(workerMetrics1);
        workerMetricsDAO.updateMetrics(workerMetrics2);

        final Lease lease1 = createDummyLease("lease1", workerMetrics1.getWorkerId());
        final Lease lease2 = createDummyLease("lease2", workerMetrics2.getWorkerId());

        populateLeasesInLeaseTable(lease1, lease2);

        leaseAssignmentManagerRunnable.run();

        assertEquals(
                1,
                leaseRefresher.listLeases().stream()
                        .filter(lease -> lease.leaseOwner().equals(workerMetrics1.getWorkerId()))
                        .count());

        assertEquals(
                1,
                leaseRefresher.listLeases().stream()
                        .filter(lease -> lease.leaseOwner().equals(workerMetrics2.getWorkerId()))
                        .count());
    }

    //    @Test
    void loadInMemoryStorageView_assertLeasesAreTakenWhenDefaultWorkerMetricWorkerIsOverloaded() throws Exception {
        createLeaseAssignmentManager(
                getWorkerUtilizationAwareAssignmentConfig(Double.MAX_VALUE, 20),
                100L,
                System::nanoTime,
                Integer.MAX_VALUE);

        final WorkerMetricStats workerMetrics1 = createDummyDefaultWorkerMetrics("worker1");
        final WorkerMetricStats workerMetrics2 = createDummyTakeWorkerMetrics("worker2");

        workerMetricsDAO.updateMetrics(workerMetrics1);
        workerMetricsDAO.updateMetrics(workerMetrics2);

        final Lease lease1 = createDummyLease("lease1", workerMetrics1.getWorkerId());
        lease1.throughputKBps(1000D);
        final Lease lease2 = createDummyLease("lease2", workerMetrics1.getWorkerId());
        lease2.throughputKBps(1000D);
        final Lease lease3 = createDummyLease("lease3", workerMetrics2.getWorkerId());
        lease3.throughputKBps(1D);
        final Lease lease4 = createDummyLease("lease4", workerMetrics2.getWorkerId());
        lease4.throughputKBps(1D);

        populateLeasesInLeaseTable(lease1, lease2, lease3, lease4);
        leaseAssignmentManagerRunnable.run();

        assertEquals(
                1,
                leaseRefresher.listLeases().stream()
                        .filter(lease -> lease.leaseOwner().equals(workerMetrics1.getWorkerId()))
                        .count());

        assertEquals(
                3,
                leaseRefresher.listLeases().stream()
                        .filter(lease -> lease.leaseOwner().equals(workerMetrics2.getWorkerId()))
                        .count());

        assertEquals(
                1000D,
                leaseRefresher.listLeases().stream()
                        .filter(lease -> lease.leaseOwner().equals(workerMetrics1.getWorkerId()))
                        .mapToDouble(Lease::throughputKBps)
                        .sum());

        assertEquals(
                1002D,
                leaseRefresher.listLeases().stream()
                        .filter(lease -> lease.leaseOwner().equals(workerMetrics2.getWorkerId()))
                        .mapToDouble(Lease::throughputKBps)
                        .sum());
    }

    //    @Test
    void loadInMemoryStorageView_assertLeasesAreBalancedWhenDefaultWorkerMetricWorkerIsOverloadedWithMultipleRuns()
            throws Exception {
        createLeaseAssignmentManager(
                getWorkerUtilizationAwareAssignmentConfig(Double.MAX_VALUE, 20),
                100L,
                System::nanoTime,
                Integer.MAX_VALUE);

        final WorkerMetricStats workerMetrics1 = createDummyDefaultWorkerMetrics("worker1");
        final WorkerMetricStats workerMetrics2 = createDummyTakeWorkerMetrics("worker2");

        workerMetricsDAO.updateMetrics(workerMetrics1);
        workerMetricsDAO.updateMetrics(workerMetrics2);

        final Lease lease1 = createDummyLease("lease1", workerMetrics1.getWorkerId());
        lease1.throughputKBps(1000D);
        final Lease lease2 = createDummyLease("lease2", workerMetrics1.getWorkerId());
        lease2.throughputKBps(1000D);
        final Lease lease3 = createDummyLease("lease3", workerMetrics2.getWorkerId());
        lease3.throughputKBps(1D);
        final Lease lease4 = createDummyLease("lease4", workerMetrics2.getWorkerId());
        lease4.throughputKBps(1D);

        populateLeasesInLeaseTable(lease1, lease2, lease3, lease4);
        leaseAssignmentManagerRunnable.run();
        leaseAssignmentManagerRunnable.run();
        leaseAssignmentManagerRunnable.run();

        assertEquals(
                1,
                leaseRefresher.listLeases().stream()
                        .filter(lease -> lease.leaseOwner().equals(workerMetrics1.getWorkerId()))
                        .count());

        assertEquals(
                3,
                leaseRefresher.listLeases().stream()
                        .filter(lease -> lease.leaseOwner().equals(workerMetrics2.getWorkerId()))
                        .count());

        assertEquals(
                1000D,
                leaseRefresher.listLeases().stream()
                        .filter(lease -> lease.leaseOwner().equals(workerMetrics1.getWorkerId()))
                        .mapToDouble(Lease::throughputKBps)
                        .sum());

        assertEquals(
                1002D,
                leaseRefresher.listLeases().stream()
                        .filter(lease -> lease.leaseOwner().equals(workerMetrics2.getWorkerId()))
                        .mapToDouble(Lease::throughputKBps)
                        .sum());
    }

    private void createAndPutBadWorkerMetricsEntryInTable(final String workerId) {
        final PutItemRequest putItemRequest = PutItemRequest.builder()
                .tableName(WORKER_METRICS_TABLE_NAME)
                .item(ImmutableMap.of(
                        "wid", AttributeValue.builder().s(workerId).build()))
                .build();

        dynamoDbAsyncClient.putItem(putItemRequest);
    }

    private void createAndPutBadLeaseEntryInTable(final String leaseKey) {
        final PutItemRequest putItemRequest = PutItemRequest.builder()
                .tableName(LEASE_TABLE_NAME)
                .item(ImmutableMap.of(
                        "leaseKey", AttributeValue.builder().s(leaseKey).build()))
                .build();

        dynamoDbAsyncClient.putItem(putItemRequest);
    }

    @Test
    void testLeaseAssignmentSchedulingWithDefaultInterval() {
        long failoverTimeMillis = 1000L;
        ScheduledExecutorService mockExecutor = Mockito.mock(ScheduledExecutorService.class);

        LeaseAssignmentManager leaseAssignmentManager = new LeaseAssignmentManager(
                leaseRefresher,
                workerMetricsDAO,
                mockLeaderDecider,
                getWorkerUtilizationAwareAssignmentConfig(Double.MAX_VALUE, 20),
                TEST_LEADER_WORKER_ID,
                failoverTimeMillis,
                new NullMetricsFactory(),
                mockExecutor,
                System::nanoTime,
                Integer.MAX_VALUE,
                gracefulLeaseHandoffConfig,
                2 * failoverTimeMillis,
                streamIdCacheManager);

        leaseAssignmentManager.start();

        verify(mockExecutor)
                .scheduleWithFixedDelay(
                        any(Runnable.class), eq(0L), eq(2 * failoverTimeMillis), eq(TimeUnit.MILLISECONDS));
    }

    @ParameterizedTest
    @CsvSource({
        "1000, 500", // leaseAssignmentInterval smaller than failover
        "1000, 1000", // leaseAssignmentInterval equal to failover
        "1000, 2000", // leaseAssignmentInterval larger than failover
    })
    void testLeaseAssignmentWithDifferentIntervals(long failoverTimeMillis, long leaseAssignmentIntervalMillis) {
        ScheduledExecutorService mockExecutor = Mockito.mock(ScheduledExecutorService.class);

        LeaseAssignmentManager leaseAssignmentManager = new LeaseAssignmentManager(
                leaseRefresher,
                workerMetricsDAO,
                mockLeaderDecider,
                getWorkerUtilizationAwareAssignmentConfig(Double.MAX_VALUE, 20),
                TEST_LEADER_WORKER_ID,
                failoverTimeMillis,
                new NullMetricsFactory(),
                mockExecutor,
                System::nanoTime,
                Integer.MAX_VALUE,
                gracefulLeaseHandoffConfig,
                leaseAssignmentIntervalMillis,
                streamIdCacheManager);

        leaseAssignmentManager.start();

        verify(mockExecutor)
                .scheduleWithFixedDelay(
                        any(Runnable.class), eq(0L), eq(leaseAssignmentIntervalMillis), eq(TimeUnit.MILLISECONDS));
    }

    private LeaseAssignmentManager createLeaseAssignmentManager(
            final LeaseManagementConfig.WorkerUtilizationAwareAssignmentConfig config,
            final Long leaseDurationMillis,
            final Supplier<Long> nanoTimeProvider,
            final int maxLeasesPerWorker) {

        return createLeaseAssignmentManager(
                config, leaseDurationMillis, nanoTimeProvider, maxLeasesPerWorker, leaseRefresher, workerMetricsDAO);
    }

    private LeaseAssignmentManager createLeaseAssignmentManager(
            final LeaseManagementConfig.WorkerUtilizationAwareAssignmentConfig config,
            final Long leaseDurationMillis,
            final Supplier<Long> nanoTimeProvider,
            final int maxLeasesPerWorker,
            LeaseRefresher leaseRefresher,
            WorkerMetricStatsDAO workerMetricStatsDao) {

        final LeaseAssignmentManager leaseAssignmentManager = new LeaseAssignmentManager(
                leaseRefresher,
                workerMetricStatsDao,
                mockLeaderDecider,
                config,
                TEST_LEADER_WORKER_ID,
                leaseDurationMillis,
                new NullMetricsFactory(),
                scheduledExecutorService,
                nanoTimeProvider,
                maxLeasesPerWorker,
                gracefulLeaseHandoffConfig,
                2 * leaseDurationMillis,
                streamIdCacheManager);
        leaseAssignmentManager.start();
        return leaseAssignmentManager;
    }

    @NotNull
    private static LeaseManagementConfig.WorkerUtilizationAwareAssignmentConfig
            getWorkerUtilizationAwareAssignmentConfig(final double maxThroughput, final int reBalanceThreshold) {
        final LeaseManagementConfig.WorkerUtilizationAwareAssignmentConfig config =
                new LeaseManagementConfig.WorkerUtilizationAwareAssignmentConfig();
        config.maxThroughputPerHostKBps(maxThroughput);
        config.workerMetricsReporterFreqInMillis(Duration.ofHours(1).toMillis());
        config.reBalanceThresholdPercentage(reBalanceThreshold);
        config.dampeningPercentage(80);
        config.staleWorkerMetricsEntryCleanupDuration(Duration.ofDays(1000));
        config.varianceBalancingFrequency(1);
        return config;
    }

    private Lease createDummyUnAssignedLease(final String leaseKey) {
        final Lease lease = new Lease();
        lease.leaseKey(leaseKey);
        lease.checkpoint(TRIM_HORIZON);
        return lease;
    }

    private Lease createDummyLease(final String leaseKey, final String leaseOwner) {
        final Lease lease = createDummyUnAssignedLease(leaseKey);
        lease.leaseOwner(leaseOwner);
        lease.leaseCounter(123L);
        lease.throughputKBps(10D);
        return lease;
    }

    private WorkerMetricStats createDummyDefaultWorkerMetrics(final String workerId) {
        final long currentTime = Instant.now().getEpochSecond();
        return WorkerMetricStats.builder()
                .workerId(workerId)
                .lastUpdateTime(currentTime)
                .metricStats(ImmutableMap.of())
                .build();
    }

    private WorkerMetricStats createDummyYieldWorkerMetrics(final String workerId) {
        final long currentTime = Instant.now().getEpochSecond();
        return WorkerMetricStats.builder()
                .workerId(workerId)
                .lastUpdateTime(currentTime)
                .metricStats(ImmutableMap.of("C", ImmutableList.of(90D, 90D)))
                .operatingRange(ImmutableMap.of("C", ImmutableList.of(80L)))
                .build();
    }

    private WorkerMetricStats createDummyTakeWorkerMetrics(final String workerId) {
        final long currentTime = Instant.now().getEpochSecond();
        return WorkerMetricStats.builder()
                .workerId(workerId)
                .lastUpdateTime(currentTime)
                .metricStats(ImmutableMap.of("C", ImmutableList.of(50D, 50D)))
                .operatingRange(ImmutableMap.of("C", ImmutableList.of(80L)))
                .build();
    }

    private WorkerMetricStats createDummyWorkerMetrics(
            final String workerId, final double value, final long operatingRangeMax) {
        final long currentTime = Instant.now().getEpochSecond();
        return WorkerMetricStats.builder()
                .workerId(workerId)
                .lastUpdateTime(currentTime)
                .metricStats(ImmutableMap.of("C", ImmutableList.of(value, value)))
                .operatingRange(ImmutableMap.of("C", ImmutableList.of(operatingRangeMax)))
                .build();
    }

    private WorkerMetricStats createWorkerWithFailingWorkerMetric(final String workerId) {
        final long currentTime = Instant.now().getEpochSecond();
        return WorkerMetricStats.builder()
                .workerId(workerId)
                .lastUpdateTime(currentTime)
                .metricStats(ImmutableMap.of("C", ImmutableList.of(50D, -1D)))
                .operatingRange(ImmutableMap.of("C", ImmutableList.of(80L)))
                .build();
    }

    private WorkerMetricStats createWorkerWithFailingWorkerMetricInPast(final String workerId) {
        final long currentTime = Instant.now().getEpochSecond();
        return WorkerMetricStats.builder()
                .workerId(workerId)
                .lastUpdateTime(currentTime)
                .metricStats(ImmutableMap.of("C", ImmutableList.of(-1D, 50D, 50D)))
                .operatingRange(ImmutableMap.of("C", ImmutableList.of(80L)))
                .build();
    }

    private WorkerMetricStats createWorkerWithHotWorkerMetricStats(final String workerId) {
        final long currentTime = Instant.now().getEpochSecond();
        return WorkerMetricStats.builder()
                .workerId(workerId)
                .lastUpdateTime(currentTime)
                .metricStats(ImmutableMap.of("C", ImmutableList.of(90D, 90D)))
                .operatingRange(ImmutableMap.of("C", ImmutableList.of(50L)))
                .build();
    }

    private WorkerMetricStats createInActiveWorkerWithNoUtilization(final String workerId) {
        // Setting 0 as update time means worker is always expired.
        return WorkerMetricStats.builder()
                .workerId(workerId)
                .lastUpdateTime(0L)
                .metricStats(ImmutableMap.of("C", ImmutableList.of(5D, 5D)))
                .operatingRange(ImmutableMap.of("C", ImmutableList.of(80L)))
                .build();
    }

    private void writeToWorkerMetricsTables(final WorkerMetricStats workerMetrics) {
        dynamoDbAsyncClient
                .putItem(PutItemRequest.builder()
                        .tableName(WORKER_METRICS_TABLE_NAME)
                        .item(TableSchema.fromBean(WorkerMetricStats.class).itemToMap(workerMetrics, false))
                        .build())
                .join();
    }
}<|MERGE_RESOLUTION|>--- conflicted
+++ resolved
@@ -742,18 +742,8 @@
                 100L,
                 System::nanoTime,
                 Integer.MAX_VALUE,
-<<<<<<< HEAD
-                LeaseManagementConfig.GracefulLeaseHandoffConfig.builder()
-                        .isGracefulLeaseHandoffEnabled(false)
-                        .build(),
-                2 * 100L,
-                streamIdCacheManager);
-
-        leaseAssignmentManager.start();
-=======
                 mockedLeaseRefresher,
                 workerMetricsDAO);
->>>>>>> b9d9715b
 
         leaseAssignmentManagerRunnable.run();
 
