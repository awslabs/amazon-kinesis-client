<!--
  ~  Copyright 2018 Amazon.com, Inc. or its affiliates. All Rights Reserved.
  ~
  ~  Licensed under the Amazon Software License (the "License").
  ~  You may not use this file except in compliance with the License.
  ~  A copy of the License is located at
  ~
  ~  http://aws.amazon.com/asl/
  ~
  ~  or in the "license" file accompanying this file. This file is distributed
  ~  on an "AS IS" BASIS, WITHOUT WARRANTIES OR CONDITIONS OF ANY KIND, either
  ~  express or implied. See the License for the specific language governing
  ~  permissions and limitations under the License.
  -->
<project xmlns="http://maven.apache.org/POM/4.0.0"
         xmlns:xsi="http://www.w3.org/2001/XMLSchema-instance"
         xsi:schemaLocation="http://maven.apache.org/POM/4.0.0 https://maven.apache.org/maven-v4_0_0.xsd">
  <modelVersion>4.0.0</modelVersion>
  <groupId>com.amazonaws</groupId>
<<<<<<< HEAD
  <artifactId>amazon-kinesis-client-pom</artifactId>
  <packaging>pom</packaging>
  <name>Amazon Kinesis Client Library</name>
  <version>1.9.1-SNAPSHOT</version>
=======
  <artifactId>amazon-kinesis-client</artifactId>
  <packaging>jar</packaging>
  <name>Amazon Kinesis Client Library for Java</name>
  <version>2.0.0-SNAPSHOT</version>
>>>>>>> 90d3eb0c
  <description>The Amazon Kinesis Client Library for Java enables Java developers to easily consume and process data
    from Amazon Kinesis.
  </description>
  <url>https://aws.amazon.com/kinesis</url>

  <scm>
    <url>https://github.com/awslabs/amazon-kinesis-client.git</url>
  </scm>

  <properties>
    <aws-java-sdk.version>1.11.272</aws-java-sdk.version>
  </properties>

  <licenses>
    <license>
      <name>Amazon Software License</name>
      <url>https://aws.amazon.com/asl</url>
      <distribution>repo</distribution>
    </license>
  </licenses>
<<<<<<< HEAD
  <modules>
    <module>amazon-kinesis-client</module>
    <module>amazon-kinesis-client-multilang</module>
  </modules>
=======

  <properties>
    <aws-java-sdk.version>1.11.272</aws-java-sdk.version>
    <sqlite4java.version>1.0.392</sqlite4java.version>
    <sqlite4java.native>libsqlite4java</sqlite4java.native>
    <sqlite4java.libpath>${project.build.directory}/test-lib</sqlite4java.libpath>
  </properties>

  <dependencies>
    <dependency>
      <groupId>com.amazonaws</groupId>
      <artifactId>aws-java-sdk-dynamodb</artifactId>
      <version>${aws-java-sdk.version}</version>
    </dependency>
    <dependency>
      <groupId>com.amazonaws</groupId>
      <artifactId>aws-java-sdk-kinesis</artifactId>
      <version>${aws-java-sdk.version}</version>
    </dependency>
    <dependency>
      <groupId>com.amazonaws</groupId>
      <artifactId>aws-java-sdk-cloudwatch</artifactId>
      <version>${aws-java-sdk.version}</version>
    </dependency>
    <dependency>
      <groupId>com.google.guava</groupId>
      <artifactId>guava</artifactId>
      <version>18.0</version>
    </dependency>
    <dependency>
      <groupId>com.google.protobuf</groupId>
      <artifactId>protobuf-java</artifactId>
      <version>2.6.1</version>
    </dependency>
    <dependency>
      <groupId>commons-lang</groupId>
      <artifactId>commons-lang</artifactId>
      <version>2.6</version>
    </dependency>
    <dependency>
      <groupId>org.slf4j</groupId>
      <artifactId>slf4j-api</artifactId>
      <version>1.7.25</version>
    </dependency>
    <dependency>
      <groupId>org.projectlombok</groupId>
      <artifactId>lombok</artifactId>
      <version>1.16.20</version>
      <scope>provided</scope>
    </dependency>

    <!-- Test -->
    <dependency>
      <groupId>junit</groupId>
      <artifactId>junit</artifactId>
      <version>4.11</version>
      <scope>test</scope>
    </dependency>

    <dependency>
      <groupId>org.mockito</groupId>
      <artifactId>mockito-all</artifactId>
      <version>1.10.19</version>
      <scope>test</scope>
    </dependency>

    <dependency>
      <groupId>org.hamcrest</groupId>
      <artifactId>hamcrest-all</artifactId>
      <version>1.3</version>
      <scope>test</scope>
    </dependency>

    <dependency>
      <groupId>com.amazonaws</groupId>
      <artifactId>DynamoDBLocal</artifactId>
      <version>1.11.86</version>
      <scope>test</scope>
    </dependency>
  </dependencies>
>>>>>>> 90d3eb0c

  <repositories>
    <repository>
      <id>dynamodblocal</id>
      <name>AWS DynamoDB Local Release Repository</name>
      <url>https://s3-us-west-2.amazonaws.com/dynamodb-local/release</url>
    </repository>
  </repositories>

  <build>
    <pluginManagement>
      <plugins>
        <plugin>
          <groupId>org.apache.maven.plugins</groupId>
          <artifactId>maven-compiler-plugin</artifactId>
          <version>3.2</version>
          <configuration>
            <source>1.8</source>
            <target>1.8</target>
            <encoding>UTF-8</encoding>
          </configuration>
        </plugin>
      </plugins>
    </pluginManagement>
  </build>
</project><|MERGE_RESOLUTION|>--- conflicted
+++ resolved
@@ -17,17 +17,10 @@
          xsi:schemaLocation="http://maven.apache.org/POM/4.0.0 https://maven.apache.org/maven-v4_0_0.xsd">
   <modelVersion>4.0.0</modelVersion>
   <groupId>com.amazonaws</groupId>
-<<<<<<< HEAD
   <artifactId>amazon-kinesis-client-pom</artifactId>
   <packaging>pom</packaging>
   <name>Amazon Kinesis Client Library</name>
-  <version>1.9.1-SNAPSHOT</version>
-=======
-  <artifactId>amazon-kinesis-client</artifactId>
-  <packaging>jar</packaging>
-  <name>Amazon Kinesis Client Library for Java</name>
   <version>2.0.0-SNAPSHOT</version>
->>>>>>> 90d3eb0c
   <description>The Amazon Kinesis Client Library for Java enables Java developers to easily consume and process data
     from Amazon Kinesis.
   </description>
@@ -48,101 +41,10 @@
       <distribution>repo</distribution>
     </license>
   </licenses>
-<<<<<<< HEAD
   <modules>
     <module>amazon-kinesis-client</module>
     <module>amazon-kinesis-client-multilang</module>
   </modules>
-=======
-
-  <properties>
-    <aws-java-sdk.version>1.11.272</aws-java-sdk.version>
-    <sqlite4java.version>1.0.392</sqlite4java.version>
-    <sqlite4java.native>libsqlite4java</sqlite4java.native>
-    <sqlite4java.libpath>${project.build.directory}/test-lib</sqlite4java.libpath>
-  </properties>
-
-  <dependencies>
-    <dependency>
-      <groupId>com.amazonaws</groupId>
-      <artifactId>aws-java-sdk-dynamodb</artifactId>
-      <version>${aws-java-sdk.version}</version>
-    </dependency>
-    <dependency>
-      <groupId>com.amazonaws</groupId>
-      <artifactId>aws-java-sdk-kinesis</artifactId>
-      <version>${aws-java-sdk.version}</version>
-    </dependency>
-    <dependency>
-      <groupId>com.amazonaws</groupId>
-      <artifactId>aws-java-sdk-cloudwatch</artifactId>
-      <version>${aws-java-sdk.version}</version>
-    </dependency>
-    <dependency>
-      <groupId>com.google.guava</groupId>
-      <artifactId>guava</artifactId>
-      <version>18.0</version>
-    </dependency>
-    <dependency>
-      <groupId>com.google.protobuf</groupId>
-      <artifactId>protobuf-java</artifactId>
-      <version>2.6.1</version>
-    </dependency>
-    <dependency>
-      <groupId>commons-lang</groupId>
-      <artifactId>commons-lang</artifactId>
-      <version>2.6</version>
-    </dependency>
-    <dependency>
-      <groupId>org.slf4j</groupId>
-      <artifactId>slf4j-api</artifactId>
-      <version>1.7.25</version>
-    </dependency>
-    <dependency>
-      <groupId>org.projectlombok</groupId>
-      <artifactId>lombok</artifactId>
-      <version>1.16.20</version>
-      <scope>provided</scope>
-    </dependency>
-
-    <!-- Test -->
-    <dependency>
-      <groupId>junit</groupId>
-      <artifactId>junit</artifactId>
-      <version>4.11</version>
-      <scope>test</scope>
-    </dependency>
-
-    <dependency>
-      <groupId>org.mockito</groupId>
-      <artifactId>mockito-all</artifactId>
-      <version>1.10.19</version>
-      <scope>test</scope>
-    </dependency>
-
-    <dependency>
-      <groupId>org.hamcrest</groupId>
-      <artifactId>hamcrest-all</artifactId>
-      <version>1.3</version>
-      <scope>test</scope>
-    </dependency>
-
-    <dependency>
-      <groupId>com.amazonaws</groupId>
-      <artifactId>DynamoDBLocal</artifactId>
-      <version>1.11.86</version>
-      <scope>test</scope>
-    </dependency>
-  </dependencies>
->>>>>>> 90d3eb0c
-
-  <repositories>
-    <repository>
-      <id>dynamodblocal</id>
-      <name>AWS DynamoDB Local Release Repository</name>
-      <url>https://s3-us-west-2.amazonaws.com/dynamodb-local/release</url>
-    </repository>
-  </repositories>
 
   <build>
     <pluginManagement>
