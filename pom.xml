<!--
/*
 * Copyright 2019 Amazon.com, Inc. or its affiliates.
 * Licensed under the Apache License, Version 2.0 (the
 * "License"); you may not use this file except in compliance
 * with the License.  You may obtain a copy of the License at
 *
 *     http://www.apache.org/licenses/LICENSE-2.0
 *
 * Unless required by applicable law or agreed to in writing, software
 * distributed under the License is distributed on an "AS IS" BASIS,
 * WITHOUT WARRANTIES OR CONDITIONS OF ANY KIND, either express or implied.
 * See the License for the specific language governing permissions and
 * limitations under the License.
 */
  -->
<project xmlns="http://maven.apache.org/POM/4.0.0"
         xmlns:xsi="http://www.w3.org/2001/XMLSchema-instance"
         xsi:schemaLocation="http://maven.apache.org/POM/4.0.0 https://maven.apache.org/maven-v4_0_0.xsd">
  <modelVersion>4.0.0</modelVersion>
  <groupId>software.amazon.kinesis</groupId>
  <artifactId>amazon-kinesis-client-pom</artifactId>
  <packaging>pom</packaging>
  <name>Amazon Kinesis Client Library</name>
<<<<<<< HEAD
  <version>2.1.4</version>
=======
  <version>2.1.4-SNAPSHOT</version>
>>>>>>> 1bfaa903
  <description>The Amazon Kinesis Client Library for Java enables Java developers to easily consume and process data
    from Amazon Kinesis.
  </description>
  <url>https://aws.amazon.com/kinesis</url>

  <scm>
    <url>https://github.com/awslabs/amazon-kinesis-client.git</url>
  </scm>

  <properties>
    <awssdk.version>2.5.10</awssdk.version>
  </properties>

  <licenses>
    <license>
      <name>Apache License, Version 2.0</name>
      <url>http://www.apache.org/licenses/LICENSE-2.0.txt</url>
      <distribution>repo</distribution>
    </license>
  </licenses>

  <modules>
    <module>amazon-kinesis-client</module>
    <module>amazon-kinesis-client-multilang</module>
  </modules>

  <developers>
    <developer>
      <id>amazonwebservices</id>
      <organization>Amazon Web Services</organization>
      <organizationUrl>https://aws.amazon.com</organizationUrl>
      <roles>
        <role>developer</role>
      </roles>
    </developer>
  </developers>

  <distributionManagement>
    <snapshotRepository>
      <id>ossrh</id>
      <url>https://oss.sonatype.org/content/repositories/snapshots</url>
    </snapshotRepository>
    <repository>
      <id>ossrh</id>
      <url>https://oss.sonatype.org/service/local/staging/deploy/maven2/</url>
    </repository>
  </distributionManagement>

  <build>
    <pluginManagement>
      <plugins>
        <plugin>
          <groupId>org.apache.maven.plugins</groupId>
          <artifactId>maven-compiler-plugin</artifactId>
          <version>3.8.0</version>
          <configuration>
            <source>1.8</source>
            <target>1.8</target>
            <encoding>UTF-8</encoding>
          </configuration>
        </plugin>
      </plugins>
    </pluginManagement>
  </build>

  <profiles>
    <profile>
      <id>publishing</id>
      <build>
        <plugins>
          <plugin>
            <groupId>org.apache.maven.plugins</groupId>
            <artifactId>maven-gpg-plugin</artifactId>
            <version>1.6</version>
            <executions>
              <execution>
                <id>sign-artifacts</id>
                <phase>verify</phase>
                <goals>
                  <goal>sign</goal>
                </goals>
              </execution>
            </executions>
          </plugin>
          <plugin>
            <groupId>org.sonatype.plugins</groupId>
            <artifactId>nexus-staging-maven-plugin</artifactId>
            <version>1.6.8</version>
            <extensions>true</extensions>
            <configuration>
              <serverId>sonatype-nexus-staging</serverId>
              <nexusUrl>https://oss.sonatype.org</nexusUrl>
              <autoReleaseAfterClose>false</autoReleaseAfterClose>
            </configuration>
          </plugin>
        </plugins>
      </build>
    </profile>
  </profiles>

</project><|MERGE_RESOLUTION|>--- conflicted
+++ resolved
@@ -22,11 +22,7 @@
   <artifactId>amazon-kinesis-client-pom</artifactId>
   <packaging>pom</packaging>
   <name>Amazon Kinesis Client Library</name>
-<<<<<<< HEAD
-  <version>2.1.4</version>
-=======
   <version>2.1.4-SNAPSHOT</version>
->>>>>>> 1bfaa903
   <description>The Amazon Kinesis Client Library for Java enables Java developers to easily consume and process data
     from Amazon Kinesis.
   </description>
