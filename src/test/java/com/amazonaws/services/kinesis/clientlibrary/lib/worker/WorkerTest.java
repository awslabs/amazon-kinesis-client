/*
 *  Copyright 2017 Amazon.com, Inc. or its affiliates. All Rights Reserved.
 *
 *  Licensed under the Amazon Software License (the "License").
 *  You may not use this file except in compliance with the License.
 *  A copy of the License is located at
 *
 *  http://aws.amazon.com/asl/
 *
 *  or in the "license" file accompanying this file. This file is distributed
 *  on an "AS IS" BASIS, WITHOUT WARRANTIES OR CONDITIONS OF ANY KIND, either
 *  express or implied. See the License for the specific language governing
 *  permissions and limitations under the License.
 */
package com.amazonaws.services.kinesis.clientlibrary.lib.worker;

import static org.hamcrest.CoreMatchers.both;
import static org.hamcrest.CoreMatchers.equalTo;
import static org.hamcrest.CoreMatchers.isA;
import static org.hamcrest.MatcherAssert.assertThat;
import static org.hamcrest.Matchers.greaterThanOrEqualTo;
import static org.junit.Assert.fail;
import static org.mockito.Matchers.any;
import static org.mockito.Matchers.anyString;
import static org.mockito.Matchers.argThat;
import static org.mockito.Matchers.eq;
import static org.mockito.Matchers.same;
import static org.mockito.Mockito.atLeast;
import static org.mockito.Mockito.atLeastOnce;
import static org.mockito.Mockito.doAnswer;
import static org.mockito.Mockito.doReturn;
import static org.mockito.Mockito.mock;
import static org.mockito.Mockito.never;
import static org.mockito.Mockito.spy;
import static org.mockito.Mockito.times;
import static org.mockito.Mockito.verify;
import static org.mockito.Mockito.when;

import java.io.File;
import java.lang.Thread.State;
import java.lang.reflect.Field;
import java.math.BigInteger;
import java.util.ArrayList;
import java.util.Collections;
import java.util.Date;
import java.util.HashMap;
import java.util.HashSet;
import java.util.List;
import java.util.ListIterator;
import java.util.Map;
import java.util.Set;
import java.util.UUID;
import java.util.concurrent.Callable;
import java.util.concurrent.CountDownLatch;
import java.util.concurrent.ExecutorService;
import java.util.concurrent.Executors;
import java.util.concurrent.Future;
import java.util.concurrent.Semaphore;
import java.util.concurrent.ThreadFactory;
import java.util.concurrent.ThreadPoolExecutor;
import java.util.concurrent.TimeUnit;
import java.util.concurrent.TimeoutException;
import java.util.concurrent.atomic.AtomicBoolean;

import org.apache.commons.logging.Log;
import org.apache.commons.logging.LogFactory;
import org.hamcrest.Condition;
import org.hamcrest.Description;
import org.hamcrest.Matcher;
import org.hamcrest.TypeSafeDiagnosingMatcher;
import org.hamcrest.TypeSafeMatcher;
import org.junit.Assert;
import org.junit.Before;
import org.junit.Test;
import org.junit.runner.RunWith;
import org.mockito.Matchers;
import org.mockito.Mock;
import org.mockito.invocation.InvocationOnMock;
import org.mockito.runners.MockitoJUnitRunner;
import org.mockito.stubbing.Answer;

import com.amazonaws.services.dynamodbv2.AmazonDynamoDB;
import com.amazonaws.services.dynamodbv2.local.embedded.DynamoDBEmbedded;
import com.amazonaws.services.kinesis.clientlibrary.exceptions.KinesisClientLibNonRetryableException;
import com.amazonaws.services.kinesis.clientlibrary.interfaces.ICheckpoint;
import com.amazonaws.services.kinesis.clientlibrary.interfaces.IRecordProcessorCheckpointer;
import com.amazonaws.services.kinesis.clientlibrary.interfaces.v2.IRecordProcessor;
import com.amazonaws.services.kinesis.clientlibrary.interfaces.v2.IRecordProcessorFactory;
import com.amazonaws.services.kinesis.clientlibrary.lib.worker.Worker.WorkerCWMetricsFactory;
import com.amazonaws.services.kinesis.clientlibrary.lib.worker.Worker.WorkerThreadPoolExecutor;
import com.amazonaws.services.kinesis.clientlibrary.proxies.IKinesisProxy;
import com.amazonaws.services.kinesis.clientlibrary.proxies.KinesisLocalFileProxy;
import com.amazonaws.services.kinesis.clientlibrary.proxies.util.KinesisLocalFileDataCreator;
import com.amazonaws.services.kinesis.clientlibrary.types.ExtendedSequenceNumber;
import com.amazonaws.services.kinesis.clientlibrary.types.InitializationInput;
import com.amazonaws.services.kinesis.clientlibrary.types.ProcessRecordsInput;
import com.amazonaws.services.kinesis.clientlibrary.types.ShutdownInput;
import com.amazonaws.services.kinesis.leases.impl.KinesisClientLease;
import com.amazonaws.services.kinesis.leases.impl.KinesisClientLeaseBuilder;
import com.amazonaws.services.kinesis.leases.impl.KinesisClientLeaseManager;
import com.amazonaws.services.kinesis.leases.impl.LeaseManager;
import com.amazonaws.services.kinesis.leases.interfaces.ILeaseManager;
import com.amazonaws.services.kinesis.metrics.impl.CWMetricsFactory;
import com.amazonaws.services.kinesis.metrics.impl.NullMetricsFactory;
import com.amazonaws.services.kinesis.metrics.interfaces.IMetricsFactory;
import com.amazonaws.services.kinesis.model.HashKeyRange;
import com.amazonaws.services.kinesis.model.Record;
import com.amazonaws.services.kinesis.model.SequenceNumberRange;
import com.amazonaws.services.kinesis.model.Shard;
import com.google.common.util.concurrent.Futures;
import com.google.common.util.concurrent.ThreadFactoryBuilder;

import lombok.RequiredArgsConstructor;

/**
 * Unit tests of Worker.
 */
@RunWith(MockitoJUnitRunner.class)
public class WorkerTest {

    private static final Log LOG = LogFactory.getLog(WorkerTest.class);

    // @Rule
    // public Timeout timeout = new Timeout((int)TimeUnit.SECONDS.toMillis(30));

    private final NullMetricsFactory nullMetricsFactory = new NullMetricsFactory();
    private final long taskBackoffTimeMillis = 1L;
    private final long failoverTimeMillis = 5L;
    private final boolean callProcessRecordsForEmptyRecordList = false;
    private final long parentShardPollIntervalMillis = 5L;
    private final long shardSyncIntervalMillis = 5L;
    private final boolean cleanupLeasesUponShardCompletion = true;
    private final boolean ignoreUnexpectedChildShards = false;
    // We don't want any of these tests to run checkpoint validation
    private final boolean skipCheckpointValidationValue = false;
    private static final InitialPositionInStreamExtended INITIAL_POSITION_LATEST =
            InitialPositionInStreamExtended.newInitialPosition(InitialPositionInStream.LATEST);
    private static final InitialPositionInStreamExtended INITIAL_POSITION_TRIM_HORIZON =
            InitialPositionInStreamExtended.newInitialPosition(InitialPositionInStream.TRIM_HORIZON);
    private final ShardPrioritization shardPrioritization = new NoOpShardPrioritization();

    private static final String KINESIS_SHARD_ID_FORMAT = "kinesis-0-0-%d";
    private static final String CONCURRENCY_TOKEN_FORMAT = "testToken-%d";
    
    private RecordsFetcherFactory recordsFetcherFactory;
    private KinesisClientLibConfiguration config;

    @Mock
    private KinesisClientLibLeaseCoordinator leaseCoordinator;
    @Mock
    private ILeaseManager<KinesisClientLease> leaseManager;
    @Mock
    private com.amazonaws.services.kinesis.clientlibrary.interfaces.IRecordProcessorFactory v1RecordProcessorFactory;
    @Mock
    private IKinesisProxy proxy;
    @Mock
    private WorkerThreadPoolExecutor executorService;
    @Mock
    private WorkerCWMetricsFactory cwMetricsFactory;
    @Mock
    private IKinesisProxy kinesisProxy;
    @Mock
    private IRecordProcessorFactory v2RecordProcessorFactory;
    @Mock
    private IRecordProcessor v2RecordProcessor;
    @Mock
    private ShardConsumer shardConsumer;
    @Mock
    private Future<TaskResult> taskFuture;
    @Mock
    private TaskResult taskResult;
    
    @Before
    public void setup() {
        config = spy(new KinesisClientLibConfiguration("app", null, null, null));
        recordsFetcherFactory = spy(new SimpleRecordsFetcherFactory(500));
        when(config.getRecordsFetcherFactory()).thenReturn(recordsFetcherFactory);
    }

    // CHECKSTYLE:IGNORE AnonInnerLengthCheck FOR NEXT 50 LINES
    private static final com.amazonaws.services.kinesis.clientlibrary.interfaces.IRecordProcessorFactory SAMPLE_RECORD_PROCESSOR_FACTORY = 
            new com.amazonaws.services.kinesis.clientlibrary.interfaces.IRecordProcessorFactory() {

        @Override
        public com.amazonaws.services.kinesis.clientlibrary.interfaces.IRecordProcessor createProcessor() {
            return new com.amazonaws.services.kinesis.clientlibrary.interfaces.IRecordProcessor() {

                @Override
                public void shutdown(IRecordProcessorCheckpointer checkpointer, ShutdownReason reason) {
                    if (reason == ShutdownReason.TERMINATE) {
                        try {
                            checkpointer.checkpoint();
                        } catch (KinesisClientLibNonRetryableException e) {
                            throw new RuntimeException(e);
                        }
                    }
                }

                @Override
                public void processRecords(List<Record> dataRecords, IRecordProcessorCheckpointer checkpointer) {
                    try {
                        checkpointer.checkpoint();
                    } catch (KinesisClientLibNonRetryableException e) {
                        throw new RuntimeException(e);
                    }
                }

                @Override
                public void initialize(String shardId) {
                }
            };
        }
    };
    
    private static final IRecordProcessorFactory SAMPLE_RECORD_PROCESSOR_FACTORY_V2 = 
            new V1ToV2RecordProcessorFactoryAdapter(SAMPLE_RECORD_PROCESSOR_FACTORY);


    /**
     * Test method for {@link Worker#getApplicationName()}.
     */
    @Test
    public final void testGetStageName() {
        final String stageName = "testStageName";
        config = new KinesisClientLibConfiguration(stageName, null, null, null);
        Worker worker = new Worker(v1RecordProcessorFactory, config);
        Assert.assertEquals(stageName, worker.getApplicationName());
    }

    @Test
    public final void testCreateOrGetShardConsumer() {
        final String stageName = "testStageName";
        IRecordProcessorFactory streamletFactory = SAMPLE_RECORD_PROCESSOR_FACTORY_V2;
        config = new KinesisClientLibConfiguration(stageName, null, null, null);
        IKinesisProxy proxy = null;
        ICheckpoint checkpoint = null;
        int maxRecords = 1;
        int idleTimeInMilliseconds = 1000;
        StreamConfig streamConfig =
                new StreamConfig(proxy,
                        maxRecords,
                        idleTimeInMilliseconds,
                        callProcessRecordsForEmptyRecordList, skipCheckpointValidationValue, INITIAL_POSITION_LATEST);
        final String testConcurrencyToken = "testToken";
        final String anotherConcurrencyToken = "anotherTestToken";
        final String dummyKinesisShardId = "kinesis-0-0";
        ExecutorService execService = null;

        when(leaseCoordinator.getLeaseManager()).thenReturn(leaseManager);

        Worker worker =
                new Worker(stageName,
                        streamletFactory,
                        config,
                        streamConfig, INITIAL_POSITION_LATEST,
                        parentShardPollIntervalMillis,
                        shardSyncIntervalMillis,
                        cleanupLeasesUponShardCompletion,
                        ignoreUnexpectedChildShards,
                        checkpoint,
                        leaseCoordinator,
                        execService,
                        nullMetricsFactory,
                        taskBackoffTimeMillis,
                        failoverTimeMillis,
                        KinesisClientLibConfiguration.DEFAULT_SKIP_SHARD_SYNC_AT_STARTUP_IF_LEASES_EXIST,
                        shardPrioritization);
        ShardInfo shardInfo = new ShardInfo(dummyKinesisShardId, testConcurrencyToken, null, ExtendedSequenceNumber.TRIM_HORIZON);
        ShardConsumer consumer = worker.createOrGetShardConsumer(shardInfo, streamletFactory);
        Assert.assertNotNull(consumer);
        ShardConsumer consumer2 = worker.createOrGetShardConsumer(shardInfo, streamletFactory);
        Assert.assertSame(consumer, consumer2);
        ShardInfo shardInfoWithSameShardIdButDifferentConcurrencyToken =
                new ShardInfo(dummyKinesisShardId, anotherConcurrencyToken, null, ExtendedSequenceNumber.TRIM_HORIZON);
        ShardConsumer consumer3 =
                worker.createOrGetShardConsumer(shardInfoWithSameShardIdButDifferentConcurrencyToken, streamletFactory);
        Assert.assertNotNull(consumer3);
        Assert.assertNotSame(consumer3, consumer);
    }

    @Test
    public void testWorkerLoopWithCheckpoint() {
        final String stageName = "testStageName";
        IRecordProcessorFactory streamletFactory = SAMPLE_RECORD_PROCESSOR_FACTORY_V2;
        IKinesisProxy proxy = null;
        ICheckpoint checkpoint = null;
        int maxRecords = 1;
        int idleTimeInMilliseconds = 1000;
        StreamConfig streamConfig = new StreamConfig(proxy, maxRecords, idleTimeInMilliseconds,
                callProcessRecordsForEmptyRecordList, skipCheckpointValidationValue, INITIAL_POSITION_LATEST);

        ExecutorService execService = null;

        when(leaseCoordinator.getLeaseManager()).thenReturn(leaseManager);

        List<ShardInfo> initialState = createShardInfoList(ExtendedSequenceNumber.TRIM_HORIZON);
        List<ShardInfo> firstCheckpoint = createShardInfoList(new ExtendedSequenceNumber("1000"));
        List<ShardInfo> secondCheckpoint = createShardInfoList(new ExtendedSequenceNumber("2000"));

        when(leaseCoordinator.getCurrentAssignments()).thenReturn(initialState).thenReturn(firstCheckpoint)
                .thenReturn(secondCheckpoint);

<<<<<<< HEAD
        Worker worker = new Worker(stageName, streamletFactory, streamConfig, INITIAL_POSITION_LATEST,
                parentShardPollIntervalMillis, shardSyncIntervalMillis, cleanupLeasesUponShardCompletion,
                ignoreUnexpectedChildShards, checkpoint, leaseCoordinator, execService, nullMetricsFactory,
                taskBackoffTimeMillis, failoverTimeMillis,
                KinesisClientLibConfiguration.DEFAULT_SKIP_SHARD_SYNC_AT_STARTUP_IF_LEASES_EXIST, shardPrioritization);
=======
        Worker worker = new Worker(stageName,
                streamletFactory,
                config,
                streamConfig,
                INITIAL_POSITION_LATEST,
                parentShardPollIntervalMillis,
                shardSyncIntervalMillis,
                cleanupLeasesUponShardCompletion,
                checkpoint,
                leaseCoordinator,
                execService,
                nullMetricsFactory,
                taskBackoffTimeMillis,
                failoverTimeMillis,
                KinesisClientLibConfiguration.DEFAULT_SKIP_SHARD_SYNC_AT_STARTUP_IF_LEASES_EXIST,
                shardPrioritization);
>>>>>>> 3de901ea

        Worker workerSpy = spy(worker);

        doReturn(shardConsumer).when(workerSpy).buildConsumer(eq(initialState.get(0)), any(IRecordProcessorFactory.class));
        workerSpy.runProcessLoop();
        workerSpy.runProcessLoop();
        workerSpy.runProcessLoop();

        verify(workerSpy).buildConsumer(same(initialState.get(0)), any(IRecordProcessorFactory.class));
        verify(workerSpy, never()).buildConsumer(same(firstCheckpoint.get(0)), any(IRecordProcessorFactory.class));
        verify(workerSpy, never()).buildConsumer(same(secondCheckpoint.get(0)), any(IRecordProcessorFactory.class));

    }

    private List<ShardInfo> createShardInfoList(ExtendedSequenceNumber... sequenceNumbers) {
        List<ShardInfo> result = new ArrayList<>(sequenceNumbers.length);
        assertThat(sequenceNumbers.length, greaterThanOrEqualTo(1));
        for (int i = 0; i < sequenceNumbers.length; ++i) {
            result.add(new ShardInfo(adjustedShardId(i), adjustedConcurrencyToken(i), null, sequenceNumbers[i]));
        }
        return result;
    }

    private String adjustedShardId(int index) {
        return String.format(KINESIS_SHARD_ID_FORMAT, index);
    }

    private String adjustedConcurrencyToken(int index) {
        return String.format(CONCURRENCY_TOKEN_FORMAT, index);
    }

    @Test
    public final void testCleanupShardConsumers() {
        final String stageName = "testStageName";
        IRecordProcessorFactory streamletFactory = SAMPLE_RECORD_PROCESSOR_FACTORY_V2;
        config = new KinesisClientLibConfiguration(stageName, null, null, null);
        IKinesisProxy proxy = null;
        ICheckpoint checkpoint = null;
        int maxRecords = 1;
        int idleTimeInMilliseconds = 1000;
        StreamConfig streamConfig =
                new StreamConfig(proxy,
                        maxRecords,
                        idleTimeInMilliseconds,
                        callProcessRecordsForEmptyRecordList, skipCheckpointValidationValue, INITIAL_POSITION_LATEST);
        final String concurrencyToken = "testToken";
        final String anotherConcurrencyToken = "anotherTestToken";
        final String dummyKinesisShardId = "kinesis-0-0";
        final String anotherDummyKinesisShardId = "kinesis-0-1";
        ExecutorService execService = null;
        when(leaseCoordinator.getLeaseManager()).thenReturn(leaseManager);

        Worker worker =
                new Worker(stageName,
                        streamletFactory,
                        config,
                        streamConfig, INITIAL_POSITION_LATEST,
                        parentShardPollIntervalMillis,
                        shardSyncIntervalMillis,
                        cleanupLeasesUponShardCompletion,
                        ignoreUnexpectedChildShards,
                        checkpoint,
                        leaseCoordinator,
                        execService,
                        nullMetricsFactory,
                        taskBackoffTimeMillis,
                        failoverTimeMillis,
                        KinesisClientLibConfiguration.DEFAULT_SKIP_SHARD_SYNC_AT_STARTUP_IF_LEASES_EXIST,
                        shardPrioritization);

        ShardInfo shardInfo1 = new ShardInfo(dummyKinesisShardId, concurrencyToken, null, ExtendedSequenceNumber.TRIM_HORIZON);
        ShardInfo duplicateOfShardInfo1ButWithAnotherConcurrencyToken =
                new ShardInfo(dummyKinesisShardId, anotherConcurrencyToken, null, ExtendedSequenceNumber.TRIM_HORIZON);
        ShardInfo shardInfo2 = new ShardInfo(anotherDummyKinesisShardId, concurrencyToken, null, ExtendedSequenceNumber.TRIM_HORIZON);

        ShardConsumer consumerOfShardInfo1 = worker.createOrGetShardConsumer(shardInfo1, streamletFactory);
        ShardConsumer consumerOfDuplicateOfShardInfo1ButWithAnotherConcurrencyToken =
                worker.createOrGetShardConsumer(duplicateOfShardInfo1ButWithAnotherConcurrencyToken, streamletFactory);
        ShardConsumer consumerOfShardInfo2 = worker.createOrGetShardConsumer(shardInfo2, streamletFactory);

        Set<ShardInfo> assignedShards = new HashSet<ShardInfo>();
        assignedShards.add(shardInfo1);
        assignedShards.add(shardInfo2);
        worker.cleanupShardConsumers(assignedShards);

        // verify shard consumer not present in assignedShards is shut down
        Assert.assertTrue(consumerOfDuplicateOfShardInfo1ButWithAnotherConcurrencyToken.isShutdownRequested());
        // verify shard consumers present in assignedShards aren't shut down
        Assert.assertFalse(consumerOfShardInfo1.isShutdownRequested());
        Assert.assertFalse(consumerOfShardInfo2.isShutdownRequested());
    }

    @Test
    public final void testInitializationFailureWithRetries() {
        String stageName = "testInitializationWorker";
        IRecordProcessorFactory recordProcessorFactory = new TestStreamletFactory(null, null);
        config = new KinesisClientLibConfiguration(stageName, null, null, null);
        int count = 0;
        when(proxy.getShardList()).thenThrow(new RuntimeException(Integer.toString(count++)));
        int maxRecords = 2;
        long idleTimeInMilliseconds = 1L;
        StreamConfig streamConfig =
                new StreamConfig(proxy,
                        maxRecords,
                        idleTimeInMilliseconds,
                        callProcessRecordsForEmptyRecordList, skipCheckpointValidationValue, INITIAL_POSITION_LATEST);
        when(leaseCoordinator.getLeaseManager()).thenReturn(leaseManager);
        ExecutorService execService = Executors.newSingleThreadExecutor();
        long shardPollInterval = 0L;
        Worker worker =
                new Worker(stageName,
                        recordProcessorFactory,
                        config,
                        streamConfig, INITIAL_POSITION_TRIM_HORIZON,
                        shardPollInterval,
                        shardSyncIntervalMillis,
                        cleanupLeasesUponShardCompletion,
                        ignoreUnexpectedChildShards,
                        leaseCoordinator,
                        leaseCoordinator,
                        execService,
                        nullMetricsFactory,
                        taskBackoffTimeMillis,
                        failoverTimeMillis,
                        KinesisClientLibConfiguration.DEFAULT_SKIP_SHARD_SYNC_AT_STARTUP_IF_LEASES_EXIST,
                        shardPrioritization);
        worker.run();
        Assert.assertTrue(count > 0);
    }

    /**
     * Runs worker with threadPoolSize == numShards
     * Test method for {@link com.amazonaws.services.kinesis.clientlibrary.lib.worker.Worker#run()}.
     */
    @Test
    public final void testRunWithThreadPoolSizeEqualToNumShards() throws Exception {
        final int numShards = 1;
        final int threadPoolSize = numShards;
        runAndTestWorker(numShards, threadPoolSize);
    }

    /**
     * Runs worker with threadPoolSize < numShards
     * Test method for {@link com.amazonaws.services.kinesis.clientlibrary.lib.worker.Worker#run()}.
     */
    @Test
    public final void testRunWithThreadPoolSizeLessThanNumShards() throws Exception {
        final int numShards = 3;
        final int threadPoolSize = 2;
        runAndTestWorker(numShards, threadPoolSize);
    }

    /**
     * Runs worker with threadPoolSize > numShards
     * Test method for {@link com.amazonaws.services.kinesis.clientlibrary.lib.worker.Worker#run()}.
     */
    @Test
    public final void testRunWithThreadPoolSizeMoreThanNumShards() throws Exception {
        final int numShards = 3;
        final int threadPoolSize = 5;
        runAndTestWorker(numShards, threadPoolSize);
    }

    /**
     * Runs worker with threadPoolSize < numShards
     * Test method for {@link Worker#run()}.
     */
    @Test
    public final void testOneSplitShard2Threads() throws Exception {
        final int threadPoolSize = 2;
        final int numberOfRecordsPerShard = 10;
        List<Shard> shardList = createShardListWithOneSplit();
        List<KinesisClientLease> initialLeases = new ArrayList<KinesisClientLease>();
        KinesisClientLease lease = ShardSyncer.newKCLLease(shardList.get(0));
        lease.setCheckpoint(new ExtendedSequenceNumber("2"));
        initialLeases.add(lease);
        runAndTestWorker(shardList, threadPoolSize, initialLeases, callProcessRecordsForEmptyRecordList, numberOfRecordsPerShard, config);
    }

    /**
     * Runs worker with threadPoolSize < numShards
     * Test method for {@link Worker#run()}.
     */
    @Test
    public final void testOneSplitShard2ThreadsWithCallsForEmptyRecords() throws Exception {
        final int threadPoolSize = 2;
        final int numberOfRecordsPerShard = 10;
        List<Shard> shardList = createShardListWithOneSplit();
        List<KinesisClientLease> initialLeases = new ArrayList<KinesisClientLease>();
        KinesisClientLease lease = ShardSyncer.newKCLLease(shardList.get(0));
        lease.setCheckpoint(new ExtendedSequenceNumber("2"));
        initialLeases.add(lease);
        boolean callProcessRecordsForEmptyRecordList = true;
        RecordsFetcherFactory recordsFetcherFactory = new SimpleRecordsFetcherFactory(500);
        recordsFetcherFactory.setIdleMillisBetweenCalls(0L);
        when(config.getRecordsFetcherFactory()).thenReturn(recordsFetcherFactory);
        runAndTestWorker(shardList, threadPoolSize, initialLeases, callProcessRecordsForEmptyRecordList, numberOfRecordsPerShard, config);
    }

    @Test
    public final void testWorkerShutsDownOwnedResources() throws Exception {

        final long failoverTimeMillis = 20L;

        // Make sure that worker thread is run before invoking shutdown.
        final CountDownLatch workerStarted = new CountDownLatch(1);
        doAnswer(new Answer<Boolean>() {
            @Override
            public Boolean answer(InvocationOnMock invocation) throws Throwable {
                workerStarted.countDown();
                return false;
            }
        }).when(executorService).isShutdown();

        final WorkerThread workerThread = runWorker(Collections.<Shard>emptyList(),
                Collections.<KinesisClientLease>emptyList(),
                callProcessRecordsForEmptyRecordList,
                failoverTimeMillis,
                10,
                kinesisProxy, v2RecordProcessorFactory,
                executorService,
                cwMetricsFactory,
                config);

        // Give some time for thread to run.
        workerStarted.await();

        workerThread.getWorker().shutdown();
        workerThread.join();

        Assert.assertTrue(workerThread.getState() == State.TERMINATED);
        verify(executorService, times(1)).shutdownNow();
        verify(cwMetricsFactory, times(1)).shutdown();
    }

    @Test
    public final void testWorkerDoesNotShutdownClientResources() throws Exception {
        final long failoverTimeMillis = 20L;

        final ExecutorService executorService = mock(ThreadPoolExecutor.class);
        final CWMetricsFactory cwMetricsFactory = mock(CWMetricsFactory.class);
        // Make sure that worker thread is run before invoking shutdown.
        final CountDownLatch workerStarted = new CountDownLatch(1);
        doAnswer(new Answer<Boolean>() {
            @Override
            public Boolean answer(InvocationOnMock invocation) throws Throwable {
                workerStarted.countDown();
                return false;
            }
        }).when(executorService).isShutdown();

        final WorkerThread workerThread = runWorker(Collections.<Shard>emptyList(),
                Collections.<KinesisClientLease>emptyList(),
                callProcessRecordsForEmptyRecordList,
                failoverTimeMillis,
                10,
                kinesisProxy, v2RecordProcessorFactory,
                executorService,
                cwMetricsFactory,
                config);

        // Give some time for thread to run.
        workerStarted.await();

        workerThread.getWorker().shutdown();
        workerThread.join();

        Assert.assertTrue(workerThread.getState() == State.TERMINATED);
        verify(executorService, times(0)).shutdownNow();
        verify(cwMetricsFactory, times(0)).shutdown();
    }

    @Test
    public final void testWorkerNormalShutdown() throws Exception {
        final List<Shard> shardList = createShardListWithOneShard();
        final boolean callProcessRecordsForEmptyRecordList = true;
        final long failoverTimeMillis = 50L;
        final int numberOfRecordsPerShard = 1000;

        final List<KinesisClientLease> initialLeases = new ArrayList<KinesisClientLease>();
        for (Shard shard : shardList) {
            KinesisClientLease lease = ShardSyncer.newKCLLease(shard);
            lease.setCheckpoint(ExtendedSequenceNumber.TRIM_HORIZON);
            initialLeases.add(lease);
        }

        final File file = KinesisLocalFileDataCreator.generateTempDataFile(
                shardList, numberOfRecordsPerShard, "normalShutdownUnitTest");
        final IKinesisProxy fileBasedProxy = new KinesisLocalFileProxy(file.getAbsolutePath());

        final ExecutorService executorService = Executors.newCachedThreadPool();

        // Make test case as efficient as possible.
        final CountDownLatch processRecordsLatch = new CountDownLatch(1);

        when(v2RecordProcessorFactory.createProcessor()).thenReturn(v2RecordProcessor);

        doAnswer(new Answer<Object> () {
            @Override
            public Object answer(InvocationOnMock invocation) throws Throwable {
                // Signal that record processor has started processing records.
                processRecordsLatch.countDown();
                return null;
            }
        }).when(v2RecordProcessor).processRecords(any(ProcessRecordsInput.class));
        
        RecordsFetcherFactory recordsFetcherFactory = mock(RecordsFetcherFactory.class);
        GetRecordsCache getRecordsCache = mock(GetRecordsCache.class);
        when(config.getRecordsFetcherFactory()).thenReturn(recordsFetcherFactory);
        when(recordsFetcherFactory.createRecordsFetcher(any(), anyString(),any())).thenReturn(getRecordsCache);
        when(getRecordsCache.getNextResult()).thenReturn(new ProcessRecordsInput().withRecords(Collections.emptyList()).withMillisBehindLatest(0L));

        WorkerThread workerThread = runWorker(shardList,
                initialLeases,
                callProcessRecordsForEmptyRecordList,
                failoverTimeMillis,
                numberOfRecordsPerShard,
                fileBasedProxy,
                v2RecordProcessorFactory,
                executorService,
                nullMetricsFactory,
                config);

        // Only sleep for time that is required.
        processRecordsLatch.await();

        // Make sure record processor is initialized and processing records.
        verify(v2RecordProcessorFactory, times(1)).createProcessor();
        verify(v2RecordProcessor, times(1)).initialize(any(InitializationInput.class));
        verify(v2RecordProcessor, atLeast(1)).processRecords(any(ProcessRecordsInput.class));
        verify(v2RecordProcessor, times(0)).shutdown(any(ShutdownInput.class));

        workerThread.getWorker().shutdown();
        workerThread.join();

        Assert.assertTrue(workerThread.getState() == State.TERMINATED);
        verify(v2RecordProcessor, times(1)).shutdown(any(ShutdownInput.class));
    }

    /**
     * This test is testing the {@link Worker}'s shutdown behavior and by extension the behavior of
     * {@link ThreadPoolExecutor#shutdownNow()}. It depends on the thread pool sending an interrupt to the pool threads.
     * This behavior makes the test a bit racy, since we need to ensure a specific order of events.
     * 
     * @throws Exception
     */
    @Test
    public final void testWorkerForcefulShutdown() throws Exception {
        final List<Shard> shardList = createShardListWithOneShard();
        final boolean callProcessRecordsForEmptyRecordList = true;
        final long failoverTimeMillis = 50L;
        final int numberOfRecordsPerShard = 10;

        final List<KinesisClientLease> initialLeases = new ArrayList<KinesisClientLease>();
        for (Shard shard : shardList) {
            KinesisClientLease lease = ShardSyncer.newKCLLease(shard);
            lease.setCheckpoint(ExtendedSequenceNumber.TRIM_HORIZON);
            initialLeases.add(lease);
        }

        final File file = KinesisLocalFileDataCreator.generateTempDataFile(
                shardList, numberOfRecordsPerShard, "normalShutdownUnitTest");
        final IKinesisProxy fileBasedProxy = new KinesisLocalFileProxy(file.getAbsolutePath());

        // Get executor service that will be owned by the worker, so we can get interrupts.
        ExecutorService executorService = getWorkerThreadPoolExecutor();

        // Make test case as efficient as possible.
        final CountDownLatch processRecordsLatch = new CountDownLatch(1);
        final AtomicBoolean recordProcessorInterrupted = new AtomicBoolean(false);
        when(v2RecordProcessorFactory.createProcessor()).thenReturn(v2RecordProcessor);
        final Semaphore actionBlocker = new Semaphore(1);
        final Semaphore shutdownBlocker = new Semaphore(1);

        actionBlocker.acquire();

        doAnswer(new Answer<Object> () {
            @Override
            public Object answer(InvocationOnMock invocation) throws Throwable {
                // Signal that record processor has started processing records.
                processRecordsLatch.countDown();

                // Block for some time now to test forceful shutdown. Also, check if record processor
                // was interrupted or not.
                final long startTimeMillis = System.currentTimeMillis();
                long elapsedTimeMillis = 0;

                LOG.info("Entering sleep @ " + startTimeMillis + " with elapsedMills: " + elapsedTimeMillis);
                shutdownBlocker.acquire();
                try {
                    actionBlocker.acquire();
                } catch (InterruptedException e) {
                    LOG.info("Sleep interrupted @ " + System.currentTimeMillis() + " elapsedMillis: "
                            + (System.currentTimeMillis() - startTimeMillis));
                    recordProcessorInterrupted.getAndSet(true);
                }
                shutdownBlocker.release();
                elapsedTimeMillis = System.currentTimeMillis() - startTimeMillis;
                LOG.info("Sleep completed @ " + System.currentTimeMillis() + " elapsedMillis: " + elapsedTimeMillis);

                return null;
            }
        }).when(v2RecordProcessor).processRecords(any(ProcessRecordsInput.class));

        WorkerThread workerThread = runWorker(shardList,
                initialLeases,
                callProcessRecordsForEmptyRecordList,
                failoverTimeMillis,
                numberOfRecordsPerShard,
                fileBasedProxy,
                v2RecordProcessorFactory,
                executorService,
                nullMetricsFactory,
                config);

        // Only sleep for time that is required.
        processRecordsLatch.await();

        // Make sure record processor is initialized and processing records.
        verify(v2RecordProcessorFactory, times(1)).createProcessor();
        verify(v2RecordProcessor, times(1)).initialize(any(InitializationInput.class));
        verify(v2RecordProcessor, atLeast(1)).processRecords(any(ProcessRecordsInput.class));
        verify(v2RecordProcessor, times(0)).shutdown(any(ShutdownInput.class));

        workerThread.getWorker().shutdown();
        workerThread.join();

        Assert.assertTrue(workerThread.getState() == State.TERMINATED);
        // Shutdown should not be called in this case because record processor is blocked.
        verify(v2RecordProcessor, times(0)).shutdown(any(ShutdownInput.class));

        //
        // Release the worker thread
        //
        actionBlocker.release();
        //
        // Give the worker thread time to execute it's interrupted handler.
        //
        shutdownBlocker.tryAcquire(100, TimeUnit.MILLISECONDS);
        //
        // Now we can see if it was actually interrupted. It's possible it wasn't and this will fail.
        //
        assertThat(recordProcessorInterrupted.get(), equalTo(true));
    }

    @Test
    public void testRequestShutdown() throws Exception {


        IRecordProcessorFactory recordProcessorFactory = mock(IRecordProcessorFactory.class);
        StreamConfig streamConfig = mock(StreamConfig.class);
        IMetricsFactory metricsFactory = mock(IMetricsFactory.class);

        ExtendedSequenceNumber checkpoint = new ExtendedSequenceNumber("123", 0L);
        KinesisClientLeaseBuilder builder = new KinesisClientLeaseBuilder().withCheckpoint(checkpoint)
                .withConcurrencyToken(UUID.randomUUID()).withLastCounterIncrementNanos(0L).withLeaseCounter(0L)
                .withOwnerSwitchesSinceCheckpoint(0L).withLeaseOwner("Self");

        final List<KinesisClientLease> leases = new ArrayList<>();
        final List<ShardInfo> currentAssignments = new ArrayList<>();
        KinesisClientLease lease = builder.withLeaseKey(String.format("shardId-%03d", 1)).build();
        leases.add(lease);
        currentAssignments.add(new ShardInfo(lease.getLeaseKey(), lease.getConcurrencyToken().toString(),
                lease.getParentShardIds(), lease.getCheckpoint()));


        when(leaseCoordinator.getAssignments()).thenAnswer(new Answer<List<KinesisClientLease>>() {
            @Override
            public List<KinesisClientLease> answer(InvocationOnMock invocation) throws Throwable {
                return leases;
            }
        });
        when(leaseCoordinator.getCurrentAssignments()).thenAnswer(new Answer<List<ShardInfo>>() {
            @Override
            public List<ShardInfo> answer(InvocationOnMock invocation) throws Throwable {
                return currentAssignments;
            }
        });

        IRecordProcessor processor = mock(IRecordProcessor.class);
        when(recordProcessorFactory.createProcessor()).thenReturn(processor);


<<<<<<< HEAD
        Worker worker = new Worker("testRequestShutdown", recordProcessorFactory, streamConfig,
                INITIAL_POSITION_TRIM_HORIZON, parentShardPollIntervalMillis, shardSyncIntervalMillis,
                cleanupLeasesUponShardCompletion, ignoreUnexpectedChildShards, leaseCoordinator, leaseCoordinator,
                executorService, metricsFactory, taskBackoffTimeMillis, failoverTimeMillis, false,
=======
        Worker worker = new Worker("testRequestShutdown",
                recordProcessorFactory,
                config,
                streamConfig,
                INITIAL_POSITION_TRIM_HORIZON,
                parentShardPollIntervalMillis,
                shardSyncIntervalMillis,
                cleanupLeasesUponShardCompletion,
                leaseCoordinator,
                leaseCoordinator,
                executorService,
                metricsFactory,
                taskBackoffTimeMillis,
                failoverTimeMillis,
                false,
>>>>>>> 3de901ea
                shardPrioritization);

        when(executorService.submit(Matchers.<Callable<TaskResult>> any()))
                .thenAnswer(new ShutdownHandlingAnswer(taskFuture));
        when(taskFuture.isDone()).thenReturn(true);
        when(taskFuture.get()).thenReturn(taskResult);

        worker.runProcessLoop();

        verify(executorService, atLeastOnce()).submit(argThat(both(isA(MetricsCollectingTaskDecorator.class))
                .and(TaskTypeMatcher.isOfType(TaskType.BLOCK_ON_PARENT_SHARDS))));

        worker.runProcessLoop();

        verify(executorService, atLeastOnce()).submit(argThat(
                both(isA(MetricsCollectingTaskDecorator.class)).and(TaskTypeMatcher.isOfType(TaskType.INITIALIZE))));

        worker.createWorkerShutdownCallable().call();
        worker.runProcessLoop();

        verify(executorService, atLeastOnce()).submit(argThat(both(isA(MetricsCollectingTaskDecorator.class))
                .and(TaskTypeMatcher.isOfType(TaskType.SHUTDOWN_NOTIFICATION))));

        worker.runProcessLoop();

        verify(leaseCoordinator, atLeastOnce()).dropLease(eq(lease));
        leases.clear();
        currentAssignments.clear();

        worker.runProcessLoop();

        verify(executorService, atLeastOnce()).submit(argThat(
                both(isA(MetricsCollectingTaskDecorator.class)).and(TaskTypeMatcher.isOfType(TaskType.SHUTDOWN))));

    }

    @Test(expected = IllegalStateException.class)
    public void testShutdownCallableNotAllowedTwice() throws Exception {

        IRecordProcessorFactory recordProcessorFactory = mock(IRecordProcessorFactory.class);
        StreamConfig streamConfig = mock(StreamConfig.class);
        IMetricsFactory metricsFactory = mock(IMetricsFactory.class);

        ExtendedSequenceNumber checkpoint = new ExtendedSequenceNumber("123", 0L);
        KinesisClientLeaseBuilder builder = new KinesisClientLeaseBuilder().withCheckpoint(checkpoint)
                .withConcurrencyToken(UUID.randomUUID()).withLastCounterIncrementNanos(0L).withLeaseCounter(0L)
                .withOwnerSwitchesSinceCheckpoint(0L).withLeaseOwner("Self");

        final List<KinesisClientLease> leases = new ArrayList<>();
        final List<ShardInfo> currentAssignments = new ArrayList<>();
        KinesisClientLease lease = builder.withLeaseKey(String.format("shardId-%03d", 1)).build();
        leases.add(lease);
        currentAssignments.add(new ShardInfo(lease.getLeaseKey(), lease.getConcurrencyToken().toString(),
                lease.getParentShardIds(), lease.getCheckpoint()));

        when(leaseCoordinator.getAssignments()).thenAnswer(new Answer<List<KinesisClientLease>>() {
            @Override
            public List<KinesisClientLease> answer(InvocationOnMock invocation) throws Throwable {
                return leases;
            }
        });
        when(leaseCoordinator.getCurrentAssignments()).thenAnswer(new Answer<List<ShardInfo>>() {
            @Override
            public List<ShardInfo> answer(InvocationOnMock invocation) throws Throwable {
                return currentAssignments;
            }
        });

        IRecordProcessor processor = mock(IRecordProcessor.class);
        when(recordProcessorFactory.createProcessor()).thenReturn(processor);

        Worker worker = new InjectableWorker("testRequestShutdown", recordProcessorFactory, config, streamConfig,
                INITIAL_POSITION_TRIM_HORIZON, parentShardPollIntervalMillis, shardSyncIntervalMillis,
                cleanupLeasesUponShardCompletion, ignoreUnexpectedChildShards, leaseCoordinator, leaseCoordinator,
                executorService, metricsFactory, taskBackoffTimeMillis, failoverTimeMillis, false, shardPrioritization) {
            @Override
            void postConstruct() {
                this.gracefuleShutdownStarted = true;
            }
        };

        when(executorService.submit(Matchers.<Callable<TaskResult>> any()))
                .thenAnswer(new ShutdownHandlingAnswer(taskFuture));
        when(taskFuture.isDone()).thenReturn(true);
        when(taskFuture.get()).thenReturn(taskResult);

        worker.runProcessLoop();

        verify(executorService, atLeastOnce()).submit(argThat(both(isA(MetricsCollectingTaskDecorator.class))
                .and(TaskTypeMatcher.isOfType(TaskType.BLOCK_ON_PARENT_SHARDS))));

        worker.runProcessLoop();

        verify(executorService, atLeastOnce()).submit(argThat(
                both(isA(MetricsCollectingTaskDecorator.class)).and(TaskTypeMatcher.isOfType(TaskType.INITIALIZE))));

        assertThat(worker.hasGracefulShutdownStarted(), equalTo(true));
        worker.createWorkerShutdownCallable().call();

    }

    @Test
    public void testGracefulShutdownSingleFuture() throws Exception {

        IRecordProcessorFactory recordProcessorFactory = mock(IRecordProcessorFactory.class);
        StreamConfig streamConfig = mock(StreamConfig.class);
        IMetricsFactory metricsFactory = mock(IMetricsFactory.class);

        ExtendedSequenceNumber checkpoint = new ExtendedSequenceNumber("123", 0L);
        KinesisClientLeaseBuilder builder = new KinesisClientLeaseBuilder().withCheckpoint(checkpoint)
                .withConcurrencyToken(UUID.randomUUID()).withLastCounterIncrementNanos(0L).withLeaseCounter(0L)
                .withOwnerSwitchesSinceCheckpoint(0L).withLeaseOwner("Self");

        final List<KinesisClientLease> leases = new ArrayList<>();
        final List<ShardInfo> currentAssignments = new ArrayList<>();
        KinesisClientLease lease = builder.withLeaseKey(String.format("shardId-%03d", 1)).build();
        leases.add(lease);
        currentAssignments.add(new ShardInfo(lease.getLeaseKey(), lease.getConcurrencyToken().toString(),
                lease.getParentShardIds(), lease.getCheckpoint()));

        when(leaseCoordinator.getAssignments()).thenAnswer(new Answer<List<KinesisClientLease>>() {
            @Override
            public List<KinesisClientLease> answer(InvocationOnMock invocation) throws Throwable {
                return leases;
            }
        });
        when(leaseCoordinator.getCurrentAssignments()).thenAnswer(new Answer<List<ShardInfo>>() {
            @Override
            public List<ShardInfo> answer(InvocationOnMock invocation) throws Throwable {
                return currentAssignments;
            }
        });

        IRecordProcessor processor = mock(IRecordProcessor.class);
        when(recordProcessorFactory.createProcessor()).thenReturn(processor);

        GracefulShutdownCoordinator coordinator = mock(GracefulShutdownCoordinator.class);
        when(coordinator.createGracefulShutdownCallable(any(Callable.class))).thenReturn(() -> true);

        Future<Boolean> gracefulShutdownFuture = mock(Future.class);

        when(coordinator.startGracefulShutdown(any(Callable.class))).thenReturn(gracefulShutdownFuture);

<<<<<<< HEAD
        Worker worker = new InjectableWorker("testRequestShutdown", recordProcessorFactory, streamConfig,
                INITIAL_POSITION_TRIM_HORIZON, parentShardPollIntervalMillis, shardSyncIntervalMillis,
                cleanupLeasesUponShardCompletion, ignoreUnexpectedChildShards, leaseCoordinator, leaseCoordinator,
                executorService, metricsFactory, taskBackoffTimeMillis, failoverTimeMillis, false, shardPrioritization) {
=======
        Worker worker = new InjectableWorker("testRequestShutdown",
                recordProcessorFactory,
                config,
                streamConfig,
                INITIAL_POSITION_TRIM_HORIZON,
                parentShardPollIntervalMillis,
                shardSyncIntervalMillis,
                cleanupLeasesUponShardCompletion,
                leaseCoordinator,
                leaseCoordinator,
                executorService,
                metricsFactory,
                taskBackoffTimeMillis,
                failoverTimeMillis,
                false,
                shardPrioritization) {
>>>>>>> 3de901ea
            @Override
            void postConstruct() {
                this.gracefulShutdownCoordinator = coordinator;
            }
        };

        when(executorService.submit(Matchers.<Callable<TaskResult>> any()))
                .thenAnswer(new ShutdownHandlingAnswer(taskFuture));
        when(taskFuture.isDone()).thenReturn(true);
        when(taskFuture.get()).thenReturn(taskResult);

        worker.runProcessLoop();

        verify(executorService, atLeastOnce()).submit(argThat(both(isA(MetricsCollectingTaskDecorator.class))
                .and(TaskTypeMatcher.isOfType(TaskType.BLOCK_ON_PARENT_SHARDS))));

        worker.runProcessLoop();

        verify(executorService, atLeastOnce()).submit(argThat(
                both(isA(MetricsCollectingTaskDecorator.class)).and(TaskTypeMatcher.isOfType(TaskType.INITIALIZE))));

        Future<Boolean> firstFuture = worker.startGracefulShutdown();
        Future<Boolean> secondFuture = worker.startGracefulShutdown();

        assertThat(firstFuture, equalTo(secondFuture));
        verify(coordinator).startGracefulShutdown(any(Callable.class));

    }

    @Test
    public void testRequestShutdownNoLeases() throws Exception {


        IRecordProcessorFactory recordProcessorFactory = mock(IRecordProcessorFactory.class);
        StreamConfig streamConfig = mock(StreamConfig.class);
        IMetricsFactory metricsFactory = mock(IMetricsFactory.class);


        final List<KinesisClientLease> leases = new ArrayList<>();
        final List<ShardInfo> currentAssignments = new ArrayList<>();

        when(leaseCoordinator.getAssignments()).thenAnswer(new Answer<List<KinesisClientLease>>() {
            @Override
            public List<KinesisClientLease> answer(InvocationOnMock invocation) throws Throwable {
                return leases;
            }
        });
        when(leaseCoordinator.getCurrentAssignments()).thenAnswer(new Answer<List<ShardInfo>>() {
            @Override
            public List<ShardInfo> answer(InvocationOnMock invocation) throws Throwable {
                return currentAssignments;
            }
        });

        IRecordProcessor processor = mock(IRecordProcessor.class);
        when(recordProcessorFactory.createProcessor()).thenReturn(processor);


<<<<<<< HEAD
        Worker worker = new Worker("testRequestShutdown", recordProcessorFactory, streamConfig,
                INITIAL_POSITION_TRIM_HORIZON, parentShardPollIntervalMillis, shardSyncIntervalMillis,
                cleanupLeasesUponShardCompletion, ignoreUnexpectedChildShards, leaseCoordinator, leaseCoordinator,
                executorService, metricsFactory, taskBackoffTimeMillis, failoverTimeMillis, false,
=======
        Worker worker = new Worker("testRequestShutdown",
                recordProcessorFactory,
                config,
                streamConfig,
                INITIAL_POSITION_TRIM_HORIZON,
                parentShardPollIntervalMillis,
                shardSyncIntervalMillis,
                cleanupLeasesUponShardCompletion,
                leaseCoordinator,
                leaseCoordinator,
                executorService,
                metricsFactory,
                taskBackoffTimeMillis,
                failoverTimeMillis,
                false,
>>>>>>> 3de901ea
                shardPrioritization);

        when(executorService.submit(Matchers.<Callable<TaskResult>> any()))
                .thenAnswer(new ShutdownHandlingAnswer(taskFuture));
        when(taskFuture.isDone()).thenReturn(true);
        when(taskFuture.get()).thenReturn(taskResult);

        worker.runProcessLoop();

        verify(executorService, never()).submit(argThat(both(isA(MetricsCollectingTaskDecorator.class))
                .and(TaskTypeMatcher.isOfType(TaskType.BLOCK_ON_PARENT_SHARDS))));

        worker.runProcessLoop();

        verify(executorService, never()).submit(argThat(
                both(isA(MetricsCollectingTaskDecorator.class)).and(TaskTypeMatcher.isOfType(TaskType.INITIALIZE))));

        worker.createWorkerShutdownCallable().call();
        worker.runProcessLoop();

        verify(executorService, never()).submit(argThat(both(isA(MetricsCollectingTaskDecorator.class))
                .and(TaskTypeMatcher.isOfType(TaskType.SHUTDOWN_NOTIFICATION))));

        worker.runProcessLoop();
        verify(executorService, never()).submit(argThat(
                both(isA(MetricsCollectingTaskDecorator.class)).and(TaskTypeMatcher.isOfType(TaskType.SHUTDOWN))));

        assertThat(worker.shouldShutdown(), equalTo(true));

    }

    @Test
    public void testRequestShutdownWithLostLease() throws Exception {

        IRecordProcessorFactory recordProcessorFactory = mock(IRecordProcessorFactory.class);
        StreamConfig streamConfig = mock(StreamConfig.class);
        IMetricsFactory metricsFactory = mock(IMetricsFactory.class);

        ExtendedSequenceNumber checkpoint = new ExtendedSequenceNumber("123", 0L);
        KinesisClientLease lease1 = makeLease(checkpoint, 1);
        KinesisClientLease lease2 = makeLease(checkpoint, 2);
        final List<KinesisClientLease> leases = new ArrayList<>();
        final List<ShardInfo> currentAssignments = new ArrayList<>();
        leases.add(lease1);
        leases.add(lease2);

        ShardInfo shardInfo1 = makeShardInfo(lease1);
        currentAssignments.add(shardInfo1);
        ShardInfo shardInfo2 = makeShardInfo(lease2);
        currentAssignments.add(shardInfo2);

        when(leaseCoordinator.getAssignments()).thenAnswer(new Answer<List<KinesisClientLease>>() {
            @Override
            public List<KinesisClientLease> answer(InvocationOnMock invocation) throws Throwable {
                return leases;
            }
        });
        when(leaseCoordinator.getCurrentAssignments()).thenAnswer(new Answer<List<ShardInfo>>() {
            @Override
            public List<ShardInfo> answer(InvocationOnMock invocation) throws Throwable {
                return currentAssignments;
            }
        });

        IRecordProcessor processor = mock(IRecordProcessor.class);
        when(recordProcessorFactory.createProcessor()).thenReturn(processor);

<<<<<<< HEAD
        Worker worker = new Worker("testRequestShutdown", recordProcessorFactory, streamConfig,
                INITIAL_POSITION_TRIM_HORIZON, parentShardPollIntervalMillis, shardSyncIntervalMillis,
                cleanupLeasesUponShardCompletion, ignoreUnexpectedChildShards, leaseCoordinator, leaseCoordinator,
                executorService, metricsFactory, taskBackoffTimeMillis, failoverTimeMillis, false,
=======
        Worker worker = new Worker("testRequestShutdown",
                recordProcessorFactory,
                config,
                streamConfig,
                INITIAL_POSITION_TRIM_HORIZON,
                parentShardPollIntervalMillis,
                shardSyncIntervalMillis,
                cleanupLeasesUponShardCompletion,
                leaseCoordinator,
                leaseCoordinator,
                executorService,
                metricsFactory,
                taskBackoffTimeMillis,
                failoverTimeMillis,
                false,
>>>>>>> 3de901ea
                shardPrioritization);

        when(executorService.submit(Matchers.<Callable<TaskResult>> any()))
                .thenAnswer(new ShutdownHandlingAnswer(taskFuture));
        when(taskFuture.isDone()).thenReturn(true);
        when(taskFuture.get()).thenReturn(taskResult);

        worker.runProcessLoop();

        verify(executorService).submit(argThat(both(isA(MetricsCollectingTaskDecorator.class))
                .and(TaskTypeMatcher.isOfType(TaskType.BLOCK_ON_PARENT_SHARDS)).and(ReflectionFieldMatcher
                        .withField(BlockOnParentShardTask.class, "shardInfo", equalTo(shardInfo1)))));
        verify(executorService).submit(argThat(both(isA(MetricsCollectingTaskDecorator.class))
                .and(TaskTypeMatcher.isOfType(TaskType.BLOCK_ON_PARENT_SHARDS)).and(ReflectionFieldMatcher
                        .withField(BlockOnParentShardTask.class, "shardInfo", equalTo(shardInfo2)))));

        worker.runProcessLoop();

        verify(executorService).submit(argThat(both(isA(MetricsCollectingTaskDecorator.class))
                .and(TaskTypeMatcher.isOfType(TaskType.INITIALIZE)).and(ReflectionFieldMatcher
                        .withField(InitializeTask.class, "shardInfo", equalTo(shardInfo1)))));
        verify(executorService).submit(argThat(both(isA(MetricsCollectingTaskDecorator.class))
                .and(TaskTypeMatcher.isOfType(TaskType.INITIALIZE)).and(ReflectionFieldMatcher
                        .withField(InitializeTask.class, "shardInfo", equalTo(shardInfo2)))));

        worker.getShardInfoShardConsumerMap().remove(shardInfo2);
        worker.createWorkerShutdownCallable().call();
        leases.remove(1);
        currentAssignments.remove(1);
        worker.runProcessLoop();


        verify(executorService).submit(argThat(both(isA(MetricsCollectingTaskDecorator.class))
                .and(TaskTypeMatcher.isOfType(TaskType.SHUTDOWN_NOTIFICATION)).and(ReflectionFieldMatcher
                        .withField(ShutdownNotificationTask.class, "shardInfo", equalTo(shardInfo1)))));

        verify(executorService, never()).submit(argThat(both(isA(MetricsCollectingTaskDecorator.class))
                .and(TaskTypeMatcher.isOfType(TaskType.SHUTDOWN_NOTIFICATION)).and(ReflectionFieldMatcher
                        .withField(ShutdownNotificationTask.class, "shardInfo", equalTo(shardInfo2)))));

        worker.runProcessLoop();

        verify(leaseCoordinator).dropLease(eq(lease1));
        verify(leaseCoordinator, never()).dropLease(eq(lease2));
        leases.clear();
        currentAssignments.clear();

        worker.runProcessLoop();

        verify(executorService, atLeastOnce()).submit(argThat(
                both(isA(MetricsCollectingTaskDecorator.class)).and(TaskTypeMatcher.isOfType(TaskType.SHUTDOWN))));

        verify(executorService).submit(argThat(both(isA(MetricsCollectingTaskDecorator.class))
                .and(TaskTypeMatcher.isOfType(TaskType.SHUTDOWN)).and(ReflectionFieldMatcher
                        .withField(ShutdownTask.class, "shardInfo", equalTo(shardInfo1)))));

        verify(executorService, never()).submit(argThat(both(isA(MetricsCollectingTaskDecorator.class))
                .and(TaskTypeMatcher.isOfType(TaskType.SHUTDOWN)).and(ReflectionFieldMatcher
                        .withField(ShutdownTask.class, "shardInfo", equalTo(shardInfo2)))));

    }

    @Test
    public void testRequestShutdownWithAllLeasesLost() throws Exception {

        IRecordProcessorFactory recordProcessorFactory = mock(IRecordProcessorFactory.class);
        StreamConfig streamConfig = mock(StreamConfig.class);
        IMetricsFactory metricsFactory = mock(IMetricsFactory.class);

        ExtendedSequenceNumber checkpoint = new ExtendedSequenceNumber("123", 0L);
        KinesisClientLease lease1 = makeLease(checkpoint, 1);
        KinesisClientLease lease2 = makeLease(checkpoint, 2);
        final List<KinesisClientLease> leases = new ArrayList<>();
        final List<ShardInfo> currentAssignments = new ArrayList<>();
        leases.add(lease1);
        leases.add(lease2);

        ShardInfo shardInfo1 = makeShardInfo(lease1);
        currentAssignments.add(shardInfo1);
        ShardInfo shardInfo2 = makeShardInfo(lease2);
        currentAssignments.add(shardInfo2);

        when(leaseCoordinator.getAssignments()).thenAnswer(new Answer<List<KinesisClientLease>>() {
            @Override
            public List<KinesisClientLease> answer(InvocationOnMock invocation) throws Throwable {
                return leases;
            }
        });
        when(leaseCoordinator.getCurrentAssignments()).thenAnswer(new Answer<List<ShardInfo>>() {
            @Override
            public List<ShardInfo> answer(InvocationOnMock invocation) throws Throwable {
                return currentAssignments;
            }
        });

        IRecordProcessor processor = mock(IRecordProcessor.class);
        when(recordProcessorFactory.createProcessor()).thenReturn(processor);

<<<<<<< HEAD
        Worker worker = new Worker("testRequestShutdown", recordProcessorFactory, streamConfig,
                INITIAL_POSITION_TRIM_HORIZON, parentShardPollIntervalMillis, shardSyncIntervalMillis,
                cleanupLeasesUponShardCompletion, ignoreUnexpectedChildShards, leaseCoordinator, leaseCoordinator,
                executorService, metricsFactory, taskBackoffTimeMillis, failoverTimeMillis, false,
=======
        Worker worker = new Worker("testRequestShutdown",
                recordProcessorFactory,
                config,
                streamConfig,
                INITIAL_POSITION_TRIM_HORIZON,
                parentShardPollIntervalMillis,
                shardSyncIntervalMillis,
                cleanupLeasesUponShardCompletion,
                leaseCoordinator,
                leaseCoordinator,
                executorService,
                metricsFactory,
                taskBackoffTimeMillis,
                failoverTimeMillis,
                false,
>>>>>>> 3de901ea
                shardPrioritization);

        when(executorService.submit(Matchers.<Callable<TaskResult>> any()))
                .thenAnswer(new ShutdownHandlingAnswer(taskFuture));
        when(taskFuture.isDone()).thenReturn(true);
        when(taskFuture.get()).thenReturn(taskResult);

        worker.runProcessLoop();

        verify(executorService).submit(argThat(both(isA(MetricsCollectingTaskDecorator.class))
                .and(TaskTypeMatcher.isOfType(TaskType.BLOCK_ON_PARENT_SHARDS)).and(ReflectionFieldMatcher
                        .withField(BlockOnParentShardTask.class, "shardInfo", equalTo(shardInfo1)))));
        verify(executorService).submit(argThat(both(isA(MetricsCollectingTaskDecorator.class))
                .and(TaskTypeMatcher.isOfType(TaskType.BLOCK_ON_PARENT_SHARDS)).and(ReflectionFieldMatcher
                        .withField(BlockOnParentShardTask.class, "shardInfo", equalTo(shardInfo2)))));

        worker.runProcessLoop();

        verify(executorService).submit(argThat(both(isA(MetricsCollectingTaskDecorator.class))
                .and(TaskTypeMatcher.isOfType(TaskType.INITIALIZE)).and(ReflectionFieldMatcher
                        .withField(InitializeTask.class, "shardInfo", equalTo(shardInfo1)))));
        verify(executorService).submit(argThat(both(isA(MetricsCollectingTaskDecorator.class))
                .and(TaskTypeMatcher.isOfType(TaskType.INITIALIZE)).and(ReflectionFieldMatcher
                        .withField(InitializeTask.class, "shardInfo", equalTo(shardInfo2)))));

        worker.getShardInfoShardConsumerMap().clear();
        Future<Void> future = worker.requestShutdown();

        leases.clear();
        currentAssignments.clear();

        try {
            future.get(1, TimeUnit.HOURS);
        } catch (TimeoutException te) {
            fail("Future from requestShutdown should immediately return.");
        }

        worker.runProcessLoop();
        verify(executorService, never()).submit(argThat(both(isA(MetricsCollectingTaskDecorator.class))
                .and(TaskTypeMatcher.isOfType(TaskType.SHUTDOWN_NOTIFICATION)).and(ReflectionFieldMatcher
                        .withField(ShutdownNotificationTask.class, "shardInfo", equalTo(shardInfo1)))));

        verify(executorService, never()).submit(argThat(both(isA(MetricsCollectingTaskDecorator.class))
                .and(TaskTypeMatcher.isOfType(TaskType.SHUTDOWN_NOTIFICATION)).and(ReflectionFieldMatcher
                        .withField(ShutdownNotificationTask.class, "shardInfo", equalTo(shardInfo2)))));

        worker.runProcessLoop();

        verify(leaseCoordinator, never()).dropLease(eq(lease1));
        verify(leaseCoordinator, never()).dropLease(eq(lease2));

        worker.runProcessLoop();

        verify(executorService, never()).submit(argThat(both(isA(MetricsCollectingTaskDecorator.class))
                .and(TaskTypeMatcher.isOfType(TaskType.SHUTDOWN)).and(ReflectionFieldMatcher
                        .withField(ShutdownTask.class, "shardInfo", equalTo(shardInfo1)))));

        verify(executorService, never()).submit(argThat(both(isA(MetricsCollectingTaskDecorator.class))
                .and(TaskTypeMatcher.isOfType(TaskType.SHUTDOWN)).and(ReflectionFieldMatcher
                        .withField(ShutdownTask.class, "shardInfo", equalTo(shardInfo2)))));



        assertThat(worker.shouldShutdown(), equalTo(true));

    }

    @Test
    public void testLeaseCancelledAfterShutdownRequest() throws Exception {

        IRecordProcessorFactory recordProcessorFactory = mock(IRecordProcessorFactory.class);
        StreamConfig streamConfig = mock(StreamConfig.class);
        IMetricsFactory metricsFactory = mock(IMetricsFactory.class);

        ExtendedSequenceNumber checkpoint = new ExtendedSequenceNumber("123", 0L);
        KinesisClientLeaseBuilder builder = new KinesisClientLeaseBuilder().withCheckpoint(checkpoint)
                .withConcurrencyToken(UUID.randomUUID()).withLastCounterIncrementNanos(0L).withLeaseCounter(0L)
                .withOwnerSwitchesSinceCheckpoint(0L).withLeaseOwner("Self");

        final List<KinesisClientLease> leases = new ArrayList<>();
        final List<ShardInfo> currentAssignments = new ArrayList<>();
        KinesisClientLease lease = builder.withLeaseKey(String.format("shardId-%03d", 1)).build();
        leases.add(lease);
        currentAssignments.add(new ShardInfo(lease.getLeaseKey(), lease.getConcurrencyToken().toString(),
                lease.getParentShardIds(), lease.getCheckpoint()));

        when(leaseCoordinator.getAssignments()).thenAnswer(new Answer<List<KinesisClientLease>>() {
            @Override
            public List<KinesisClientLease> answer(InvocationOnMock invocation) throws Throwable {
                return leases;
            }
        });
        when(leaseCoordinator.getCurrentAssignments()).thenAnswer(new Answer<List<ShardInfo>>() {
            @Override
            public List<ShardInfo> answer(InvocationOnMock invocation) throws Throwable {
                return currentAssignments;
            }
        });

        IRecordProcessor processor = mock(IRecordProcessor.class);
        when(recordProcessorFactory.createProcessor()).thenReturn(processor);

<<<<<<< HEAD
        Worker worker = new Worker("testRequestShutdown", recordProcessorFactory, streamConfig,
                INITIAL_POSITION_TRIM_HORIZON, parentShardPollIntervalMillis, shardSyncIntervalMillis,
                cleanupLeasesUponShardCompletion, ignoreUnexpectedChildShards, leaseCoordinator, leaseCoordinator,
                executorService, metricsFactory, taskBackoffTimeMillis, failoverTimeMillis, false,
=======
        Worker worker = new Worker("testRequestShutdown",
                recordProcessorFactory,
                config,
                streamConfig,
                INITIAL_POSITION_TRIM_HORIZON,
                parentShardPollIntervalMillis,
                shardSyncIntervalMillis,
                cleanupLeasesUponShardCompletion,
                leaseCoordinator,
                leaseCoordinator,
                executorService,
                metricsFactory,
                taskBackoffTimeMillis,
                failoverTimeMillis, 
                false,
>>>>>>> 3de901ea
                shardPrioritization);

        when(executorService.submit(Matchers.<Callable<TaskResult>> any()))
                .thenAnswer(new ShutdownHandlingAnswer(taskFuture));
        when(taskFuture.isDone()).thenReturn(true);
        when(taskFuture.get()).thenReturn(taskResult);

        worker.runProcessLoop();

        verify(executorService, atLeastOnce()).submit(argThat(both(isA(MetricsCollectingTaskDecorator.class))
                .and(TaskTypeMatcher.isOfType(TaskType.BLOCK_ON_PARENT_SHARDS))));

        worker.runProcessLoop();

        verify(executorService, atLeastOnce()).submit(argThat(
                both(isA(MetricsCollectingTaskDecorator.class)).and(TaskTypeMatcher.isOfType(TaskType.INITIALIZE))));

        worker.requestShutdown();
        leases.clear();
        currentAssignments.clear();
        worker.runProcessLoop();

        verify(executorService, never()).submit(argThat(both(isA(MetricsCollectingTaskDecorator.class))
                .and(TaskTypeMatcher.isOfType(TaskType.SHUTDOWN_NOTIFICATION))));

        worker.runProcessLoop();

        verify(executorService, atLeastOnce())
                .submit(argThat(ShutdownReasonMatcher.hasReason(equalTo(ShutdownReason.ZOMBIE))));
        verify(executorService, atLeastOnce()).submit(argThat(
                both(isA(MetricsCollectingTaskDecorator.class)).and(TaskTypeMatcher.isOfType(TaskType.SHUTDOWN))));

    }

    @Test
    public void testEndOfShardAfterShutdownRequest() throws Exception {

        IRecordProcessorFactory recordProcessorFactory = mock(IRecordProcessorFactory.class);
        StreamConfig streamConfig = mock(StreamConfig.class);
        IMetricsFactory metricsFactory = mock(IMetricsFactory.class);

        ExtendedSequenceNumber checkpoint = new ExtendedSequenceNumber("123", 0L);
        KinesisClientLeaseBuilder builder = new KinesisClientLeaseBuilder().withCheckpoint(checkpoint)
                .withConcurrencyToken(UUID.randomUUID()).withLastCounterIncrementNanos(0L).withLeaseCounter(0L)
                .withOwnerSwitchesSinceCheckpoint(0L).withLeaseOwner("Self");

        final List<KinesisClientLease> leases = new ArrayList<>();
        final List<ShardInfo> currentAssignments = new ArrayList<>();
        KinesisClientLease lease = builder.withLeaseKey(String.format("shardId-%03d", 1)).build();
        leases.add(lease);
        currentAssignments.add(new ShardInfo(lease.getLeaseKey(), lease.getConcurrencyToken().toString(),
                lease.getParentShardIds(), lease.getCheckpoint()));

        when(leaseCoordinator.getAssignments()).thenAnswer(new Answer<List<KinesisClientLease>>() {
            @Override
            public List<KinesisClientLease> answer(InvocationOnMock invocation) throws Throwable {
                return leases;
            }
        });
        when(leaseCoordinator.getCurrentAssignments()).thenAnswer(new Answer<List<ShardInfo>>() {
            @Override
            public List<ShardInfo> answer(InvocationOnMock invocation) throws Throwable {
                return currentAssignments;
            }
        });

        IRecordProcessor processor = mock(IRecordProcessor.class);
        when(recordProcessorFactory.createProcessor()).thenReturn(processor);

<<<<<<< HEAD
        Worker worker = new Worker("testRequestShutdown", recordProcessorFactory, streamConfig,
                INITIAL_POSITION_TRIM_HORIZON, parentShardPollIntervalMillis, shardSyncIntervalMillis,
                cleanupLeasesUponShardCompletion, ignoreUnexpectedChildShards, leaseCoordinator, leaseCoordinator,
                executorService, metricsFactory, taskBackoffTimeMillis, failoverTimeMillis, false,
=======
        Worker worker = new Worker("testRequestShutdown",
                recordProcessorFactory,
                config,
                streamConfig,
                INITIAL_POSITION_TRIM_HORIZON,
                parentShardPollIntervalMillis, 
                shardSyncIntervalMillis,
                cleanupLeasesUponShardCompletion,
                leaseCoordinator,
                leaseCoordinator,
                executorService,
                metricsFactory,
                taskBackoffTimeMillis,
                failoverTimeMillis,
                false,
>>>>>>> 3de901ea
                shardPrioritization);

        when(executorService.submit(Matchers.<Callable<TaskResult>> any()))
                .thenAnswer(new ShutdownHandlingAnswer(taskFuture));
        when(taskFuture.isDone()).thenReturn(true);
        when(taskFuture.get()).thenReturn(taskResult);

        worker.runProcessLoop();

        verify(executorService, atLeastOnce()).submit(argThat(both(isA(MetricsCollectingTaskDecorator.class))
                .and(TaskTypeMatcher.isOfType(TaskType.BLOCK_ON_PARENT_SHARDS))));

        worker.runProcessLoop();

        verify(executorService, atLeastOnce()).submit(argThat(
                both(isA(MetricsCollectingTaskDecorator.class)).and(TaskTypeMatcher.isOfType(TaskType.INITIALIZE))));
        when(taskResult.isShardEndReached()).thenReturn(true);

        worker.requestShutdown();
        worker.runProcessLoop();

        verify(executorService, never()).submit(argThat(both(isA(MetricsCollectingTaskDecorator.class))
                .and(TaskTypeMatcher.isOfType(TaskType.SHUTDOWN_NOTIFICATION))));

        verify(executorService).submit(argThat(ShutdownReasonMatcher.hasReason(equalTo(ShutdownReason.TERMINATE))));

        worker.runProcessLoop();

        verify(executorService, atLeastOnce()).submit(argThat(
                both(isA(MetricsCollectingTaskDecorator.class)).and(TaskTypeMatcher.isOfType(TaskType.SHUTDOWN))));

    }

    private abstract class InjectableWorker extends Worker {
        InjectableWorker(String applicationName, IRecordProcessorFactory recordProcessorFactory,
                KinesisClientLibConfiguration config, StreamConfig streamConfig,
                InitialPositionInStreamExtended initialPositionInStream,
                long parentShardPollIntervalMillis, long shardSyncIdleTimeMillis,
                boolean cleanupLeasesUponShardCompletion, boolean ignoreUnexpectedChildShards, ICheckpoint checkpoint,
                KinesisClientLibLeaseCoordinator leaseCoordinator, ExecutorService execService,
                IMetricsFactory metricsFactory, long taskBackoffTimeMillis, long failoverTimeMillis,
                boolean skipShardSyncAtWorkerInitializationIfLeasesExist, ShardPrioritization shardPrioritization) {
<<<<<<< HEAD
            super(applicationName, recordProcessorFactory, streamConfig, initialPositionInStream,
                    parentShardPollIntervalMillis, shardSyncIdleTimeMillis, cleanupLeasesUponShardCompletion,
                    ignoreUnexpectedChildShards, checkpoint, leaseCoordinator, execService, metricsFactory,
                    taskBackoffTimeMillis, failoverTimeMillis, skipShardSyncAtWorkerInitializationIfLeasesExist,
=======
            super(applicationName,
                    recordProcessorFactory,
                    config,
                    streamConfig,
                    initialPositionInStream,
                    parentShardPollIntervalMillis,
                    shardSyncIdleTimeMillis,
                    cleanupLeasesUponShardCompletion,
                    checkpoint,
                    leaseCoordinator,
                    execService,
                    metricsFactory,
                    taskBackoffTimeMillis,
                    failoverTimeMillis,
                    skipShardSyncAtWorkerInitializationIfLeasesExist,
>>>>>>> 3de901ea
                    shardPrioritization);
            postConstruct();
        }

        abstract void postConstruct();
    }

    private KinesisClientLease makeLease(ExtendedSequenceNumber checkpoint, int shardId) {
        return new KinesisClientLeaseBuilder().withCheckpoint(checkpoint).withConcurrencyToken(UUID.randomUUID())
                .withLastCounterIncrementNanos(0L).withLeaseCounter(0L).withOwnerSwitchesSinceCheckpoint(0L)
                .withLeaseOwner("Self").withLeaseKey(String.format("shardId-%03d", shardId)).build();
    }

    private ShardInfo makeShardInfo(KinesisClientLease lease) {
        return new ShardInfo(lease.getLeaseKey(), lease.getConcurrencyToken().toString(), lease.getParentShardIds(),
                lease.getCheckpoint());
    }

    private static class ShutdownReasonMatcher extends TypeSafeDiagnosingMatcher<MetricsCollectingTaskDecorator> {

        private final Matcher<ShutdownReason> matcher;

        public ShutdownReasonMatcher(Matcher<ShutdownReason> matcher) {
            this.matcher = matcher;
        }

        @Override
        public void describeTo(Description description) {
            description.appendText("hasShutdownReason(").appendDescriptionOf(matcher).appendText(")");
        }

        @Override
        protected boolean matchesSafely(MetricsCollectingTaskDecorator item, Description mismatchDescription) {
            return Condition.matched(item, mismatchDescription)
                    .and(new Condition.Step<MetricsCollectingTaskDecorator, ShutdownTask>() {
                        @Override
                        public Condition<ShutdownTask> apply(MetricsCollectingTaskDecorator value,
                                Description mismatch) {
                            if (!(value.getOther() instanceof ShutdownTask)) {
                                mismatch.appendText("Wrapped task isn't a shutdown task");
                                return Condition.notMatched();
                            }
                            return Condition.matched((ShutdownTask) value.getOther(), mismatch);
                        }
                    }).and(new Condition.Step<ShutdownTask, ShutdownReason>() {
                        @Override
                        public Condition<ShutdownReason> apply(ShutdownTask value, Description mismatch) {
                            return Condition.matched(value.getReason(), mismatch);
                        }
                    }).matching(matcher);
        }

        public static ShutdownReasonMatcher hasReason(Matcher<ShutdownReason> matcher) {
            return new ShutdownReasonMatcher(matcher);
        }
    }

    private static class ShutdownHandlingAnswer implements Answer<Future<TaskResult>> {

        final Future<TaskResult> defaultFuture;

        public ShutdownHandlingAnswer(Future<TaskResult> defaultFuture) {
            this.defaultFuture = defaultFuture;
        }

        @Override
        public Future<TaskResult> answer(InvocationOnMock invocation) throws Throwable {
            ITask rootTask = (ITask) invocation.getArguments()[0];
            if (rootTask instanceof MetricsCollectingTaskDecorator
                    && ((MetricsCollectingTaskDecorator) rootTask).getOther() instanceof ShutdownNotificationTask) {
                ShutdownNotificationTask task = (ShutdownNotificationTask) ((MetricsCollectingTaskDecorator) rootTask).getOther();
                return Futures.immediateFuture(task.call());
            }
            return defaultFuture;
        }
    }

    private static class TaskTypeMatcher extends TypeSafeMatcher<MetricsCollectingTaskDecorator> {

        final Matcher<TaskType> expectedTaskType;

        TaskTypeMatcher(TaskType expectedTaskType) {
            this(equalTo(expectedTaskType));
        }

        TaskTypeMatcher(Matcher<TaskType> expectedTaskType) {
            this.expectedTaskType = expectedTaskType;
        }

        @Override
        protected boolean matchesSafely(MetricsCollectingTaskDecorator item) {
            return expectedTaskType.matches(item.getTaskType());
        }

        @Override
        public void describeTo(Description description) {
            description.appendText("taskType matches");
            expectedTaskType.describeTo(description);
        }

        static TaskTypeMatcher isOfType(TaskType taskType) {
            return new TaskTypeMatcher(taskType);
        }

        static TaskTypeMatcher matchesType(Matcher<TaskType> matcher) {
            return new TaskTypeMatcher(matcher);
        }
    }

    private static class InnerTaskMatcher<T extends ITask> extends TypeSafeMatcher<MetricsCollectingTaskDecorator> {

        final Matcher<?> matcher;

        InnerTaskMatcher(Matcher<?> matcher) {
            this.matcher = matcher;
        }

        @Override
        protected boolean matchesSafely(MetricsCollectingTaskDecorator item) {
            return matcher.matches(item.getOther());
        }

        @Override
        public void describeTo(Description description) {
            matcher.describeTo(description);
        }

        static <U extends ITask> InnerTaskMatcher<U> taskWith(Class<U> clazz, Matcher<?> matcher) {
            return new InnerTaskMatcher<>(matcher);
        }
    }

    @RequiredArgsConstructor
    private static class ReflectionFieldMatcher<T extends ITask>
            extends TypeSafeDiagnosingMatcher<MetricsCollectingTaskDecorator> {

        private final Class<T> itemClass;
        private final String fieldName;
        private final Matcher<?> fieldMatcher;

        @Override
        protected boolean matchesSafely(MetricsCollectingTaskDecorator item, Description mismatchDescription) {
            if (item.getOther() == null) {
                mismatchDescription.appendText("inner task is null");
                return false;
            }
            ITask inner = item.getOther();
            if (!itemClass.equals(inner.getClass())) {
                mismatchDescription.appendText("inner task isn't an instance of ").appendText(itemClass.getName());
                return false;
            }
            try {
                Field field = itemClass.getDeclaredField(fieldName);
                field.setAccessible(true);
                if (!fieldMatcher.matches(field.get(inner))) {
                    mismatchDescription.appendText("Field '").appendText(fieldName).appendText("' doesn't match: ")
                            .appendDescriptionOf(fieldMatcher);
                    return false;
                }
                return true;
            } catch (NoSuchFieldException e) {
                mismatchDescription.appendText(itemClass.getName()).appendText(" doesn't have a field named ")
                        .appendText(fieldName);
            } catch (IllegalAccessException e) {
                throw new RuntimeException(e);
            }

            return false;
        }

        @Override
        public void describeTo(Description description) {
            description.appendText("An item of ").appendText(itemClass.getName()).appendText(" with the field '")
                    .appendText(fieldName).appendText("' matching ").appendDescriptionOf(fieldMatcher);
        }

        static <T extends ITask> ReflectionFieldMatcher<T> withField(Class<T> itemClass, String fieldName,
                Matcher<?> fieldMatcher) {
            return new ReflectionFieldMatcher<>(itemClass, fieldName, fieldMatcher);
        }
    }
    /**
     * Returns executor service that will be owned by the worker. This is useful to test the scenario
     * where worker shuts down the executor service also during shutdown flow.
     *
     * @return Executor service that will be owned by the worker.
     */
    private WorkerThreadPoolExecutor getWorkerThreadPoolExecutor() {
        ThreadFactory threadFactory = new ThreadFactoryBuilder().setNameFormat("RecordProcessor-%04d").build();
        return new WorkerThreadPoolExecutor(threadFactory);
    }

    private List<Shard> createShardListWithOneShard() {
        List<Shard> shards = new ArrayList<Shard>();
        SequenceNumberRange range0 = ShardObjectHelper.newSequenceNumberRange("39428", "987324");
        HashKeyRange keyRange =
                ShardObjectHelper.newHashKeyRange(ShardObjectHelper.MIN_HASH_KEY, ShardObjectHelper.MAX_HASH_KEY);
        Shard shard0 = ShardObjectHelper.newShard("shardId-0", null, null, range0, keyRange);
        shards.add(shard0);

        return shards;
    }

    /**
     * @return
     */
    private List<Shard> createShardListWithOneSplit() {
        List<Shard> shards = new ArrayList<Shard>();
        SequenceNumberRange range0 = ShardObjectHelper.newSequenceNumberRange("39428", "987324");
        SequenceNumberRange range1 = ShardObjectHelper.newSequenceNumberRange("987325", null);
        HashKeyRange keyRange =
                ShardObjectHelper.newHashKeyRange(ShardObjectHelper.MIN_HASH_KEY, ShardObjectHelper.MAX_HASH_KEY);
        Shard shard0 = ShardObjectHelper.newShard("shardId-0", null, null, range0, keyRange);
        shards.add(shard0);

        Shard shard1 = ShardObjectHelper.newShard("shardId-1", "shardId-0", null, range1, keyRange);
        shards.add(shard1);

        return shards;
    }

    private void runAndTestWorker(int numShards, int threadPoolSize) throws Exception {
        final int numberOfRecordsPerShard = 10;
        final String kinesisShardPrefix = "kinesis-0-";
        final BigInteger startSeqNum = BigInteger.ONE;
        List<Shard> shardList = KinesisLocalFileDataCreator.createShardList(numShards, kinesisShardPrefix, startSeqNum);
        Assert.assertEquals(numShards, shardList.size());
        List<KinesisClientLease> initialLeases = new ArrayList<KinesisClientLease>();
        for (Shard shard : shardList) {
            KinesisClientLease lease = ShardSyncer.newKCLLease(shard);
            lease.setCheckpoint(ExtendedSequenceNumber.AT_TIMESTAMP);
            initialLeases.add(lease);
        }
        runAndTestWorker(shardList, threadPoolSize, initialLeases, callProcessRecordsForEmptyRecordList, numberOfRecordsPerShard, config);
    }

    private void runAndTestWorker(List<Shard> shardList,
                                  int threadPoolSize,
                                  List<KinesisClientLease> initialLeases,
                                  boolean callProcessRecordsForEmptyRecordList,
                                  int numberOfRecordsPerShard,
                                  KinesisClientLibConfiguration clientConfig) throws Exception {
        File file = KinesisLocalFileDataCreator.generateTempDataFile(shardList, numberOfRecordsPerShard, "unitTestWT001");
        IKinesisProxy fileBasedProxy = new KinesisLocalFileProxy(file.getAbsolutePath());

        Semaphore recordCounter = new Semaphore(0);
        ShardSequenceVerifier shardSequenceVerifier = new ShardSequenceVerifier(shardList);
        TestStreamletFactory recordProcessorFactory = new TestStreamletFactory(recordCounter, shardSequenceVerifier);

        ExecutorService executorService = Executors.newFixedThreadPool(threadPoolSize);
        
        WorkerThread workerThread = runWorker(
                shardList, initialLeases, callProcessRecordsForEmptyRecordList, failoverTimeMillis,
                numberOfRecordsPerShard, fileBasedProxy, recordProcessorFactory, executorService, nullMetricsFactory, clientConfig);

        // TestStreamlet will release the semaphore once for every record it processes
        recordCounter.acquire(numberOfRecordsPerShard * shardList.size());

        // Wait a bit to allow the worker to spin against the end of the stream.
        Thread.sleep(500L);

        testWorker(shardList, threadPoolSize, initialLeases, callProcessRecordsForEmptyRecordList,
                numberOfRecordsPerShard, fileBasedProxy, recordProcessorFactory);

        workerThread.getWorker().shutdown();
        executorService.shutdownNow();
        file.delete();
    }

    private WorkerThread runWorker(List<Shard> shardList,
                                   List<KinesisClientLease> initialLeases,
                                   boolean callProcessRecordsForEmptyRecordList,
                                   long failoverTimeMillis,
                                   int numberOfRecordsPerShard,
                                   IKinesisProxy kinesisProxy,
                                   IRecordProcessorFactory recordProcessorFactory,
                                   ExecutorService executorService,
                                   IMetricsFactory metricsFactory,
                                   KinesisClientLibConfiguration clientConfig) throws Exception {
        final String stageName = "testStageName";
        final int maxRecords = 2;

        final long leaseDurationMillis = 10000L;
        final long epsilonMillis = 1000L;
        final long idleTimeInMilliseconds = 2L;

        AmazonDynamoDB ddbClient = DynamoDBEmbedded.create().amazonDynamoDB();
        LeaseManager<KinesisClientLease> leaseManager = new KinesisClientLeaseManager("foo", ddbClient);
        leaseManager.createLeaseTableIfNotExists(1L, 1L);
        for (KinesisClientLease initialLease : initialLeases) {
            leaseManager.createLeaseIfNotExists(initialLease);
        }

        KinesisClientLibLeaseCoordinator leaseCoordinator =
                new KinesisClientLibLeaseCoordinator(leaseManager,
                        stageName,
                        leaseDurationMillis,
                        epsilonMillis,
                        metricsFactory);

        final Date timestamp = new Date(KinesisLocalFileDataCreator.STARTING_TIMESTAMP);
        StreamConfig streamConfig = new StreamConfig(kinesisProxy,
                maxRecords,
                idleTimeInMilliseconds,
                callProcessRecordsForEmptyRecordList,
                skipCheckpointValidationValue, InitialPositionInStreamExtended.newInitialPositionAtTimestamp(timestamp));
        
        Worker worker =
                new Worker(stageName,
                        recordProcessorFactory,
                        clientConfig,
                        streamConfig, INITIAL_POSITION_TRIM_HORIZON,
                        parentShardPollIntervalMillis,
                        shardSyncIntervalMillis,
                        cleanupLeasesUponShardCompletion,
                        ignoreUnexpectedChildShards,
                        leaseCoordinator,
                        leaseCoordinator,
                        executorService,
                        metricsFactory,
                        taskBackoffTimeMillis,
                        failoverTimeMillis,
                        KinesisClientLibConfiguration.DEFAULT_SKIP_SHARD_SYNC_AT_STARTUP_IF_LEASES_EXIST,
                        shardPrioritization);
        
        WorkerThread workerThread = new WorkerThread(worker);
        workerThread.start();
        return workerThread;
    }

    private void testWorker(List<Shard> shardList,
            int threadPoolSize,
            List<KinesisClientLease> initialLeases,
            boolean callProcessRecordsForEmptyRecordList,
            int numberOfRecordsPerShard,
            IKinesisProxy kinesisProxy,
            TestStreamletFactory recordProcessorFactory) throws Exception {
        recordProcessorFactory.getShardSequenceVerifier().verify();

        // Gather values to compare across all processors of a given shard.
        Map<String, List<Record>> shardStreamletsRecords = new HashMap<String, List<Record>>();
        Map<String, ShutdownReason> shardsLastProcessorShutdownReason = new HashMap<String, ShutdownReason>();
        Map<String, Long> shardsNumProcessRecordsCallsWithEmptyRecordList = new HashMap<String, Long>();
        for (TestStreamlet processor : recordProcessorFactory.getTestStreamlets()) {
            String shardId = processor.getShardId();
            if (shardStreamletsRecords.get(shardId) == null) {
                shardStreamletsRecords.put(shardId, processor.getProcessedRecords());
            } else {
                List<Record> records = shardStreamletsRecords.get(shardId);
                records.addAll(processor.getProcessedRecords());
                shardStreamletsRecords.put(shardId, records);
            }
            if (shardsNumProcessRecordsCallsWithEmptyRecordList.get(shardId) == null) {
                shardsNumProcessRecordsCallsWithEmptyRecordList.put(shardId,
                        processor.getNumProcessRecordsCallsWithEmptyRecordList());
            } else {
                long totalShardsNumProcessRecordsCallsWithEmptyRecordList =
                        shardsNumProcessRecordsCallsWithEmptyRecordList.get(shardId)
                                + processor.getNumProcessRecordsCallsWithEmptyRecordList();
                shardsNumProcessRecordsCallsWithEmptyRecordList.put(shardId,
                        totalShardsNumProcessRecordsCallsWithEmptyRecordList);
            }
            shardsLastProcessorShutdownReason.put(processor.getShardId(), processor.getShutdownReason());
        }

        // verify that all records were processed at least once
        verifyAllRecordsOfEachShardWereConsumedAtLeastOnce(shardList, kinesisProxy, numberOfRecordsPerShard, shardStreamletsRecords);

        // within a record processor all the incoming records should be ordered
        verifyRecordsProcessedByEachProcessorWereOrdered(recordProcessorFactory);

        // for shards for which only one record processor was created, we verify that each record should be
        // processed exactly once
        verifyAllRecordsOfEachShardWithOnlyOneProcessorWereConsumedExactlyOnce(shardList,
                kinesisProxy,
                numberOfRecordsPerShard,
                shardStreamletsRecords,
                recordProcessorFactory);

        // if callProcessRecordsForEmptyRecordList flag is set then processors must have been invoked with empty record
        // sets else they shouldn't have seen invoked with empty record sets
        verifyNumProcessRecordsCallsWithEmptyRecordList(shardList,
                shardsNumProcessRecordsCallsWithEmptyRecordList,
                callProcessRecordsForEmptyRecordList);

        // verify that worker shutdown last processor of shards that were terminated
        verifyLastProcessorOfClosedShardsWasShutdownWithTerminate(shardList, shardsLastProcessorShutdownReason);
    }

    // within a record processor all the incoming records should be ordered
    private void verifyRecordsProcessedByEachProcessorWereOrdered(TestStreamletFactory recordProcessorFactory) {
        for (TestStreamlet processor : recordProcessorFactory.getTestStreamlets()) {
            List<Record> processedRecords = processor.getProcessedRecords();
            for (int i = 0; i < processedRecords.size() - 1; i++) {
                BigInteger sequenceNumberOfcurrentRecord = new BigInteger(processedRecords.get(i).getSequenceNumber());
                BigInteger sequenceNumberOfNextRecord = new BigInteger(processedRecords.get(i + 1).getSequenceNumber());
                Assert.assertTrue(sequenceNumberOfcurrentRecord.subtract(sequenceNumberOfNextRecord).signum() == -1);
            }
        }
    }

    // for shards for which only one record processor was created, we verify that each record should be
    // processed exactly once
    private void verifyAllRecordsOfEachShardWithOnlyOneProcessorWereConsumedExactlyOnce(List<Shard> shardList,
            IKinesisProxy fileBasedProxy,
            int numRecs,
            Map<String, List<Record>> shardStreamletsRecords,
            TestStreamletFactory recordProcessorFactory) {
        Map<String, TestStreamlet> shardIdsAndStreamLetsOfShardsWithOnlyOneProcessor =
                findShardIdsAndStreamLetsOfShardsWithOnlyOneProcessor(recordProcessorFactory);
        for (Shard shard : shardList) {
            String shardId = shard.getShardId();
            String iterator =
                    fileBasedProxy.getIterator(shardId, new Date(KinesisLocalFileDataCreator.STARTING_TIMESTAMP));
            List<Record> expectedRecords = fileBasedProxy.get(iterator, numRecs).getRecords();
            if (shardIdsAndStreamLetsOfShardsWithOnlyOneProcessor.containsKey(shardId)) {
                verifyAllRecordsWereConsumedExactlyOnce(expectedRecords,
                        shardIdsAndStreamLetsOfShardsWithOnlyOneProcessor.get(shardId).getProcessedRecords());
            }
        }
    }

    // verify that all records were processed at least once
    private void verifyAllRecordsOfEachShardWereConsumedAtLeastOnce(List<Shard> shardList,
            IKinesisProxy fileBasedProxy,
            int numRecs,
            Map<String, List<Record>> shardStreamletsRecords) {
        for (Shard shard : shardList) {
            String shardId = shard.getShardId();
            String iterator =
                    fileBasedProxy.getIterator(shardId, new Date(KinesisLocalFileDataCreator.STARTING_TIMESTAMP));
            List<Record> expectedRecords = fileBasedProxy.get(iterator, numRecs).getRecords();
            verifyAllRecordsWereConsumedAtLeastOnce(expectedRecords, shardStreamletsRecords.get(shardId));
        }

    }

    // verify that worker shutdown last processor of shards that were terminated
    private void verifyLastProcessorOfClosedShardsWasShutdownWithTerminate(List<Shard> shardList,
            Map<String, ShutdownReason> shardsLastProcessorShutdownReason) {
        for (Shard shard : shardList) {
            String shardId = shard.getShardId();
            String endingSequenceNumber = shard.getSequenceNumberRange().getEndingSequenceNumber();
            if (endingSequenceNumber != null) {
                LOG.info("Closed shard " + shardId + " has an endingSequenceNumber " + endingSequenceNumber);
                Assert.assertEquals(ShutdownReason.TERMINATE, shardsLastProcessorShutdownReason.get(shardId));
            }
        }
    }

    // if callProcessRecordsForEmptyRecordList flag is set then processors must have been invoked with empty record
    // sets else they shouldn't have seen invoked with empty record sets
    private void verifyNumProcessRecordsCallsWithEmptyRecordList(List<Shard> shardList,
            Map<String, Long> shardsNumProcessRecordsCallsWithEmptyRecordList,
            boolean callProcessRecordsForEmptyRecordList) {
        for (Shard shard : shardList) {
            String shardId = shard.getShardId();
            String endingSequenceNumber = shard.getSequenceNumberRange().getEndingSequenceNumber();
            // check only for open shards
            if (endingSequenceNumber == null) {
                if (callProcessRecordsForEmptyRecordList) {
                    Assert.assertTrue(shardsNumProcessRecordsCallsWithEmptyRecordList.get(shardId) > 0);
                } else {
                    Assert.assertEquals(0, (long) shardsNumProcessRecordsCallsWithEmptyRecordList.get(shardId));
                }
            }
        }
    }

    private Map<String, TestStreamlet>
            findShardIdsAndStreamLetsOfShardsWithOnlyOneProcessor(TestStreamletFactory recordProcessorFactory) {
        Map<String, TestStreamlet> shardIdsAndStreamLetsOfShardsWithOnlyOneProcessor =
                new HashMap<String, TestStreamlet>();
        Set<String> seenShardIds = new HashSet<String>();
        for (TestStreamlet processor : recordProcessorFactory.getTestStreamlets()) {
            String shardId = processor.getShardId();
            if (seenShardIds.add(shardId)) {
                shardIdsAndStreamLetsOfShardsWithOnlyOneProcessor.put(shardId, processor);
            } else {
                shardIdsAndStreamLetsOfShardsWithOnlyOneProcessor.remove(shardId);
            }
        }
        return shardIdsAndStreamLetsOfShardsWithOnlyOneProcessor;
    }

    //@formatter:off (gets the formatting wrong)
    private void verifyAllRecordsWereConsumedExactlyOnce(List<Record> expectedRecords,
            List<Record> actualRecords) {
        //@formatter:on
        Assert.assertEquals(expectedRecords.size(), actualRecords.size());
        ListIterator<Record> expectedIter = expectedRecords.listIterator();
        ListIterator<Record> actualIter = actualRecords.listIterator();
        for (int i = 0; i < expectedRecords.size(); ++i) {
            Assert.assertEquals(expectedIter.next(), actualIter.next());
        }
    }

    //@formatter:off (gets the formatting wrong)
    private void verifyAllRecordsWereConsumedAtLeastOnce(List<Record> expectedRecords,
            List<Record> actualRecords) {
        //@formatter:on
        ListIterator<Record> expectedIter = expectedRecords.listIterator();
        for (int i = 0; i < expectedRecords.size(); ++i) {
            Record expectedRecord = expectedIter.next();
            Assert.assertTrue(actualRecords.contains(expectedRecord));
        }
    }

    private static class WorkerThread extends Thread {
        private final Worker worker;

        private WorkerThread(Worker worker) {
            super(worker);
            this.worker = worker;
        }

        public Worker getWorker() {
            return worker;
        }
    }
}<|MERGE_RESOLUTION|>--- conflicted
+++ resolved
@@ -300,13 +300,6 @@
         when(leaseCoordinator.getCurrentAssignments()).thenReturn(initialState).thenReturn(firstCheckpoint)
                 .thenReturn(secondCheckpoint);
 
-<<<<<<< HEAD
-        Worker worker = new Worker(stageName, streamletFactory, streamConfig, INITIAL_POSITION_LATEST,
-                parentShardPollIntervalMillis, shardSyncIntervalMillis, cleanupLeasesUponShardCompletion,
-                ignoreUnexpectedChildShards, checkpoint, leaseCoordinator, execService, nullMetricsFactory,
-                taskBackoffTimeMillis, failoverTimeMillis,
-                KinesisClientLibConfiguration.DEFAULT_SKIP_SHARD_SYNC_AT_STARTUP_IF_LEASES_EXIST, shardPrioritization);
-=======
         Worker worker = new Worker(stageName,
                 streamletFactory,
                 config,
@@ -315,6 +308,7 @@
                 parentShardPollIntervalMillis,
                 shardSyncIntervalMillis,
                 cleanupLeasesUponShardCompletion,
+                ignoreUnexpectedChildShards,
                 checkpoint,
                 leaseCoordinator,
                 execService,
@@ -323,7 +317,6 @@
                 failoverTimeMillis,
                 KinesisClientLibConfiguration.DEFAULT_SKIP_SHARD_SYNC_AT_STARTUP_IF_LEASES_EXIST,
                 shardPrioritization);
->>>>>>> 3de901ea
 
         Worker workerSpy = spy(worker);
 
@@ -807,12 +800,6 @@
         when(recordProcessorFactory.createProcessor()).thenReturn(processor);
 
 
-<<<<<<< HEAD
-        Worker worker = new Worker("testRequestShutdown", recordProcessorFactory, streamConfig,
-                INITIAL_POSITION_TRIM_HORIZON, parentShardPollIntervalMillis, shardSyncIntervalMillis,
-                cleanupLeasesUponShardCompletion, ignoreUnexpectedChildShards, leaseCoordinator, leaseCoordinator,
-                executorService, metricsFactory, taskBackoffTimeMillis, failoverTimeMillis, false,
-=======
         Worker worker = new Worker("testRequestShutdown",
                 recordProcessorFactory,
                 config,
@@ -821,6 +808,7 @@
                 parentShardPollIntervalMillis,
                 shardSyncIntervalMillis,
                 cleanupLeasesUponShardCompletion,
+                ignoreUnexpectedChildShards,
                 leaseCoordinator,
                 leaseCoordinator,
                 executorService,
@@ -828,7 +816,6 @@
                 taskBackoffTimeMillis,
                 failoverTimeMillis,
                 false,
->>>>>>> 3de901ea
                 shardPrioritization);
 
         when(executorService.submit(Matchers.<Callable<TaskResult>> any()))
@@ -972,12 +959,6 @@
 
         when(coordinator.startGracefulShutdown(any(Callable.class))).thenReturn(gracefulShutdownFuture);
 
-<<<<<<< HEAD
-        Worker worker = new InjectableWorker("testRequestShutdown", recordProcessorFactory, streamConfig,
-                INITIAL_POSITION_TRIM_HORIZON, parentShardPollIntervalMillis, shardSyncIntervalMillis,
-                cleanupLeasesUponShardCompletion, ignoreUnexpectedChildShards, leaseCoordinator, leaseCoordinator,
-                executorService, metricsFactory, taskBackoffTimeMillis, failoverTimeMillis, false, shardPrioritization) {
-=======
         Worker worker = new InjectableWorker("testRequestShutdown",
                 recordProcessorFactory,
                 config,
@@ -986,6 +967,7 @@
                 parentShardPollIntervalMillis,
                 shardSyncIntervalMillis,
                 cleanupLeasesUponShardCompletion,
+                ignoreUnexpectedChildShards,
                 leaseCoordinator,
                 leaseCoordinator,
                 executorService,
@@ -994,7 +976,6 @@
                 failoverTimeMillis,
                 false,
                 shardPrioritization) {
->>>>>>> 3de901ea
             @Override
             void postConstruct() {
                 this.gracefulShutdownCoordinator = coordinator;
@@ -1053,12 +1034,6 @@
         when(recordProcessorFactory.createProcessor()).thenReturn(processor);
 
 
-<<<<<<< HEAD
-        Worker worker = new Worker("testRequestShutdown", recordProcessorFactory, streamConfig,
-                INITIAL_POSITION_TRIM_HORIZON, parentShardPollIntervalMillis, shardSyncIntervalMillis,
-                cleanupLeasesUponShardCompletion, ignoreUnexpectedChildShards, leaseCoordinator, leaseCoordinator,
-                executorService, metricsFactory, taskBackoffTimeMillis, failoverTimeMillis, false,
-=======
         Worker worker = new Worker("testRequestShutdown",
                 recordProcessorFactory,
                 config,
@@ -1067,6 +1042,7 @@
                 parentShardPollIntervalMillis,
                 shardSyncIntervalMillis,
                 cleanupLeasesUponShardCompletion,
+                ignoreUnexpectedChildShards,
                 leaseCoordinator,
                 leaseCoordinator,
                 executorService,
@@ -1074,7 +1050,6 @@
                 taskBackoffTimeMillis,
                 failoverTimeMillis,
                 false,
->>>>>>> 3de901ea
                 shardPrioritization);
 
         when(executorService.submit(Matchers.<Callable<TaskResult>> any()))
@@ -1142,12 +1117,6 @@
         IRecordProcessor processor = mock(IRecordProcessor.class);
         when(recordProcessorFactory.createProcessor()).thenReturn(processor);
 
-<<<<<<< HEAD
-        Worker worker = new Worker("testRequestShutdown", recordProcessorFactory, streamConfig,
-                INITIAL_POSITION_TRIM_HORIZON, parentShardPollIntervalMillis, shardSyncIntervalMillis,
-                cleanupLeasesUponShardCompletion, ignoreUnexpectedChildShards, leaseCoordinator, leaseCoordinator,
-                executorService, metricsFactory, taskBackoffTimeMillis, failoverTimeMillis, false,
-=======
         Worker worker = new Worker("testRequestShutdown",
                 recordProcessorFactory,
                 config,
@@ -1156,6 +1125,7 @@
                 parentShardPollIntervalMillis,
                 shardSyncIntervalMillis,
                 cleanupLeasesUponShardCompletion,
+                ignoreUnexpectedChildShards,
                 leaseCoordinator,
                 leaseCoordinator,
                 executorService,
@@ -1163,7 +1133,6 @@
                 taskBackoffTimeMillis,
                 failoverTimeMillis,
                 false,
->>>>>>> 3de901ea
                 shardPrioritization);
 
         when(executorService.submit(Matchers.<Callable<TaskResult>> any()))
@@ -1262,12 +1231,6 @@
         IRecordProcessor processor = mock(IRecordProcessor.class);
         when(recordProcessorFactory.createProcessor()).thenReturn(processor);
 
-<<<<<<< HEAD
-        Worker worker = new Worker("testRequestShutdown", recordProcessorFactory, streamConfig,
-                INITIAL_POSITION_TRIM_HORIZON, parentShardPollIntervalMillis, shardSyncIntervalMillis,
-                cleanupLeasesUponShardCompletion, ignoreUnexpectedChildShards, leaseCoordinator, leaseCoordinator,
-                executorService, metricsFactory, taskBackoffTimeMillis, failoverTimeMillis, false,
-=======
         Worker worker = new Worker("testRequestShutdown",
                 recordProcessorFactory,
                 config,
@@ -1276,6 +1239,7 @@
                 parentShardPollIntervalMillis,
                 shardSyncIntervalMillis,
                 cleanupLeasesUponShardCompletion,
+                ignoreUnexpectedChildShards,
                 leaseCoordinator,
                 leaseCoordinator,
                 executorService,
@@ -1283,7 +1247,6 @@
                 taskBackoffTimeMillis,
                 failoverTimeMillis,
                 false,
->>>>>>> 3de901ea
                 shardPrioritization);
 
         when(executorService.submit(Matchers.<Callable<TaskResult>> any()))
@@ -1386,12 +1349,6 @@
         IRecordProcessor processor = mock(IRecordProcessor.class);
         when(recordProcessorFactory.createProcessor()).thenReturn(processor);
 
-<<<<<<< HEAD
-        Worker worker = new Worker("testRequestShutdown", recordProcessorFactory, streamConfig,
-                INITIAL_POSITION_TRIM_HORIZON, parentShardPollIntervalMillis, shardSyncIntervalMillis,
-                cleanupLeasesUponShardCompletion, ignoreUnexpectedChildShards, leaseCoordinator, leaseCoordinator,
-                executorService, metricsFactory, taskBackoffTimeMillis, failoverTimeMillis, false,
-=======
         Worker worker = new Worker("testRequestShutdown",
                 recordProcessorFactory,
                 config,
@@ -1400,6 +1357,7 @@
                 parentShardPollIntervalMillis,
                 shardSyncIntervalMillis,
                 cleanupLeasesUponShardCompletion,
+                ignoreUnexpectedChildShards,
                 leaseCoordinator,
                 leaseCoordinator,
                 executorService,
@@ -1407,7 +1365,6 @@
                 taskBackoffTimeMillis,
                 failoverTimeMillis, 
                 false,
->>>>>>> 3de901ea
                 shardPrioritization);
 
         when(executorService.submit(Matchers.<Callable<TaskResult>> any()))
@@ -1477,12 +1434,6 @@
         IRecordProcessor processor = mock(IRecordProcessor.class);
         when(recordProcessorFactory.createProcessor()).thenReturn(processor);
 
-<<<<<<< HEAD
-        Worker worker = new Worker("testRequestShutdown", recordProcessorFactory, streamConfig,
-                INITIAL_POSITION_TRIM_HORIZON, parentShardPollIntervalMillis, shardSyncIntervalMillis,
-                cleanupLeasesUponShardCompletion, ignoreUnexpectedChildShards, leaseCoordinator, leaseCoordinator,
-                executorService, metricsFactory, taskBackoffTimeMillis, failoverTimeMillis, false,
-=======
         Worker worker = new Worker("testRequestShutdown",
                 recordProcessorFactory,
                 config,
@@ -1491,6 +1442,7 @@
                 parentShardPollIntervalMillis, 
                 shardSyncIntervalMillis,
                 cleanupLeasesUponShardCompletion,
+                ignoreUnexpectedChildShards,
                 leaseCoordinator,
                 leaseCoordinator,
                 executorService,
@@ -1498,7 +1450,6 @@
                 taskBackoffTimeMillis,
                 failoverTimeMillis,
                 false,
->>>>>>> 3de901ea
                 shardPrioritization);
 
         when(executorService.submit(Matchers.<Callable<TaskResult>> any()))
@@ -1541,12 +1492,6 @@
                 KinesisClientLibLeaseCoordinator leaseCoordinator, ExecutorService execService,
                 IMetricsFactory metricsFactory, long taskBackoffTimeMillis, long failoverTimeMillis,
                 boolean skipShardSyncAtWorkerInitializationIfLeasesExist, ShardPrioritization shardPrioritization) {
-<<<<<<< HEAD
-            super(applicationName, recordProcessorFactory, streamConfig, initialPositionInStream,
-                    parentShardPollIntervalMillis, shardSyncIdleTimeMillis, cleanupLeasesUponShardCompletion,
-                    ignoreUnexpectedChildShards, checkpoint, leaseCoordinator, execService, metricsFactory,
-                    taskBackoffTimeMillis, failoverTimeMillis, skipShardSyncAtWorkerInitializationIfLeasesExist,
-=======
             super(applicationName,
                     recordProcessorFactory,
                     config,
@@ -1555,6 +1500,7 @@
                     parentShardPollIntervalMillis,
                     shardSyncIdleTimeMillis,
                     cleanupLeasesUponShardCompletion,
+                    ignoreUnexpectedChildShards,
                     checkpoint,
                     leaseCoordinator,
                     execService,
@@ -1562,7 +1508,6 @@
                     taskBackoffTimeMillis,
                     failoverTimeMillis,
                     skipShardSyncAtWorkerInitializationIfLeasesExist,
->>>>>>> 3de901ea
                     shardPrioritization);
             postConstruct();
         }
