/*
 *  Copyright 2017 Amazon.com, Inc. or its affiliates. All Rights Reserved.
 *
 *  Licensed under the Amazon Software License (the "License").
 *  You may not use this file except in compliance with the License.
 *  A copy of the License is located at
 *
 *  http://aws.amazon.com/asl/
 *
 *  or in the "license" file accompanying this file. This file is distributed
 *  on an "AS IS" BASIS, WITHOUT WARRANTIES OR CONDITIONS OF ANY KIND, either
 *  express or implied. See the License for the specific language governing
 *  permissions and limitations under the License.
 */
package com.amazonaws.services.kinesis.clientlibrary.lib.worker;

import static com.amazonaws.services.kinesis.clientlibrary.lib.worker.ConsumerStates.ConsumerState;
import static com.amazonaws.services.kinesis.clientlibrary.lib.worker.ConsumerStates.ShardConsumerState;
import static org.hamcrest.CoreMatchers.equalTo;
import static org.hamcrest.CoreMatchers.nullValue;
import static org.hamcrest.MatcherAssert.assertThat;
import static org.mockito.Matchers.any;
import static org.mockito.Mockito.never;
import static org.mockito.Mockito.times;
import static org.mockito.Mockito.verify;
import static org.mockito.Mockito.when;

import java.lang.reflect.Field;
import java.util.concurrent.ExecutorService;
import java.util.concurrent.Future;

import org.hamcrest.Condition;
import org.hamcrest.Description;
import org.hamcrest.Matcher;
import org.hamcrest.TypeSafeDiagnosingMatcher;
import org.junit.Before;
import org.junit.Test;
import org.junit.runner.RunWith;
import org.mockito.Mock;
import org.mockito.runners.MockitoJUnitRunner;

import com.amazonaws.services.kinesis.clientlibrary.interfaces.ICheckpoint;
import com.amazonaws.services.kinesis.clientlibrary.interfaces.IRecordProcessorCheckpointer;
import com.amazonaws.services.kinesis.clientlibrary.interfaces.v2.IRecordProcessor;
import com.amazonaws.services.kinesis.clientlibrary.proxies.IKinesisProxy;
import com.amazonaws.services.kinesis.leases.impl.KinesisClientLease;
import com.amazonaws.services.kinesis.leases.interfaces.ILeaseManager;

@RunWith(MockitoJUnitRunner.class)
public class ConsumerStatesTest {

    @Mock
    private ShardConsumer consumer;
    @Mock
    private StreamConfig streamConfig;
    @Mock
    private IRecordProcessor recordProcessor;
    @Mock
    private KinesisClientLibConfiguration config;
    @Mock
    private RecordProcessorCheckpointer recordProcessorCheckpointer;
    @Mock
    private ExecutorService executorService;
    @Mock
    private ShardInfo shardInfo;
    @Mock
    private KinesisDataFetcher dataFetcher;
    @Mock
    private ILeaseManager<KinesisClientLease> leaseManager;
    @Mock
    private ICheckpoint checkpoint;
    @Mock
    private Future<TaskResult> future;
    @Mock
    private ShutdownNotification shutdownNotification;
    @Mock
    private IKinesisProxy kinesisProxy;
    @Mock
    private InitialPositionInStreamExtended initialPositionInStream;
    @Mock
<<<<<<< HEAD
    private RecordsFetcherFactory recordsFetcherFactory;
    @Mock
    private GetRecordsCache recordsFetcher;
=======
    private GetRecordsRetrievalStrategy getRecordsRetrievalStrategy;
>>>>>>> 9249f280

    private long parentShardPollIntervalMillis = 0xCAFE;
    private boolean cleanupLeasesOfCompletedShards = true;
    private long taskBackoffTimeMillis = 0xBEEF;
    private ShutdownReason reason = ShutdownReason.TERMINATE;

    @Before
    public void setup() {
        when(consumer.getStreamConfig()).thenReturn(streamConfig);
        when(consumer.getRecordProcessor()).thenReturn(recordProcessor);
        when(consumer.getRecordProcessorCheckpointer()).thenReturn(recordProcessorCheckpointer);
        when(consumer.getExecutorService()).thenReturn(executorService);
        when(consumer.getShardInfo()).thenReturn(shardInfo);
        when(consumer.getDataFetcher()).thenReturn(dataFetcher);
        when(consumer.getLeaseManager()).thenReturn(leaseManager);
        when(consumer.getCheckpoint()).thenReturn(checkpoint);
        when(consumer.getFuture()).thenReturn(future);
        when(consumer.getShutdownNotification()).thenReturn(shutdownNotification);
        when(consumer.getParentShardPollIntervalMillis()).thenReturn(parentShardPollIntervalMillis);
        when(consumer.isCleanupLeasesOfCompletedShards()).thenReturn(cleanupLeasesOfCompletedShards);
        when(consumer.getTaskBackoffTimeMillis()).thenReturn(taskBackoffTimeMillis);
        when(consumer.getShutdownReason()).thenReturn(reason);
<<<<<<< HEAD
        when(consumer.getConfig()).thenReturn(config);
        when(config.getRecordsFetcherFactory()).thenReturn(recordsFetcherFactory);
=======
        when(consumer.getGetRecordsRetrievalStrategy()).thenReturn(getRecordsRetrievalStrategy);
>>>>>>> 9249f280
    }

    private static final Class<ILeaseManager<KinesisClientLease>> LEASE_MANAGER_CLASS = (Class<ILeaseManager<KinesisClientLease>>) (Class<?>) ILeaseManager.class;

    @Test
    public void blockOnParentStateTest() {
        ConsumerState state = ShardConsumerState.WAITING_ON_PARENT_SHARDS.getConsumerState();

        ITask task = state.createTask(consumer);

        assertThat(task, taskWith(BlockOnParentShardTask.class, ShardInfo.class, "shardInfo", equalTo(shardInfo)));
        assertThat(task,
                taskWith(BlockOnParentShardTask.class, LEASE_MANAGER_CLASS, "leaseManager", equalTo(leaseManager)));
        assertThat(task, taskWith(BlockOnParentShardTask.class, Long.class, "parentShardPollIntervalMillis",
                equalTo(parentShardPollIntervalMillis)));

        assertThat(state.successTransition(), equalTo(ShardConsumerState.INITIALIZING.getConsumerState()));
        for (ShutdownReason shutdownReason : ShutdownReason.values()) {
            assertThat(state.shutdownTransition(shutdownReason),
                    equalTo(ShardConsumerState.SHUTDOWN_COMPLETE.getConsumerState()));
        }

        assertThat(state.getState(), equalTo(ShardConsumerState.WAITING_ON_PARENT_SHARDS));
        assertThat(state.getTaskType(), equalTo(TaskType.BLOCK_ON_PARENT_SHARDS));

    }

    @Test
    public void initializingStateTest() {
        ConsumerState state = ShardConsumerState.INITIALIZING.getConsumerState();
        ITask task = state.createTask(consumer);

        assertThat(task, initTask(ShardInfo.class, "shardInfo", equalTo(shardInfo)));
        assertThat(task, initTask(IRecordProcessor.class, "recordProcessor", equalTo(recordProcessor)));
        assertThat(task, initTask(KinesisDataFetcher.class, "dataFetcher", equalTo(dataFetcher)));
        assertThat(task, initTask(ICheckpoint.class, "checkpoint", equalTo(checkpoint)));
        assertThat(task, initTask(RecordProcessorCheckpointer.class, "recordProcessorCheckpointer",
                equalTo(recordProcessorCheckpointer)));
        assertThat(task, initTask(Long.class, "backoffTimeMillis", equalTo(taskBackoffTimeMillis)));
        assertThat(task, initTask(StreamConfig.class, "streamConfig", equalTo(streamConfig)));

        assertThat(state.successTransition(), equalTo(ShardConsumerState.PROCESSING.getConsumerState()));

        assertThat(state.shutdownTransition(ShutdownReason.ZOMBIE),
                equalTo(ShardConsumerState.SHUTTING_DOWN.getConsumerState()));
        assertThat(state.shutdownTransition(ShutdownReason.TERMINATE),
                equalTo(ShardConsumerState.SHUTTING_DOWN.getConsumerState()));
        assertThat(state.shutdownTransition(ShutdownReason.REQUESTED),
                equalTo(ShardConsumerState.SHUTDOWN_REQUESTED.getConsumerState()));

        assertThat(state.getState(), equalTo(ShardConsumerState.INITIALIZING));
        assertThat(state.getTaskType(), equalTo(TaskType.INITIALIZE));
    }

    @Test
    public void processingStateTestSynchronous() {
        ConsumerState state = ShardConsumerState.PROCESSING.getConsumerState();
        ITask task = state.createTask(consumer);

        assertThat(task, procTask(ShardInfo.class, "shardInfo", equalTo(shardInfo)));
        assertThat(task, procTask(IRecordProcessor.class, "recordProcessor", equalTo(recordProcessor)));
        assertThat(task, procTask(RecordProcessorCheckpointer.class, "recordProcessorCheckpointer",
                equalTo(recordProcessorCheckpointer)));
        assertThat(task, procTask(KinesisDataFetcher.class, "dataFetcher", equalTo(dataFetcher)));
        assertThat(task, procTask(StreamConfig.class, "streamConfig", equalTo(streamConfig)));
        assertThat(task, procTask(Long.class, "backoffTimeMillis", equalTo(taskBackoffTimeMillis)));

        assertThat(state.successTransition(), equalTo(ShardConsumerState.PROCESSING.getConsumerState()));

        assertThat(state.shutdownTransition(ShutdownReason.ZOMBIE),
                equalTo(ShardConsumerState.SHUTTING_DOWN.getConsumerState()));
        assertThat(state.shutdownTransition(ShutdownReason.TERMINATE),
                equalTo(ShardConsumerState.SHUTTING_DOWN.getConsumerState()));
        assertThat(state.shutdownTransition(ShutdownReason.REQUESTED),
                equalTo(ShardConsumerState.SHUTDOWN_REQUESTED.getConsumerState()));

        assertThat(state.getState(), equalTo(ShardConsumerState.PROCESSING));
        assertThat(state.getTaskType(), equalTo(TaskType.PROCESS));

    }

    @Test
    public void processingStateTestAsynchronous() {
        ConsumerState state = ShardConsumerState.PROCESSING.getConsumerState();
        ITask task = state.createTask(consumer);

        assertThat(task, procTask(ShardInfo.class, "shardInfo", equalTo(shardInfo)));
        assertThat(task, procTask(IRecordProcessor.class, "recordProcessor", equalTo(recordProcessor)));
        assertThat(task, procTask(RecordProcessorCheckpointer.class, "recordProcessorCheckpointer",
                equalTo(recordProcessorCheckpointer)));
        assertThat(task, procTask(KinesisDataFetcher.class, "dataFetcher", equalTo(dataFetcher)));
        assertThat(task, procTask(StreamConfig.class, "streamConfig", equalTo(streamConfig)));
        assertThat(task, procTask(Long.class, "backoffTimeMillis", equalTo(taskBackoffTimeMillis)));

        assertThat(state.successTransition(), equalTo(ShardConsumerState.PROCESSING.getConsumerState()));

        assertThat(state.shutdownTransition(ShutdownReason.ZOMBIE),
                equalTo(ShardConsumerState.SHUTTING_DOWN.getConsumerState()));
        assertThat(state.shutdownTransition(ShutdownReason.TERMINATE),
                equalTo(ShardConsumerState.SHUTTING_DOWN.getConsumerState()));
        assertThat(state.shutdownTransition(ShutdownReason.REQUESTED),
                equalTo(ShardConsumerState.SHUTDOWN_REQUESTED.getConsumerState()));

        assertThat(state.getState(), equalTo(ShardConsumerState.PROCESSING));
        assertThat(state.getTaskType(), equalTo(TaskType.PROCESS));

    }

    @Test
    public void processingStateRecordsFetcher() {
        when(consumer.getMaxGetRecordsThreadPool()).thenReturn(Optional.of(1));
        when(consumer.getRetryGetRecordsInSeconds()).thenReturn(Optional.of(2));
        when(recordsFetcherFactory.createRecordsFetcher((any()))).thenReturn(recordsFetcher);

        ConsumerState state = ShardConsumerState.PROCESSING.getConsumerState();
        ITask task = state.createTask(consumer);

        assertThat(task, procTask(ShardInfo.class, "shardInfo", equalTo(shardInfo)));
        assertThat(task, procTask(IRecordProcessor.class, "recordProcessor", equalTo(recordProcessor)));
        assertThat(task, procTask(RecordProcessorCheckpointer.class, "recordProcessorCheckpointer",
                equalTo(recordProcessorCheckpointer)));
        assertThat(task, procTask(KinesisDataFetcher.class, "dataFetcher", equalTo(dataFetcher)));
        assertThat(task, procTask(StreamConfig.class, "streamConfig", equalTo(streamConfig)));
        assertThat(task, procTask(Long.class, "backoffTimeMillis", equalTo(taskBackoffTimeMillis)));
        assertThat(task, procTask(GetRecordsCache.class, "recordsFetcher", equalTo(recordsFetcher)));

        assertThat(state.successTransition(), equalTo(ShardConsumerState.PROCESSING.getConsumerState()));

        assertThat(state.shutdownTransition(ShutdownReason.ZOMBIE),
                equalTo(ShardConsumerState.SHUTTING_DOWN.getConsumerState()));
        assertThat(state.shutdownTransition(ShutdownReason.TERMINATE),
                equalTo(ShardConsumerState.SHUTTING_DOWN.getConsumerState()));
        assertThat(state.shutdownTransition(ShutdownReason.REQUESTED),
                equalTo(ShardConsumerState.SHUTDOWN_REQUESTED.getConsumerState()));

        assertThat(state.getState(), equalTo(ShardConsumerState.PROCESSING));
        assertThat(state.getTaskType(), equalTo(TaskType.PROCESS));
    }

    @Test
    public void shutdownRequestState() {
        ConsumerState state = ShardConsumerState.SHUTDOWN_REQUESTED.getConsumerState();

        ITask task = state.createTask(consumer);

        assertThat(task, shutdownReqTask(IRecordProcessor.class, "recordProcessor", equalTo(recordProcessor)));
        assertThat(task, shutdownReqTask(IRecordProcessorCheckpointer.class, "recordProcessorCheckpointer",
                equalTo((IRecordProcessorCheckpointer) recordProcessorCheckpointer)));
        assertThat(task, shutdownReqTask(ShutdownNotification.class, "shutdownNotification", equalTo(shutdownNotification)));

        assertThat(state.successTransition(), equalTo(ConsumerStates.SHUTDOWN_REQUEST_COMPLETION_STATE));
        assertThat(state.shutdownTransition(ShutdownReason.REQUESTED),
                equalTo(ConsumerStates.SHUTDOWN_REQUEST_COMPLETION_STATE));
        assertThat(state.shutdownTransition(ShutdownReason.ZOMBIE),
                equalTo(ShardConsumerState.SHUTTING_DOWN.getConsumerState()));
        assertThat(state.shutdownTransition(ShutdownReason.TERMINATE),
                equalTo(ShardConsumerState.SHUTTING_DOWN.getConsumerState()));

        assertThat(state.getState(), equalTo(ShardConsumerState.SHUTDOWN_REQUESTED));
        assertThat(state.getTaskType(), equalTo(TaskType.SHUTDOWN_NOTIFICATION));

    }

    @Test
    public void shutdownRequestCompleteStateTest() {
        ConsumerState state = ConsumerStates.SHUTDOWN_REQUEST_COMPLETION_STATE;

        assertThat(state.createTask(consumer), nullValue());

        assertThat(state.successTransition(), equalTo(state));

        assertThat(state.shutdownTransition(ShutdownReason.REQUESTED), equalTo(state));
        assertThat(state.shutdownTransition(ShutdownReason.ZOMBIE),
                equalTo(ShardConsumerState.SHUTTING_DOWN.getConsumerState()));
        assertThat(state.shutdownTransition(ShutdownReason.TERMINATE),
                equalTo(ShardConsumerState.SHUTTING_DOWN.getConsumerState()));

        assertThat(state.getState(), equalTo(ShardConsumerState.SHUTDOWN_REQUESTED));
        assertThat(state.getTaskType(), equalTo(TaskType.SHUTDOWN_NOTIFICATION));

    }

    @Test
    public void shuttingDownStateTest() {
        ConsumerState state = ShardConsumerState.SHUTTING_DOWN.getConsumerState();

        when(streamConfig.getStreamProxy()).thenReturn(kinesisProxy);
        when(streamConfig.getInitialPositionInStream()).thenReturn(initialPositionInStream);

        ITask task = state.createTask(consumer);

        assertThat(task, shutdownTask(ShardInfo.class, "shardInfo", equalTo(shardInfo)));
        assertThat(task, shutdownTask(IRecordProcessor.class, "recordProcessor", equalTo(recordProcessor)));
        assertThat(task, shutdownTask(RecordProcessorCheckpointer.class, "recordProcessorCheckpointer",
                equalTo(recordProcessorCheckpointer)));
        assertThat(task, shutdownTask(ShutdownReason.class, "reason", equalTo(reason)));
        assertThat(task, shutdownTask(IKinesisProxy.class, "kinesisProxy", equalTo(kinesisProxy)));
        assertThat(task, shutdownTask(LEASE_MANAGER_CLASS, "leaseManager", equalTo(leaseManager)));
        assertThat(task, shutdownTask(InitialPositionInStreamExtended.class, "initialPositionInStream",
                equalTo(initialPositionInStream)));
        assertThat(task,
                shutdownTask(Boolean.class, "cleanupLeasesOfCompletedShards", equalTo(cleanupLeasesOfCompletedShards)));
        assertThat(task, shutdownTask(Long.class, "backoffTimeMillis", equalTo(taskBackoffTimeMillis)));

        assertThat(state.successTransition(), equalTo(ShardConsumerState.SHUTDOWN_COMPLETE.getConsumerState()));

        for (ShutdownReason reason : ShutdownReason.values()) {
            assertThat(state.shutdownTransition(reason),
                    equalTo(ShardConsumerState.SHUTDOWN_COMPLETE.getConsumerState()));
        }

        assertThat(state.getState(), equalTo(ShardConsumerState.SHUTTING_DOWN));
        assertThat(state.getTaskType(), equalTo(TaskType.SHUTDOWN));

    }

    @Test
    public void shutdownCompleteStateTest() {
        ConsumerState state = ShardConsumerState.SHUTDOWN_COMPLETE.getConsumerState();

        assertThat(state.createTask(consumer), nullValue());
        verify(consumer, times(2)).getShutdownNotification();
        verify(shutdownNotification).shutdownComplete();

        assertThat(state.successTransition(), equalTo(state));
        for(ShutdownReason reason : ShutdownReason.values()) {
            assertThat(state.shutdownTransition(reason), equalTo(state));
        }

        assertThat(state.getState(), equalTo(ShardConsumerState.SHUTDOWN_COMPLETE));
        assertThat(state.getTaskType(), equalTo(TaskType.SHUTDOWN_COMPLETE));
    }

    @Test
    public void shutdownCompleteStateNullNotificationTest() {
        ConsumerState state = ShardConsumerState.SHUTDOWN_COMPLETE.getConsumerState();

        when(consumer.getShutdownNotification()).thenReturn(null);
        assertThat(state.createTask(consumer), nullValue());

        verify(consumer).getShutdownNotification();
        verify(shutdownNotification, never()).shutdownComplete();
    }

    static <ValueType> ReflectionPropertyMatcher<ShutdownTask, ValueType> shutdownTask(Class<ValueType> valueTypeClass,
                                                                                       String propertyName, Matcher<ValueType> matcher) {
        return taskWith(ShutdownTask.class, valueTypeClass, propertyName, matcher);
    }

    static <ValueType> ReflectionPropertyMatcher<ShutdownNotificationTask, ValueType> shutdownReqTask(
            Class<ValueType> valueTypeClass, String propertyName, Matcher<ValueType> matcher) {
        return taskWith(ShutdownNotificationTask.class, valueTypeClass, propertyName, matcher);
    }

    static <ValueType> ReflectionPropertyMatcher<ProcessTask, ValueType> procTask(Class<ValueType> valueTypeClass,
                                                                                  String propertyName, Matcher<ValueType> matcher) {
        return taskWith(ProcessTask.class, valueTypeClass, propertyName, matcher);
    }

    static <ValueType> ReflectionPropertyMatcher<InitializeTask, ValueType> initTask(Class<ValueType> valueTypeClass,
                                                                                     String propertyName, Matcher<ValueType> matcher) {
        return taskWith(InitializeTask.class, valueTypeClass, propertyName, matcher);
    }

    static <TaskType, ValueType> ReflectionPropertyMatcher<TaskType, ValueType> taskWith(Class<TaskType> taskTypeClass,
                                                                                         Class<ValueType> valueTypeClass, String propertyName, Matcher<ValueType> matcher) {
        return new ReflectionPropertyMatcher<>(taskTypeClass, valueTypeClass, matcher, propertyName);
    }

    private static class ReflectionPropertyMatcher<TaskType, ValueType> extends TypeSafeDiagnosingMatcher<ITask> {

        private final Class<TaskType> taskTypeClass;
        private final Class<ValueType> valueTypeClazz;
        private final Matcher<ValueType> matcher;
        private final String propertyName;
        private final Field matchingField;

        private ReflectionPropertyMatcher(Class<TaskType> taskTypeClass, Class<ValueType> valueTypeClass,
                                          Matcher<ValueType> matcher, String propertyName) {
            this.taskTypeClass = taskTypeClass;
            this.valueTypeClazz = valueTypeClass;
            this.matcher = matcher;
            this.propertyName = propertyName;

            Field[] fields = taskTypeClass.getDeclaredFields();
            Field matching = null;
            for (Field field : fields) {
                if (propertyName.equals(field.getName())) {
                    matching = field;
                }
            }
            this.matchingField = matching;

        }

        @Override
        protected boolean matchesSafely(ITask item, Description mismatchDescription) {

            return Condition.matched(item, mismatchDescription).and(new Condition.Step<ITask, TaskType>() {
                @Override
                public Condition<TaskType> apply(ITask value, Description mismatch) {
                    if (taskTypeClass.equals(value.getClass())) {
                        return Condition.matched(taskTypeClass.cast(value), mismatch);
                    }
                    mismatch.appendText("Expected task type of ").appendText(taskTypeClass.getName())
                            .appendText(" but was ").appendText(value.getClass().getName());
                    return Condition.notMatched();
                }
            }).and(new Condition.Step<TaskType, Object>() {
                @Override
                public Condition<Object> apply(TaskType value, Description mismatch) {
                    if (matchingField == null) {
                        mismatch.appendText("Field ").appendText(propertyName).appendText(" not present in ")
                                .appendText(taskTypeClass.getName());
                        return Condition.notMatched();
                    }

                    try {
                        return Condition.matched(getValue(value), mismatch);
                    } catch (RuntimeException re) {
                        mismatch.appendText("Failure while retrieving value for ").appendText(propertyName);
                        return Condition.notMatched();
                    }

                }
            }).and(new Condition.Step<Object, ValueType>() {
                @Override
                public Condition<ValueType> apply(Object value, Description mismatch) {
                    if (value != null && !valueTypeClazz.isAssignableFrom(value.getClass())) {
                        mismatch.appendText("Expected a value of type ").appendText(valueTypeClazz.getName())
                                .appendText(" but was ").appendText(value.getClass().getName());
                        return Condition.notMatched();
                    }
                    return Condition.matched(valueTypeClazz.cast(value), mismatch);
                }
            }).matching(matcher);
        }

        @Override
        public void describeTo(Description description) {
            description
                    .appendText(
                            "A " + taskTypeClass.getName() + " task with the property " + propertyName + " matching ")
                    .appendDescriptionOf(matcher);
        }

        private Object getValue(TaskType task) {

            matchingField.setAccessible(true);
            try {
                return matchingField.get(task);
            } catch (IllegalAccessException e) {
                throw new RuntimeException("Failed to retrieve the value for " + matchingField.getName());
            }
        }
    }

}<|MERGE_RESOLUTION|>--- conflicted
+++ resolved
@@ -19,7 +19,6 @@
 import static org.hamcrest.CoreMatchers.equalTo;
 import static org.hamcrest.CoreMatchers.nullValue;
 import static org.hamcrest.MatcherAssert.assertThat;
-import static org.mockito.Matchers.any;
 import static org.mockito.Mockito.never;
 import static org.mockito.Mockito.times;
 import static org.mockito.Mockito.verify;
@@ -78,13 +77,7 @@
     @Mock
     private InitialPositionInStreamExtended initialPositionInStream;
     @Mock
-<<<<<<< HEAD
-    private RecordsFetcherFactory recordsFetcherFactory;
-    @Mock
-    private GetRecordsCache recordsFetcher;
-=======
     private GetRecordsRetrievalStrategy getRecordsRetrievalStrategy;
->>>>>>> 9249f280
 
     private long parentShardPollIntervalMillis = 0xCAFE;
     private boolean cleanupLeasesOfCompletedShards = true;
@@ -107,12 +100,7 @@
         when(consumer.isCleanupLeasesOfCompletedShards()).thenReturn(cleanupLeasesOfCompletedShards);
         when(consumer.getTaskBackoffTimeMillis()).thenReturn(taskBackoffTimeMillis);
         when(consumer.getShutdownReason()).thenReturn(reason);
-<<<<<<< HEAD
-        when(consumer.getConfig()).thenReturn(config);
-        when(config.getRecordsFetcherFactory()).thenReturn(recordsFetcherFactory);
-=======
         when(consumer.getGetRecordsRetrievalStrategy()).thenReturn(getRecordsRetrievalStrategy);
->>>>>>> 9249f280
     }
 
     private static final Class<ILeaseManager<KinesisClientLease>> LEASE_MANAGER_CLASS = (Class<ILeaseManager<KinesisClientLease>>) (Class<?>) ILeaseManager.class;
@@ -223,9 +211,6 @@
 
     @Test
     public void processingStateRecordsFetcher() {
-        when(consumer.getMaxGetRecordsThreadPool()).thenReturn(Optional.of(1));
-        when(consumer.getRetryGetRecordsInSeconds()).thenReturn(Optional.of(2));
-        when(recordsFetcherFactory.createRecordsFetcher((any()))).thenReturn(recordsFetcher);
 
         ConsumerState state = ShardConsumerState.PROCESSING.getConsumerState();
         ITask task = state.createTask(consumer);
@@ -237,7 +222,6 @@
         assertThat(task, procTask(KinesisDataFetcher.class, "dataFetcher", equalTo(dataFetcher)));
         assertThat(task, procTask(StreamConfig.class, "streamConfig", equalTo(streamConfig)));
         assertThat(task, procTask(Long.class, "backoffTimeMillis", equalTo(taskBackoffTimeMillis)));
-        assertThat(task, procTask(GetRecordsCache.class, "recordsFetcher", equalTo(recordsFetcher)));
 
         assertThat(state.successTransition(), equalTo(ShardConsumerState.PROCESSING.getConsumerState()));
 
