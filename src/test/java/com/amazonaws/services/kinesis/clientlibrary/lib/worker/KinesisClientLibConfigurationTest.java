--- conflicted
+++ resolved
@@ -304,33 +304,6 @@
         Mockito.mock(AWSCredentialsProvider.class);
         try {
             new KinesisClientLibConfiguration(TEST_STRING,
-<<<<<<< HEAD
-                        TEST_STRING,
-                        TEST_STRING,
-                        TEST_STRING,
-                        null,
-                        null,
-                        null,
-                        null,
-                        TEST_VALUE_LONG,
-                        TEST_STRING,
-                        3,
-                        TEST_VALUE_LONG,
-                        false,
-                        TEST_VALUE_LONG,
-                        TEST_VALUE_LONG,
-                        true,
-                        false,
-                        new ClientConfiguration(),
-                        new ClientConfiguration(),
-                        new ClientConfiguration(),
-                        TEST_VALUE_LONG,
-                        TEST_VALUE_LONG,
-                        1,
-                        skipCheckpointValidationValue,
-                        "abcd",
-                        TEST_VALUE_LONG);
-=======
                     TEST_STRING,
                     TEST_STRING,
                     TEST_STRING,
@@ -346,6 +319,7 @@
                     TEST_VALUE_LONG,
                     TEST_VALUE_LONG,
                     true,
+                    false,
                     new ClientConfiguration(),
                     new ClientConfiguration(),
                     new ClientConfiguration(),
@@ -355,7 +329,6 @@
                     skipCheckpointValidationValue,
                     "abcd",
                     TEST_VALUE_LONG);
->>>>>>> 3de901ea
             Assert.fail("No expected Exception is thrown.");
         } catch(IllegalArgumentException e) {
             System.out.println(e.getMessage());
