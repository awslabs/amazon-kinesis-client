--- conflicted
+++ resolved
@@ -41,11 +41,8 @@
 import java.util.List;
 import java.util.ListIterator;
 import java.util.Objects;
-<<<<<<< HEAD
-=======
 import java.util.Optional;
 import java.util.concurrent.CountDownLatch;
->>>>>>> e65e5638
 import java.util.concurrent.ExecutionException;
 import java.util.concurrent.ExecutorService;
 import java.util.concurrent.Executors;
@@ -58,10 +55,7 @@
 import org.hamcrest.Description;
 import org.hamcrest.Matcher;
 import org.hamcrest.TypeSafeMatcher;
-<<<<<<< HEAD
-=======
 import org.junit.Before;
->>>>>>> e65e5638
 import org.junit.Test;
 import org.junit.runner.RunWith;
 import org.mockito.Mock;
@@ -726,22 +720,15 @@
                         executorService,
                         metricsFactory,
                         taskBackoffTimeMillis,
-<<<<<<< HEAD
-                        KinesisClientLibConfiguration.DEFAULT_SKIP_SHARD_SYNC_AT_STARTUP_IF_LEASES_EXIST);
-=======
                         KinesisClientLibConfiguration.DEFAULT_SKIP_SHARD_SYNC_AT_STARTUP_IF_LEASES_EXIST,
                         config);
 
         GetRecordsCache getRecordsCache = spy(consumer.getGetRecordsCache());
->>>>>>> e65e5638
 
         final ExtendedSequenceNumber checkpointSequenceNumber = new ExtendedSequenceNumber("123");
         final ExtendedSequenceNumber pendingCheckpointSequenceNumber = new ExtendedSequenceNumber("999");
         when(leaseManager.getLease(anyString())).thenReturn(null);
-<<<<<<< HEAD
-=======
         when(config.getRecordsFetcherFactory()).thenReturn(new SimpleRecordsFetcherFactory());
->>>>>>> e65e5638
         when(checkpoint.getCheckpointObject(anyString())).thenReturn(
                 new Checkpoint(checkpointSequenceNumber, pendingCheckpointSequenceNumber));
 
@@ -762,8 +749,6 @@
         Thread.sleep(50L);
         assertThat(consumer.getCurrentState(), is(equalTo(ConsumerStates.ShardConsumerState.PROCESSING)));
     }
-<<<<<<< HEAD
-=======
     
     @Test
     public void testCreateSynchronousGetRecordsRetrieval() {
@@ -870,7 +855,6 @@
         verify(mockFuture).isDone();
         verify(mockFuture).isCancelled();
     }
->>>>>>> e65e5638
 
     //@formatter:off (gets the formatting wrong)
     private void verifyConsumedRecords(List<Record> expectedRecords,
