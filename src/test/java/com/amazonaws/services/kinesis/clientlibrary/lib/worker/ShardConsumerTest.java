--- conflicted
+++ resolved
@@ -341,11 +341,7 @@
         getRecordsCache = spy(new BlockingGetRecordsCache(maxRecords,
                 new SynchronousGetRecordsRetrievalStrategy(dataFetcher),
                 0L));
-<<<<<<< HEAD
-        when(recordsFetcherFactory.createRecordsFetcher(any(), any())).thenReturn(getRecordsCache);
-=======
-        when(recordsFetcherFactory.createRecordsFetcher(any(), anyString())).thenReturn(getRecordsCache);
->>>>>>> 4d352109
+        when(recordsFetcherFactory.createRecordsFetcher(any(), anyString(),any())).thenReturn(getRecordsCache);
         
         ShardConsumer consumer =
                 new ShardConsumer(shardInfo,
@@ -475,11 +471,7 @@
         getRecordsCache = spy(new BlockingGetRecordsCache(maxRecords,
                 new SynchronousGetRecordsRetrievalStrategy(dataFetcher),
                 0L));
-<<<<<<< HEAD
-        when(recordsFetcherFactory.createRecordsFetcher(any(), any())).thenReturn(getRecordsCache);
-=======
-        when(recordsFetcherFactory.createRecordsFetcher(any(), anyString())).thenReturn(getRecordsCache);
->>>>>>> 4d352109
+        when(recordsFetcherFactory.createRecordsFetcher(any(), anyString(),any())).thenReturn(getRecordsCache);
 
         ShardConsumer consumer =
                 new ShardConsumer(shardInfo,
