--- conflicted
+++ resolved
@@ -75,8 +75,8 @@
                                    final int maxRecordsPerCall,
                                    @NonNull final GetRecordsRetrievalStrategy getRecordsRetrievalStrategy,
                                    @NonNull final ExecutorService executorService,
-                                   @NonNull final IMetricsFactory metricsFactory,
-                                   long idleMillisBetweenCalls) {
+                                   long idleMillisBetweenCalls,
+                                   @NonNull final IMetricsFactory metricsFactory) {
         this.getRecordsRetrievalStrategy = getRecordsRetrievalStrategy;
         this.maxRecordsPerCall = maxRecordsPerCall;
         this.maxPendingProcessRecordsInput = maxPendingProcessRecordsInput;
@@ -157,14 +157,6 @@
                         getRecordsResultQueue.put(processRecordsInput);
                         prefetchCounters.added(processRecordsInput);
                     } catch (InterruptedException e) {
-<<<<<<< HEAD
-                        log.info("Thread was interrupted, indicating shutdown was called on the cache");
-                        callShutdownOnStrategy();
-                    } catch (Error e) {
-                        log.error("Error was thrown while getting records, please check for the error", e);
-                    } finally {
-                        MetricsHelper.endScope();
-=======
                         log.info("Thread was interrupted, indicating shutdown was called on the cache.");
                     } catch (SdkClientException e) {
                         log.error("Exception thrown while fetching records from Kinesis", e);
@@ -173,7 +165,8 @@
                                 " Please search for the exception/error online to check what is going on. If the " +
                                 "issue persists or is a recurring problem, feel free to open an issue on, " +
                                 "https://github.com/awslabs/amazon-kinesis-client.", e);
->>>>>>> 4d352109
+                    } finally {
+                        MetricsHelper.endScope();
                     }
                 }
             }
