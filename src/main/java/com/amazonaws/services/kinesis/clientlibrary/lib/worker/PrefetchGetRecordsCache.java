--- conflicted
+++ resolved
@@ -46,12 +46,9 @@
     private final int maxRecordsPerCall;
     private final GetRecordsRetrievalStrategy getRecordsRetrievalStrategy;
     private final ExecutorService executorService;
-<<<<<<< HEAD
     private final IMetricsFactory metricsFactory;
-=======
     private final long idleMillisBetweenCalls;
     private Instant lastSuccessfulCall;
->>>>>>> 585fa635
 
     private PrefetchCounters prefetchCounters;
 
@@ -61,11 +58,8 @@
                                    final int maxRecordsPerCall,
                                    @NonNull final GetRecordsRetrievalStrategy getRecordsRetrievalStrategy,
                                    @NonNull final ExecutorService executorService,
-<<<<<<< HEAD
-                                   @NonNull final IMetricsFactory metricsFactory) {
-=======
+                                   @NonNull final IMetricsFactory metricsFactory,
                                    long idleMillisBetweenCalls) {
->>>>>>> 585fa635
         this.getRecordsRetrievalStrategy = getRecordsRetrievalStrategy;
         this.maxRecordsPerCall = maxRecordsPerCall;
         this.maxSize = maxSize;
@@ -74,11 +68,8 @@
         this.getRecordsResultQueue = new LinkedBlockingQueue<>(this.maxSize);
         this.prefetchCounters = new PrefetchCounters();
         this.executorService = executorService;
-<<<<<<< HEAD
         this.metricsFactory = new ThreadSafeMetricsDelegatingFactory(metricsFactory);
-=======
         this.idleMillisBetweenCalls = idleMillisBetweenCalls;
->>>>>>> 585fa635
     }
 
     @Override
@@ -146,16 +137,12 @@
                         getRecordsResultQueue.put(processRecordsInput);
                         prefetchCounters.added(processRecordsInput);
                     } catch (InterruptedException e) {
-<<<<<<< HEAD
                         log.info("Thread was interrupted, indicating shutdown was called on the cache");
-                    } finally {
-                        MetricsHelper.endScope();
-=======
-                        log.info("Thread was interrupted, indicating shutdown was called on the cache.");
                         callShutdownOnStrategy();
                     } catch (Error e) {
                         log.error("Error was thrown while getting records, please check for the error", e);
->>>>>>> 585fa635
+                    } finally {
+                        MetricsHelper.endScope();
                     }
                 }
             }
