/*
 *  Copyright 2017 Amazon.com, Inc. or its affiliates. All Rights Reserved.
 *
 *  Licensed under the Amazon Software License (the "License").
 *  You may not use this file except in compliance with the License.
 *  A copy of the License is located at
 *
 *  http://aws.amazon.com/asl/
 *
 *  or in the "license" file accompanying this file. This file is distributed
 *  on an "AS IS" BASIS, WITHOUT WARRANTIES OR CONDITIONS OF ANY KIND, either
 *  express or implied. See the License for the specific language governing
 *  permissions and limitations under the License.
 */
package com.amazonaws.services.kinesis.clientlibrary.lib.worker;

import java.util.concurrent.Executors;

import com.amazonaws.services.kinesis.metrics.interfaces.IMetricsFactory;
import lombok.extern.apachecommons.CommonsLog;

@CommonsLog
public class SimpleRecordsFetcherFactory implements RecordsFetcherFactory {
    private final int maxRecords;
    private int maxSize = 3;
    private int maxByteSize = 8 * 1024 * 1024;
    private int maxRecordsCount = 30000;
    private long idleMillisBetweenCalls = 1500L;
    private DataFetchingStrategy dataFetchingStrategy = DataFetchingStrategy.DEFAULT;
    private IMetricsFactory metricsFactory;

    public SimpleRecordsFetcherFactory(int maxRecords) {
        this.maxRecords = maxRecords;
    }

    @Override
    public GetRecordsCache createRecordsFetcher(GetRecordsRetrievalStrategy getRecordsRetrievalStrategy) {
        if(dataFetchingStrategy.equals(DataFetchingStrategy.DEFAULT)) {
            return new BlockingGetRecordsCache(maxRecords, getRecordsRetrievalStrategy, idleMillisBetweenCalls);
        } else {
            return new PrefetchGetRecordsCache(maxSize, maxByteSize, maxRecordsCount, maxRecords,
<<<<<<< HEAD
                    getRecordsRetrievalStrategy, Executors.newFixedThreadPool(1), metricsFactory);
=======
                    getRecordsRetrievalStrategy, Executors.newFixedThreadPool(1), idleMillisBetweenCalls);
>>>>>>> 585fa635
        }
    }

    @Override
    public void setMaxSize(int maxSize){
        this.maxSize = maxSize;
    }

    @Override
    public void setMaxByteSize(int maxByteSize){
        this.maxByteSize = maxByteSize;
    }

    @Override
    public void setMaxRecordsCount(int maxRecordsCount) {
        this.maxRecordsCount = maxRecordsCount;
    }

    @Override
    public void setDataFetchingStrategy(DataFetchingStrategy dataFetchingStrategy){
        this.dataFetchingStrategy = dataFetchingStrategy;
    }

    @Override
<<<<<<< HEAD
    public void setMetricsFactory(IMetricsFactory metricsFactory) {
        this.metricsFactory = metricsFactory;
=======
    public void setIdleMillisBetweenCalls(final long idleMillisBetweenCalls) {
        this.idleMillisBetweenCalls = idleMillisBetweenCalls;
>>>>>>> 585fa635
    }
}<|MERGE_RESOLUTION|>--- conflicted
+++ resolved
@@ -39,11 +39,7 @@
             return new BlockingGetRecordsCache(maxRecords, getRecordsRetrievalStrategy, idleMillisBetweenCalls);
         } else {
             return new PrefetchGetRecordsCache(maxSize, maxByteSize, maxRecordsCount, maxRecords,
-<<<<<<< HEAD
-                    getRecordsRetrievalStrategy, Executors.newFixedThreadPool(1), metricsFactory);
-=======
-                    getRecordsRetrievalStrategy, Executors.newFixedThreadPool(1), idleMillisBetweenCalls);
->>>>>>> 585fa635
+                    getRecordsRetrievalStrategy, Executors.newFixedThreadPool(1), metricsFactory, idleMillisBetweenCalls);
         }
     }
 
@@ -67,13 +63,11 @@
         this.dataFetchingStrategy = dataFetchingStrategy;
     }
 
-    @Override
-<<<<<<< HEAD
     public void setMetricsFactory(IMetricsFactory metricsFactory) {
         this.metricsFactory = metricsFactory;
-=======
+    }
+
     public void setIdleMillisBetweenCalls(final long idleMillisBetweenCalls) {
         this.idleMillisBetweenCalls = idleMillisBetweenCalls;
->>>>>>> 585fa635
     }
 }