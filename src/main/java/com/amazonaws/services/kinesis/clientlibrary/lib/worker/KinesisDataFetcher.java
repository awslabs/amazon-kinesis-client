--- conflicted
+++ resolved
@@ -14,15 +14,10 @@
  */
 package com.amazonaws.services.kinesis.clientlibrary.lib.worker;
 
-<<<<<<< HEAD
-import java.time.Duration;
 import java.time.Instant;
 import java.util.Collections;
 import java.util.Date;
 
-=======
-import lombok.Data;
->>>>>>> 9720b1b2
 import org.apache.commons.logging.Log;
 import org.apache.commons.logging.LogFactory;
 
@@ -30,15 +25,11 @@
 import com.amazonaws.services.kinesis.clientlibrary.proxies.IKinesisProxy;
 import com.amazonaws.services.kinesis.clientlibrary.proxies.MetricsCollectingKinesisProxyDecorator;
 import com.amazonaws.services.kinesis.clientlibrary.types.ExtendedSequenceNumber;
-<<<<<<< HEAD
 import com.amazonaws.services.kinesis.model.GetRecordsResult;
 import com.amazonaws.services.kinesis.model.ResourceNotFoundException;
 import com.amazonaws.services.kinesis.model.ShardIteratorType;
-=======
-
-import java.util.Date;
-import java.util.function.Consumer;
->>>>>>> 9720b1b2
+
+import lombok.Data;
 
 /**
  * Used to get data from Amazon Kinesis. Tracks iterator state internally.
@@ -80,14 +71,7 @@
         DataFetcherResult response;
         if (nextIterator != null) {
             try {
-<<<<<<< HEAD
-                sleepBeforeNextCall();
-                response = kinesisProxy.get(nextIterator, maxRecords);
-                lastResponseTime = Instant.now();
-                nextIterator = response.getNextShardIterator();
-=======
                 response = new AdvancingResult(kinesisProxy.get(nextIterator, maxRecords));
->>>>>>> 9720b1b2
             } catch (ResourceNotFoundException e) {
                 LOG.info("Caught ResourceNotFoundException when fetching records for shard " + shardId);
                 response = TERMINAL_RESULT;
@@ -118,7 +102,7 @@
     };
 
     @Data
-    private class AdvancingResult implements DataFetcherResult {
+    class AdvancingResult implements DataFetcherResult {
 
         final GetRecordsResult result;
 
@@ -134,10 +118,6 @@
                 isShardEndReached = true;
             }
             return getResult();
-        }
-        
-        if (response == null) {
-            response = new GetRecordsResult().withRecords(Collections.emptyList());
         }
 
         @Override
@@ -242,19 +222,6 @@
         }
         return iterator;
     }
-    
-    protected void sleepBeforeNextCall() {
-        if (lastResponseTime != null) {
-            long timeDiff = Duration.between(lastResponseTime, Instant.now()).abs().toMillis();
-            if (timeDiff < idleMillisBetweenCalls) {
-                try {
-                    Thread.sleep(idleMillisBetweenCalls - timeDiff);
-                } catch (InterruptedException e) {
-                    LOG.info("Thread interrupted, shutdown possibly called.");
-                }
-            }
-        }
-    }
 
     /**
      * @return the shardEndReached
