--- conflicted
+++ resolved
@@ -341,29 +341,16 @@
      */
     // NOTE: This has package level access solely for testing
     // CHECKSTYLE:IGNORE ParameterNumber FOR NEXT 10 LINES
-<<<<<<< HEAD
-    Worker(String applicationName, IRecordProcessorFactory recordProcessorFactory, StreamConfig streamConfig,
-            InitialPositionInStreamExtended initialPositionInStream, long parentShardPollIntervalMillis,
+    Worker(String applicationName, IRecordProcessorFactory recordProcessorFactory, KinesisClientLibConfiguration config,
+           StreamConfig streamConfig, InitialPositionInStreamExtended initialPositionInStream, long parentShardPollIntervalMillis,
             long shardSyncIdleTimeMillis, boolean cleanupLeasesUponShardCompletion, boolean ignoreUnexpectedChildShards,
             ICheckpoint checkpoint, KinesisClientLibLeaseCoordinator leaseCoordinator, ExecutorService execService,
             IMetricsFactory metricsFactory, long taskBackoffTimeMillis, long failoverTimeMillis,
             boolean skipShardSyncAtWorkerInitializationIfLeasesExist, ShardPrioritization shardPrioritization) {
-        this(applicationName, recordProcessorFactory, streamConfig, initialPositionInStream, parentShardPollIntervalMillis,
+        this(applicationName, recordProcessorFactory, config, streamConfig, initialPositionInStream, parentShardPollIntervalMillis,
                 shardSyncIdleTimeMillis, cleanupLeasesUponShardCompletion, ignoreUnexpectedChildShards, checkpoint,
                 leaseCoordinator, execService, metricsFactory, taskBackoffTimeMillis, failoverTimeMillis,
                 skipShardSyncAtWorkerInitializationIfLeasesExist, shardPrioritization, Optional.empty(), Optional.empty());
-=======
-    Worker(String applicationName, IRecordProcessorFactory recordProcessorFactory, KinesisClientLibConfiguration config,
-           StreamConfig streamConfig, InitialPositionInStreamExtended initialPositionInStream, long parentShardPollIntervalMillis,
-            long shardSyncIdleTimeMillis, boolean cleanupLeasesUponShardCompletion, ICheckpoint checkpoint,
-            KinesisClientLibLeaseCoordinator leaseCoordinator, ExecutorService execService,
-            IMetricsFactory metricsFactory, long taskBackoffTimeMillis, long failoverTimeMillis,
-            boolean skipShardSyncAtWorkerInitializationIfLeasesExist, ShardPrioritization shardPrioritization) {
-        this(applicationName, recordProcessorFactory, config, streamConfig, initialPositionInStream, parentShardPollIntervalMillis,
-                shardSyncIdleTimeMillis, cleanupLeasesUponShardCompletion, checkpoint, leaseCoordinator, execService,
-                metricsFactory, taskBackoffTimeMillis, failoverTimeMillis, skipShardSyncAtWorkerInitializationIfLeasesExist,
-                shardPrioritization, Optional.empty(), Optional.empty());
->>>>>>> 3de901ea
     }
 
     /**
@@ -865,15 +852,6 @@
         return consumer;
     }
 
-<<<<<<< HEAD
-    protected ShardConsumer buildConsumer(ShardInfo shardInfo, IRecordProcessorFactory factory) {
-        IRecordProcessor recordProcessor = factory.createProcessor();
-
-        return new ShardConsumer(shardInfo, streamConfig, checkpointTracker, recordProcessor,
-                leaseCoordinator.getLeaseManager(), parentShardPollIntervalMillis, cleanupLeasesUponShardCompletion,
-                ignoreUnexpectedChildShards, executorService, metricsFactory, taskBackoffTimeMillis,
-                skipShardSyncAtWorkerInitializationIfLeasesExist, retryGetRecordsInSeconds, maxGetRecordsThreadPool);
-=======
     protected ShardConsumer buildConsumer(ShardInfo shardInfo, IRecordProcessorFactory processorFactory) {
         IRecordProcessor recordProcessor = processorFactory.createProcessor();
 
@@ -884,6 +862,7 @@
                 leaseCoordinator.getLeaseManager(),
                 parentShardPollIntervalMillis,
                 cleanupLeasesUponShardCompletion,
+                ignoreUnexpectedChildShards,
                 executorService,
                 metricsFactory,
                 taskBackoffTimeMillis,
@@ -891,7 +870,6 @@
                 retryGetRecordsInSeconds,
                 maxGetRecordsThreadPool,
                 config);
->>>>>>> 3de901ea
 
     }
 
