/*
 *  Copyright 2017 Amazon.com, Inc. or its affiliates. All Rights Reserved.
 *
 *  Licensed under the Amazon Software License (the "License").
 *  You may not use this file except in compliance with the License.
 *  A copy of the License is located at
 *
 *  http://aws.amazon.com/asl/
 *
 *  or in the "license" file accompanying this file. This file is distributed
 *  on an "AS IS" BASIS, WITHOUT WARRANTIES OR CONDITIONS OF ANY KIND, either
 *  express or implied. See the License for the specific language governing
 *  permissions and limitations under the License.
 */
package com.amazonaws.services.kinesis.clientlibrary.lib.worker;

import java.util.Collection;
import java.util.HashSet;
import java.util.List;
import java.util.Optional;
import java.util.Set;
import java.util.concurrent.Callable;
import java.util.concurrent.ConcurrentHashMap;
import java.util.concurrent.ConcurrentMap;
import java.util.concurrent.CountDownLatch;
import java.util.concurrent.ExecutionException;
import java.util.concurrent.ExecutorService;
import java.util.concurrent.Future;
import java.util.concurrent.SynchronousQueue;
import java.util.concurrent.ThreadFactory;
import java.util.concurrent.ThreadPoolExecutor;
import java.util.concurrent.TimeUnit;
import java.util.concurrent.TimeoutException;

import org.apache.commons.lang.StringUtils;
import org.apache.commons.logging.Log;
import org.apache.commons.logging.LogFactory;

import com.amazonaws.AmazonWebServiceClient;
import com.amazonaws.ClientConfiguration;
import com.amazonaws.auth.AWSCredentialsProvider;
import com.amazonaws.client.builder.AwsClientBuilder;
import com.amazonaws.regions.RegionUtils;
import com.amazonaws.services.cloudwatch.AmazonCloudWatch;
import com.amazonaws.services.cloudwatch.AmazonCloudWatchClient;
import com.amazonaws.services.cloudwatch.AmazonCloudWatchClientBuilder;
import com.amazonaws.services.dynamodbv2.AmazonDynamoDB;
import com.amazonaws.services.dynamodbv2.AmazonDynamoDBClient;
import com.amazonaws.services.dynamodbv2.AmazonDynamoDBClientBuilder;
import com.amazonaws.services.kinesis.AmazonKinesis;
import com.amazonaws.services.kinesis.AmazonKinesisClient;
import com.amazonaws.services.kinesis.AmazonKinesisClientBuilder;
import com.amazonaws.services.kinesis.clientlibrary.interfaces.ICheckpoint;
import com.amazonaws.services.kinesis.clientlibrary.interfaces.v2.IRecordProcessor;
import com.amazonaws.services.kinesis.clientlibrary.interfaces.v2.IRecordProcessorFactory;
import com.amazonaws.services.kinesis.clientlibrary.interfaces.v2.IShutdownNotificationAware;
import com.amazonaws.services.kinesis.clientlibrary.proxies.IKinesisProxy;
import com.amazonaws.services.kinesis.clientlibrary.proxies.KinesisProxy;
import com.amazonaws.services.kinesis.leases.exceptions.LeasingException;
import com.amazonaws.services.kinesis.leases.impl.KinesisClientLease;
import com.amazonaws.services.kinesis.leases.impl.KinesisClientLeaseManager;
import com.amazonaws.services.kinesis.leases.interfaces.ILeaseManager;
import com.amazonaws.services.kinesis.metrics.impl.CWMetricsFactory;
import com.amazonaws.services.kinesis.metrics.impl.NullMetricsFactory;
import com.amazonaws.services.kinesis.metrics.interfaces.IMetricsFactory;
import com.amazonaws.services.kinesis.metrics.interfaces.MetricsLevel;
import com.google.common.annotations.VisibleForTesting;
import com.google.common.util.concurrent.ThreadFactoryBuilder;

import lombok.NonNull;
import lombok.Setter;
import lombok.experimental.Accessors;

/**
 * Worker is the high level class that Kinesis applications use to start processing data. It initializes and oversees
 * different components (e.g. syncing shard and lease information, tracking shard assignments, and processing data from
 * the shards).
 */
public class Worker implements Runnable {

    private static final Log LOG = LogFactory.getLog(Worker.class);

    private static final int MAX_INITIALIZATION_ATTEMPTS = 20;
    private static final WorkerStateChangeListener DEFAULT_WORKER_STATE_CHANGE_LISTENER = new NoOpWorkerStateChangeListener();

    private WorkerLog wlog = new WorkerLog();

    private final String applicationName;
    private final IRecordProcessorFactory recordProcessorFactory;
    private final KinesisClientLibConfiguration config;
    private final StreamConfig streamConfig;
    private final InitialPositionInStreamExtended initialPosition;
    private final ICheckpoint checkpointTracker;
    private final long idleTimeInMilliseconds;
    // Backoff time when polling to check if application has finished processing
    // parent shards
    private final long parentShardPollIntervalMillis;
    private final ExecutorService executorService;
    private final IMetricsFactory metricsFactory;
    // Backoff time when running tasks if they encounter exceptions
    private final long taskBackoffTimeMillis;
    private final long failoverTimeMillis;

    private final Optional<Integer> retryGetRecordsInSeconds;
    private final Optional<Integer> maxGetRecordsThreadPool;

    private final KinesisClientLibLeaseCoordinator leaseCoordinator;
    private final ShardSyncTaskManager controlServer;

    private final ShardPrioritization shardPrioritization;

    private volatile boolean shutdown;
    private volatile long shutdownStartTimeMillis;
    private volatile boolean shutdownComplete = false;

    // Holds consumers for shards the worker is currently tracking. Key is shard
    // info, value is ShardConsumer.
    private ConcurrentMap<ShardInfo, ShardConsumer> shardInfoShardConsumerMap = new ConcurrentHashMap<ShardInfo, ShardConsumer>();
    private final boolean cleanupLeasesUponShardCompletion;

    private final boolean skipShardSyncAtWorkerInitializationIfLeasesExist;

    /**
     * Used to ensure that only one requestedShutdown is in progress at a time.
     */
    private Future<Boolean> gracefulShutdownFuture;
    @VisibleForTesting
    protected boolean gracefuleShutdownStarted = false;
    @VisibleForTesting
    protected GracefulShutdownCoordinator gracefulShutdownCoordinator = new GracefulShutdownCoordinator();

    private WorkerStateChangeListener workerStateChangeListener;

    /**
     * Constructor.
     *
     * @deprecated The access to this constructor will be changed in a future release. The recommended way to create
     * a Worker is to use {@link Builder}
     *
     * @param recordProcessorFactory
     *            Used to get record processor instances for processing data from shards
     * @param config
     *            Kinesis Client Library configuration
     */
    @Deprecated
    public Worker(
            com.amazonaws.services.kinesis.clientlibrary.interfaces.IRecordProcessorFactory recordProcessorFactory,
            KinesisClientLibConfiguration config) {
        this(recordProcessorFactory, config, getExecutorService());
    }

    /**
     * Constructor.
     *
     * @deprecated The access to this constructor will be changed in a future release. The recommended way to create
     * a Worker is to use {@link Builder}
     *
     * @param recordProcessorFactory
     *            Used to get record processor instances for processing data from shards
     * @param config
     *            Kinesis Client Library configuration
     * @param execService
     *            ExecutorService to use for processing records (support for multi-threaded consumption)
     */
    @Deprecated
    public Worker(
            com.amazonaws.services.kinesis.clientlibrary.interfaces.IRecordProcessorFactory recordProcessorFactory,
            KinesisClientLibConfiguration config, ExecutorService execService) {
        this(recordProcessorFactory, config,
                new AmazonKinesisClient(config.getKinesisCredentialsProvider(), config.getKinesisClientConfiguration()),
                new AmazonDynamoDBClient(config.getDynamoDBCredentialsProvider(),
                        config.getDynamoDBClientConfiguration()),
                new AmazonCloudWatchClient(config.getCloudWatchCredentialsProvider(),
                        config.getCloudWatchClientConfiguration()),
                execService);
    }

    /**
     * @deprecated The access to this constructor will be changed in a future release. The recommended way to create
     * a Worker is to use {@link Builder}
     *
     * @param recordProcessorFactory
     *            Used to get record processor instances for processing data from shards
     * @param config
     *            Kinesis Client Library configuration
     * @param metricsFactory
     *            Metrics factory used to emit metrics
     */
    @Deprecated
    public Worker(
            com.amazonaws.services.kinesis.clientlibrary.interfaces.IRecordProcessorFactory recordProcessorFactory,
            KinesisClientLibConfiguration config, IMetricsFactory metricsFactory) {
        this(recordProcessorFactory, config, metricsFactory, getExecutorService());
    }

    /**
     * @deprecated The access to this constructor will be changed in a future release. The recommended way to create
     * a Worker is to use {@link Builder}
     *
     * @param recordProcessorFactory
     *            Used to get record processor instances for processing data from shards
     * @param config
     *            Kinesis Client Library configuration
     * @param metricsFactory
     *            Metrics factory used to emit metrics
     * @param execService
     *            ExecutorService to use for processing records (support for multi-threaded consumption)
     */
    @Deprecated
    public Worker(
            com.amazonaws.services.kinesis.clientlibrary.interfaces.IRecordProcessorFactory recordProcessorFactory,
            KinesisClientLibConfiguration config, IMetricsFactory metricsFactory, ExecutorService execService) {
        this(recordProcessorFactory, config,
                new AmazonKinesisClient(config.getKinesisCredentialsProvider(), config.getKinesisClientConfiguration()),
                new AmazonDynamoDBClient(config.getDynamoDBCredentialsProvider(),
                        config.getDynamoDBClientConfiguration()),
                metricsFactory, execService);
    }

    /**
     * @deprecated The access to this constructor will be changed in a future release. The recommended way to create
     * a Worker is to use {@link Builder}
     *
     * @param recordProcessorFactory
     *            Used to get record processor instances for processing data from shards
     * @param config
     *            Kinesis Client Library configuration
     * @param kinesisClient
     *            Kinesis Client used for fetching data
     * @param dynamoDBClient
     *            DynamoDB client used for checkpoints and tracking leases
     * @param cloudWatchClient
     *            CloudWatch Client for publishing metrics
     */
    @Deprecated
    public Worker(
            com.amazonaws.services.kinesis.clientlibrary.interfaces.IRecordProcessorFactory recordProcessorFactory,
            KinesisClientLibConfiguration config, AmazonKinesis kinesisClient, AmazonDynamoDB dynamoDBClient,
            AmazonCloudWatch cloudWatchClient) {
        this(recordProcessorFactory, config, kinesisClient, dynamoDBClient, cloudWatchClient, getExecutorService());
    }

    /**
     * @deprecated The access to this constructor will be changed in a future release. The recommended way to create
     * a Worker is to use {@link Builder}
     *
     * @param recordProcessorFactory
     *            Used to get record processor instances for processing data from shards
     * @param config
     *            Kinesis Client Library configuration
     * @param kinesisClient
     *            Kinesis Client used for fetching data
     * @param dynamoDBClient
     *            DynamoDB client used for checkpoints and tracking leases
     * @param cloudWatchClient
     *            CloudWatch Client for publishing metrics
     * @param execService
     *            ExecutorService to use for processing records (support for multi-threaded consumption)
     */
    @Deprecated
    public Worker(
            com.amazonaws.services.kinesis.clientlibrary.interfaces.IRecordProcessorFactory recordProcessorFactory,
            KinesisClientLibConfiguration config, AmazonKinesis kinesisClient, AmazonDynamoDB dynamoDBClient,
            AmazonCloudWatch cloudWatchClient, ExecutorService execService) {
        this(recordProcessorFactory, config, kinesisClient, dynamoDBClient, getMetricsFactory(cloudWatchClient, config),
                execService);
    }

    // Backwards compatible constructors
    /**
     * This constructor is for binary compatibility with code compiled against version of the KCL that only have
     * constructors taking "Client" objects.
     *
     * @deprecated The access to this constructor will be changed in a future release. The recommended way to create
     * a Worker is to use {@link Builder}
     *
     * @param recordProcessorFactory
     *            Used to get record processor instances for processing data from shards
     * @param config
     *            Kinesis Client Library configuration
     * @param kinesisClient
     *            Kinesis Client used for fetching data
     * @param dynamoDBClient
     *            DynamoDB client used for checkpoints and tracking leases
     * @param cloudWatchClient
     *            CloudWatch Client for publishing metrics
     */
    @Deprecated
    public Worker(
            com.amazonaws.services.kinesis.clientlibrary.interfaces.IRecordProcessorFactory recordProcessorFactory,
            KinesisClientLibConfiguration config, AmazonKinesisClient kinesisClient,
            AmazonDynamoDBClient dynamoDBClient, AmazonCloudWatchClient cloudWatchClient) {
        this(recordProcessorFactory, config, (AmazonKinesis) kinesisClient, (AmazonDynamoDB) dynamoDBClient,
                (AmazonCloudWatch) cloudWatchClient);
    }

    /**
     * This constructor is for binary compatibility with code compiled against version of the KCL that only have
     * constructors taking "Client" objects.
     *
     * @deprecated The access to this constructor will be changed in a future release. The recommended way to create
     * a Worker is to use {@link Builder}
     *
     * @param recordProcessorFactory
     *            Used to get record processor instances for processing data from shards
     * @param config
     *            Kinesis Client Library configuration
     * @param kinesisClient
     *            Kinesis Client used for fetching data
     * @param dynamoDBClient
     *            DynamoDB client used for checkpoints and tracking leases
     * @param cloudWatchClient
     *            CloudWatch Client for publishing metrics
     * @param execService
     *            ExecutorService to use for processing records (support for multi-threaded consumption)
     */
    @Deprecated
    public Worker(
            com.amazonaws.services.kinesis.clientlibrary.interfaces.IRecordProcessorFactory recordProcessorFactory,
            KinesisClientLibConfiguration config, AmazonKinesisClient kinesisClient,
            AmazonDynamoDBClient dynamoDBClient, AmazonCloudWatchClient cloudWatchClient, ExecutorService execService) {
        this(recordProcessorFactory, config, (AmazonKinesis) kinesisClient, (AmazonDynamoDB) dynamoDBClient,
                (AmazonCloudWatch) cloudWatchClient, execService);
    }

    /**
     * This constructor is for binary compatibility with code compiled against version of the KCL that only have
     * constructors taking "Client" objects.
     *
     * @deprecated The access to this constructor will be changed in a future release. The recommended way to create
     * a Worker is to use {@link Builder}
     *
     * @param recordProcessorFactory
     *            Used to get record processor instances for processing data from shards
     * @param config
     *            Kinesis Client Library configuration
     * @param kinesisClient
     *            Kinesis Client used for fetching data
     * @param dynamoDBClient
     *            DynamoDB client used for checkpoints and tracking leases
     * @param metricsFactory
     *            Metrics factory used to emit metrics
     * @param execService
     *            ExecutorService to use for processing records (support for multi-threaded consumption)
     */
    @Deprecated
    public Worker(
            com.amazonaws.services.kinesis.clientlibrary.interfaces.IRecordProcessorFactory recordProcessorFactory,
            KinesisClientLibConfiguration config, AmazonKinesisClient kinesisClient,
            AmazonDynamoDBClient dynamoDBClient, IMetricsFactory metricsFactory, ExecutorService execService) {
        this(recordProcessorFactory, config, (AmazonKinesis) kinesisClient, (AmazonDynamoDB) dynamoDBClient,
                metricsFactory, execService);
    }

    /**
     * @deprecated The access to this constructor will be changed in a future release. The recommended way to create
     * a Worker is to use {@link Builder}
     *
     * @param recordProcessorFactory
     *            Used to get record processor instances for processing data from shards
     * @param config
     *            Kinesis Client Library configuration
     * @param kinesisClient
     *            Kinesis Client used for fetching data
     * @param dynamoDBClient
     *            DynamoDB client used for checkpoints and tracking leases
     * @param metricsFactory
     *            Metrics factory used to emit metrics
     * @param execService
     *            ExecutorService to use for processing records (support for multi-threaded consumption)
     */
    @Deprecated
    public Worker(
            com.amazonaws.services.kinesis.clientlibrary.interfaces.IRecordProcessorFactory recordProcessorFactory,
            KinesisClientLibConfiguration config, AmazonKinesis kinesisClient, AmazonDynamoDB dynamoDBClient,
            IMetricsFactory metricsFactory, ExecutorService execService) {
        this(config.getApplicationName(), new V1ToV2RecordProcessorFactoryAdapter(recordProcessorFactory),
                config,
                new StreamConfig(
                        new KinesisProxy(config, kinesisClient),
                        config.getMaxRecords(), config.getIdleTimeBetweenReadsInMillis(),
                        config.shouldCallProcessRecordsEvenForEmptyRecordList(),
                        config.shouldValidateSequenceNumberBeforeCheckpointing(),
                        config.getInitialPositionInStreamExtended()),
                config.getInitialPositionInStreamExtended(), config.getParentShardPollIntervalMillis(),
                config.getShardSyncIntervalMillis(), config.shouldCleanupLeasesUponShardCompletion(), null,
                new KinesisClientLibLeaseCoordinator(
                        new KinesisClientLeaseManager(config.getTableName(), dynamoDBClient),
                        config.getWorkerIdentifier(),
                        config.getFailoverTimeMillis(),
                        config.getEpsilonMillis(),
                        config.getMaxLeasesForWorker(),
                        config.getMaxLeasesToStealAtOneTime(),
                        config.getMaxLeaseRenewalThreads(),
                        metricsFactory)
                    .withInitialLeaseTableReadCapacity(config.getInitialLeaseTableReadCapacity())
                    .withInitialLeaseTableWriteCapacity(config.getInitialLeaseTableWriteCapacity()),
                execService,
                metricsFactory,
                config.getTaskBackoffTimeMillis(),
                config.getFailoverTimeMillis(),
                config.getSkipShardSyncAtWorkerInitializationIfLeasesExist(),
                config.getShardPrioritizationStrategy(),
                config.getRetryGetRecordsInSeconds(),
                config.getMaxGetRecordsThreadPool(),
                DEFAULT_WORKER_STATE_CHANGE_LISTENER);

        // If a region name was explicitly specified, use it as the region for Amazon Kinesis and Amazon DynamoDB.
        if (config.getRegionName() != null) {
            setRegionForClient((AmazonWebServiceClient) kinesisClient, config.getRegionName());
            setRegionForClient((AmazonWebServiceClient) dynamoDBClient, config.getRegionName());
        }
        // If a dynamoDB endpoint was explicitly specified, use it to set the DynamoDB endpoint.
        if (config.getDynamoDBEndpoint() != null) {
            setEndpointForClient((AmazonWebServiceClient) dynamoDBClient, config.getDynamoDBEndpoint());
        }
        // If a kinesis endpoint was explicitly specified, use it to set the region of kinesis.
        if (config.getKinesisEndpoint() != null) {
            setEndpointForClient((AmazonWebServiceClient) kinesisClient, config.getKinesisEndpoint());
        }
    }

    /**
     * @param applicationName
     *            Name of the Kinesis application
     * @param recordProcessorFactory
     *            Used to get record processor instances for processing data from shards
     * @paran config
     *            Kinesis Library configuration
     * @param streamConfig
     *            Stream configuration
     * @param initialPositionInStream
     *            One of LATEST, TRIM_HORIZON, or AT_TIMESTAMP. The KinesisClientLibrary will start fetching data from
     *            this location in the stream when an application starts up for the first time and there are no
     *            checkpoints. If there are checkpoints, we start from the checkpoint position.
     * @param parentShardPollIntervalMillis
     *            Wait for this long between polls to check if parent shards are done
     * @param shardSyncIdleTimeMillis
     *            Time between tasks to sync leases and Kinesis shards
     * @param cleanupLeasesUponShardCompletion
     *            Clean up shards we've finished processing (don't wait till they expire in Kinesis)
     * @param checkpoint
     *            Used to get/set checkpoints
     * @param leaseCoordinator
     *            Lease coordinator (coordinates currently owned leases)
     * @param execService
     *            ExecutorService to use for processing records (support for multi-threaded consumption)
     * @param metricsFactory
     *            Metrics factory used to emit metrics
     * @param taskBackoffTimeMillis
     *            Backoff period when tasks encounter an exception
     * @param shardPrioritization
     *            Provides prioritization logic to decide which available shards process first
     */
    // NOTE: This has package level access solely for testing
    // CHECKSTYLE:IGNORE ParameterNumber FOR NEXT 10 LINES
    Worker(String applicationName, IRecordProcessorFactory recordProcessorFactory, KinesisClientLibConfiguration config,
           StreamConfig streamConfig, InitialPositionInStreamExtended initialPositionInStream, long parentShardPollIntervalMillis,
            long shardSyncIdleTimeMillis, boolean cleanupLeasesUponShardCompletion, ICheckpoint checkpoint,
            KinesisClientLibLeaseCoordinator leaseCoordinator, ExecutorService execService,
            IMetricsFactory metricsFactory, long taskBackoffTimeMillis, long failoverTimeMillis,
            boolean skipShardSyncAtWorkerInitializationIfLeasesExist, ShardPrioritization shardPrioritization) {
        this(applicationName, recordProcessorFactory, config, streamConfig, initialPositionInStream, parentShardPollIntervalMillis,
                shardSyncIdleTimeMillis, cleanupLeasesUponShardCompletion, checkpoint, leaseCoordinator, execService,
                metricsFactory, taskBackoffTimeMillis, failoverTimeMillis, skipShardSyncAtWorkerInitializationIfLeasesExist,
                shardPrioritization, Optional.empty(), Optional.empty(), DEFAULT_WORKER_STATE_CHANGE_LISTENER);
    }

    /**
     * @param applicationName
     *            Name of the Kinesis application
     * @param recordProcessorFactory
     *            Used to get record processor instances for processing data from shards
     * @param config
     *            Kinesis Library Configuration
     * @param streamConfig
     *            Stream configuration
     * @param initialPositionInStream
     *            One of LATEST, TRIM_HORIZON, or AT_TIMESTAMP. The KinesisClientLibrary will start fetching data from
     *            this location in the stream when an application starts up for the first time and there are no
     *            checkpoints. If there are checkpoints, we start from the checkpoint position.
     * @param parentShardPollIntervalMillis
     *            Wait for this long between polls to check if parent shards are done
     * @param shardSyncIdleTimeMillis
     *            Time between tasks to sync leases and Kinesis shards
     * @param cleanupLeasesUponShardCompletion
     *            Clean up shards we've finished processing (don't wait till they expire in Kinesis)
     * @param checkpoint
     *            Used to get/set checkpoints
     * @param leaseCoordinator
     *            Lease coordinator (coordinates currently owned leases)
     * @param execService
     *            ExecutorService to use for processing records (support for multi-threaded consumption)
     * @param metricsFactory
     *            Metrics factory used to emit metrics
     * @param taskBackoffTimeMillis
     *            Backoff period when tasks encounter an exception
     * @param shardPrioritization
     *            Provides prioritization logic to decide which available shards process first
     * @param retryGetRecordsInSeconds
     *            Time in seconds to wait before the worker retries to get a record.
     * @param maxGetRecordsThreadPool
     *            Max number of threads in the getRecords thread pool.
     */
    // NOTE: This has package level access solely for testing
    // CHECKSTYLE:IGNORE ParameterNumber FOR NEXT 10 LINES
    Worker(String applicationName, IRecordProcessorFactory recordProcessorFactory, KinesisClientLibConfiguration config, StreamConfig streamConfig,
           InitialPositionInStreamExtended initialPositionInStream, long parentShardPollIntervalMillis,
           long shardSyncIdleTimeMillis, boolean cleanupLeasesUponShardCompletion, ICheckpoint checkpoint,
           KinesisClientLibLeaseCoordinator leaseCoordinator, ExecutorService execService,
           IMetricsFactory metricsFactory, long taskBackoffTimeMillis, long failoverTimeMillis,
           boolean skipShardSyncAtWorkerInitializationIfLeasesExist, ShardPrioritization shardPrioritization,
           Optional<Integer> retryGetRecordsInSeconds, Optional<Integer> maxGetRecordsThreadPool, WorkerStateChangeListener workerStateChangeListener) {
        this.applicationName = applicationName;
        this.recordProcessorFactory = recordProcessorFactory;
        this.config = config;
        this.streamConfig = streamConfig;
        this.initialPosition = initialPositionInStream;
        this.parentShardPollIntervalMillis = parentShardPollIntervalMillis;
        this.cleanupLeasesUponShardCompletion = cleanupLeasesUponShardCompletion;
        this.checkpointTracker = checkpoint != null ? checkpoint : leaseCoordinator;
        this.idleTimeInMilliseconds = streamConfig.getIdleTimeInMilliseconds();
        this.executorService = execService;
        this.leaseCoordinator = leaseCoordinator;
        this.metricsFactory = metricsFactory;
        this.controlServer = new ShardSyncTaskManager(streamConfig.getStreamProxy(), leaseCoordinator.getLeaseManager(),
                initialPositionInStream, cleanupLeasesUponShardCompletion, config.shouldIgnoreUnexpectedChildShards(),
                shardSyncIdleTimeMillis, metricsFactory, executorService);
        this.taskBackoffTimeMillis = taskBackoffTimeMillis;
        this.failoverTimeMillis = failoverTimeMillis;
        this.skipShardSyncAtWorkerInitializationIfLeasesExist = skipShardSyncAtWorkerInitializationIfLeasesExist;
        this.shardPrioritization = shardPrioritization;
        this.retryGetRecordsInSeconds = retryGetRecordsInSeconds;
        this.maxGetRecordsThreadPool = maxGetRecordsThreadPool;
        this.workerStateChangeListener = workerStateChangeListener;
        workerStateChangeListener.onWorkerStateChange(WorkerStateChangeListener.WorkerState.CREATED);
    }

    /**
     * @return the applicationName
     */
    public String getApplicationName() {
        return applicationName;
    }

    /**
     * @return the leaseCoordinator
     */
    KinesisClientLibLeaseCoordinator getLeaseCoordinator(){
        return leaseCoordinator;
    }

    /**
     * Start consuming data from the stream, and pass it to the application record processors.
     */
    public void run() {
        if (shutdown) {
            return;
        }

        try {
            initialize();
            LOG.info("Initialization complete. Starting worker loop.");
        } catch (RuntimeException e1) {
            LOG.error("Unable to initialize after " + MAX_INITIALIZATION_ATTEMPTS + " attempts. Shutting down.", e1);
            shutdown();
        }

        while (!shouldShutdown()) {
            runProcessLoop();
        }

        finalShutdown();
        LOG.info("Worker loop is complete. Exiting from worker.");
    }

    @VisibleForTesting
    void runProcessLoop() {
        try {
            boolean foundCompletedShard = false;
            Set<ShardInfo> assignedShards = new HashSet<>();
            for (ShardInfo shardInfo : getShardInfoForAssignments()) {
                ShardConsumer shardConsumer = createOrGetShardConsumer(shardInfo, recordProcessorFactory);
                if (shardConsumer.isShutdown() && shardConsumer.getShutdownReason().equals(ShutdownReason.TERMINATE)) {
                    foundCompletedShard = true;
                } else {
                    shardConsumer.consumeShard();
                }
                assignedShards.add(shardInfo);
            }

            if (foundCompletedShard) {
                controlServer.syncShardAndLeaseInfo(null);
            }

            // clean up shard consumers for unassigned shards
            cleanupShardConsumers(assignedShards);

            wlog.info("Sleeping ...");
            Thread.sleep(idleTimeInMilliseconds);
        } catch (Exception e) {
            LOG.error(String.format("Worker.run caught exception, sleeping for %s milli seconds!",
                    String.valueOf(idleTimeInMilliseconds)), e);
            try {
                Thread.sleep(idleTimeInMilliseconds);
            } catch (InterruptedException ex) {
                LOG.info("Worker: sleep interrupted after catching exception ", ex);
            }
        }
        wlog.resetInfoLogging();
    }

    private void initialize() {
        workerStateChangeListener.onWorkerStateChange(WorkerStateChangeListener.WorkerState.INITIALIZING);
        boolean isDone = false;
        Exception lastException = null;

        for (int i = 0; (!isDone) && (i < MAX_INITIALIZATION_ATTEMPTS); i++) {
            try {
                LOG.info("Initialization attempt " + (i + 1));
                LOG.info("Initializing LeaseCoordinator");
                leaseCoordinator.initialize();

                TaskResult result = null;
                if (!skipShardSyncAtWorkerInitializationIfLeasesExist
                        || leaseCoordinator.getLeaseManager().isLeaseTableEmpty()) {
                    LOG.info("Syncing Kinesis shard info");
                    ShardSyncTask shardSyncTask = new ShardSyncTask(streamConfig.getStreamProxy(),
                            leaseCoordinator.getLeaseManager(), initialPosition, cleanupLeasesUponShardCompletion,
                            config.shouldIgnoreUnexpectedChildShards(), 0L);
                    result = new MetricsCollectingTaskDecorator(shardSyncTask, metricsFactory).call();
                } else {
                    LOG.info("Skipping shard sync per config setting (and lease table is not empty)");
                }

                if (result == null || result.getException() == null) {
                    if (!leaseCoordinator.isRunning()) {
                        LOG.info("Starting LeaseCoordinator");
                        leaseCoordinator.start();
                    } else {
                        LOG.info("LeaseCoordinator is already running. No need to start it.");
                    }
                    isDone = true;
                } else {
                    lastException = result.getException();
                }
            } catch (LeasingException e) {
                LOG.error("Caught exception when initializing LeaseCoordinator", e);
                lastException = e;
            } catch (Exception e) {
                lastException = e;
            }

            try {
                Thread.sleep(parentShardPollIntervalMillis);
            } catch (InterruptedException e) {
                LOG.debug("Sleep interrupted while initializing worker.");
            }
        }

        if (!isDone) {
            throw new RuntimeException(lastException);
        }
        workerStateChangeListener.onWorkerStateChange(WorkerStateChangeListener.WorkerState.STARTED);
    }

    /**
     * NOTE: This method is internal/private to the Worker class. It has package access solely for testing.
     *
     * This method relies on ShardInfo.equals() method returning true for ShardInfo objects which may have been
     * instantiated with parentShardIds in a different order (and rest of the fields being the equal). For example
     * shardInfo1.equals(shardInfo2) should return true with shardInfo1 and shardInfo2 defined as follows. ShardInfo
     * shardInfo1 = new ShardInfo(shardId1, concurrencyToken1, Arrays.asList("parent1", "parent2")); ShardInfo
     * shardInfo2 = new ShardInfo(shardId1, concurrencyToken1, Arrays.asList("parent2", "parent1"));
     */
    void cleanupShardConsumers(Set<ShardInfo> assignedShards) {
        for (ShardInfo shard : shardInfoShardConsumerMap.keySet()) {
            if (!assignedShards.contains(shard)) {
                // Shutdown the consumer since we are no longer responsible for
                // the shard.
                boolean isShutdown = shardInfoShardConsumerMap.get(shard).beginShutdown();
                if (isShutdown) {
                    shardInfoShardConsumerMap.remove(shard);
                }
            }
        }
    }

    private List<ShardInfo> getShardInfoForAssignments() {
        List<ShardInfo> assignedStreamShards = leaseCoordinator.getCurrentAssignments();
        List<ShardInfo> prioritizedShards = shardPrioritization.prioritize(assignedStreamShards);

        if ((prioritizedShards != null) && (!prioritizedShards.isEmpty())) {
            if (wlog.isInfoEnabled()) {
                StringBuilder builder = new StringBuilder();
                boolean firstItem = true;
                for (ShardInfo shardInfo : prioritizedShards) {
                    if (!firstItem) {
                        builder.append(", ");
                    }
                    builder.append(shardInfo.getShardId());
                    firstItem = false;
                }
                wlog.info("Current stream shard assignments: " + builder.toString());
            }
        } else {
            wlog.info("No activities assigned");
        }

        return prioritizedShards;
    }

    /**
     * Starts the requestedShutdown process, and returns a future that can be used to track the process.
     *
     * This is deprecated in favor of {@link #startGracefulShutdown()}, which returns a more complete future, and
     * indicates the process behavior
     *
     * @return a future that will be set once shutdown is completed.
     */
    @Deprecated
    public Future<Void> requestShutdown() {

        Future<Boolean> requestedShutdownFuture = startGracefulShutdown();

        return new Future<Void>() {

            @Override
            public boolean cancel(boolean mayInterruptIfRunning) {
                return requestedShutdownFuture.cancel(mayInterruptIfRunning);
            }

            @Override
            public boolean isCancelled() {
                return requestedShutdownFuture.isCancelled();
            }

            @Override
            public boolean isDone() {
                return requestedShutdownFuture.isDone();
            }

            @Override
            public Void get() throws InterruptedException, ExecutionException {
                requestedShutdownFuture.get();
                return null;
            }

            @Override
            public Void get(long timeout, TimeUnit unit)
                    throws InterruptedException, ExecutionException, TimeoutException {
                requestedShutdownFuture.get(timeout, unit);
                return null;
            }
        };
    }

    /**
     * Requests a graceful shutdown of the worker, notifying record processors, that implement
     * {@link IShutdownNotificationAware}, of the impending shutdown. This gives the record processor a final chance to
     * checkpoint.
     *
     * This will only create a single shutdown future. Additional attempts to start a graceful shutdown will return the
     * previous future.
     *
     * <b>It's possible that a record processor won't be notify before being shutdown. This can occur if the lease is
     * lost after requesting shutdown, but before the notification is dispatched.</b>
     *
     * <h2>Requested Shutdown Process</h2> When a shutdown process is requested it operates slightly differently to
     * allow the record processors a chance to checkpoint a final time.
     * <ol>
     * <li>Call to request shutdown invoked.</li>
     * <li>Worker stops attempting to acquire new leases</li>
     * <li>Record Processor Shutdown Begins
     * <ol>
     * <li>Record processor is notified of the impending shutdown, and given a final chance to checkpoint</li>
     * <li>The lease for the record processor is then dropped.</li>
     * <li>The record processor enters into an idle state waiting for the worker to complete final termination</li>
     * <li>The worker will detect a record processor that has lost it's lease, and will terminate the record processor
     * with {@link ShutdownReason#ZOMBIE}</li>
     * </ol>
     * </li>
     * <li>The worker will shutdown all record processors.</li>
     * <li>Once all record processors have been terminated, the worker will terminate all owned resources.</li>
     * <li>Once the worker shutdown is complete, the returned future is completed.</li>
     * </ol>
     *
     * @return a future that will be set once the shutdown has completed. True indicates that the graceful shutdown
     *         completed successfully. A false value indicates that a non-exception case caused the shutdown process to
     *         terminate early.
     */
    public Future<Boolean> startGracefulShutdown() {
        synchronized (this) {
            if (gracefulShutdownFuture == null) {
                gracefulShutdownFuture = gracefulShutdownCoordinator
                        .startGracefulShutdown(createGracefulShutdownCallable());
            }
        }
        return gracefulShutdownFuture;
    }

    /**
     * Creates a callable that will execute the graceful shutdown process. This callable can be used to execute graceful
     * shutdowns in your own executor, or execute the shutdown synchronously.
     *
     * @return a callable that run the graceful shutdown process. This may return a callable that return true if the
     *         graceful shutdown has already been completed.
     * @throws IllegalStateException
     *             thrown by the callable if another callable has already started the shutdown process.
     */
    public Callable<Boolean> createGracefulShutdownCallable() {
        if (isShutdownComplete()) {
            return () -> true;
        }
        Callable<GracefulShutdownContext> startShutdown = createWorkerShutdownCallable();
        return gracefulShutdownCoordinator.createGracefulShutdownCallable(startShutdown);
    }

    public boolean hasGracefulShutdownStarted() {
        return gracefuleShutdownStarted;
    }

    @VisibleForTesting
    Callable<GracefulShutdownContext> createWorkerShutdownCallable() {
        return () -> {
            synchronized (this) {
                if (this.gracefuleShutdownStarted) {
                    throw new IllegalStateException("Requested shutdown has already been started");
                }
                this.gracefuleShutdownStarted = true;
            }
            //
            // Stop accepting new leases. Once we do this we can be sure that
            // no more leases will be acquired.
            //
            leaseCoordinator.stopLeaseTaker();

            Collection<KinesisClientLease> leases = leaseCoordinator.getAssignments();
            if (leases == null || leases.isEmpty()) {
                //
                // If there are no leases notification is already completed, but we still need to shutdown the worker.
                //
                this.shutdown();
                return GracefulShutdownContext.SHUTDOWN_ALREADY_COMPLETED;
            }
            CountDownLatch shutdownCompleteLatch = new CountDownLatch(leases.size());
            CountDownLatch notificationCompleteLatch = new CountDownLatch(leases.size());
            for (KinesisClientLease lease : leases) {
                ShutdownNotification shutdownNotification = new ShardConsumerShutdownNotification(leaseCoordinator,
                        lease, notificationCompleteLatch, shutdownCompleteLatch);
                ShardInfo shardInfo = KinesisClientLibLeaseCoordinator.convertLeaseToAssignment(lease);
                ShardConsumer consumer = shardInfoShardConsumerMap.get(shardInfo);
                if (consumer != null) {
                    consumer.notifyShutdownRequested(shutdownNotification);
                } else {
                    //
                    // There is a race condition between retrieving the current assignments, and creating the
                    // notification. If the a lease is lost in between these two points, we explicitly decrement the
                    // notification latches to clear the shutdown.
                    //
                    notificationCompleteLatch.countDown();
                    shutdownCompleteLatch.countDown();
                }
            }
            return new GracefulShutdownContext(shutdownCompleteLatch, notificationCompleteLatch, this);
        };
    }

    boolean isShutdownComplete() {
        return shutdownComplete;
    }

    ConcurrentMap<ShardInfo, ShardConsumer> getShardInfoShardConsumerMap() {
        return shardInfoShardConsumerMap;
    }

    WorkerStateChangeListener getWorkerStateChangeListener() {
        return workerStateChangeListener;
    }

    /**
     * Signals worker to shutdown. Worker will try initiating shutdown of all record processors. Note that if executor
     * services were passed to the worker by the user, worker will not attempt to shutdown those resources.
     *
     * <h2>Shutdown Process</h2> When called this will start shutdown of the record processor, and eventually shutdown
     * the worker itself.
     * <ol>
     * <li>Call to start shutdown invoked</li>
     * <li>Lease coordinator told to stop taking leases, and to drop existing leases.</li>
     * <li>Worker discovers record processors that no longer have leases.</li>
     * <li>Worker triggers shutdown with state {@link ShutdownReason#ZOMBIE}.</li>
     * <li>Once all record processors are shutdown, worker terminates owned resources.</li>
     * <li>Shutdown complete.</li>
     * </ol>
     */
    public void shutdown() {
        if (shutdown) {
            LOG.warn("Shutdown requested a second time.");
            return;
        }
        LOG.info("Worker shutdown requested.");

        // Set shutdown flag, so Worker.run can start shutdown process.
        shutdown = true;
        shutdownStartTimeMillis = System.currentTimeMillis();

        // Stop lease coordinator, so leases are not renewed or stolen from other workers.
        // Lost leases will force Worker to begin shutdown process for all shard consumers in
        // Worker.run().
        leaseCoordinator.stop();
        workerStateChangeListener.onWorkerStateChange(WorkerStateChangeListener.WorkerState.SHUT_DOWN);
    }

    /**
     * Perform final shutdown related tasks for the worker including shutting down worker owned executor services,
     * threads, etc.
     */
    private void finalShutdown() {
        LOG.info("Starting worker's final shutdown.");

        if (executorService instanceof WorkerThreadPoolExecutor) {
            // This should interrupt all active record processor tasks.
            executorService.shutdownNow();
        }
        if (metricsFactory instanceof WorkerCWMetricsFactory) {
            ((CWMetricsFactory) metricsFactory).shutdown();
        }
        shutdownComplete = true;
    }

    /**
     * Returns whether worker can shutdown immediately. Note that this method is called from Worker's {{@link #run()}
     * method before every loop run, so method must do minimum amount of work to not impact shard processing timings.
     *
     * @return Whether worker should shutdown immediately.
     */
    @VisibleForTesting
    boolean shouldShutdown() {
        if (executorService.isShutdown()) {
            LOG.error("Worker executor service has been shutdown, so record processors cannot be shutdown.");
            return true;
        }
        if (shutdown) {
            if (shardInfoShardConsumerMap.isEmpty()) {
                LOG.info("All record processors have been shutdown successfully.");
                return true;
            }
            if ((System.currentTimeMillis() - shutdownStartTimeMillis) >= failoverTimeMillis) {
                LOG.info("Lease failover time is reached, so forcing shutdown.");
                return true;
            }
        }
        return false;
    }

    /**
     * NOTE: This method is internal/private to the Worker class. It has package access solely for testing.
     *
     * @param shardInfo
     *            Kinesis shard info
     * @param processorFactory
     *            RecordProcessor factory
     * @return ShardConsumer for the shard
     */
    ShardConsumer createOrGetShardConsumer(ShardInfo shardInfo, IRecordProcessorFactory processorFactory) {
        ShardConsumer consumer = shardInfoShardConsumerMap.get(shardInfo);
        // Instantiate a new consumer if we don't have one, or the one we
        // had was from an earlier
        // lease instance (and was shutdown). Don't need to create another
        // one if the shard has been
        // completely processed (shutdown reason terminate).
        if ((consumer == null)
                || (consumer.isShutdown() && consumer.getShutdownReason().equals(ShutdownReason.ZOMBIE))) {
            consumer = buildConsumer(shardInfo, processorFactory);
            shardInfoShardConsumerMap.put(shardInfo, consumer);
            wlog.infoForce("Created new shardConsumer for : " + shardInfo);
        }
        return consumer;
    }

    protected ShardConsumer buildConsumer(ShardInfo shardInfo, IRecordProcessorFactory processorFactory) {
        IRecordProcessor recordProcessor = processorFactory.createProcessor();

        return new ShardConsumer(shardInfo,
                streamConfig,
                checkpointTracker,
                recordProcessor,
                leaseCoordinator.getLeaseManager(),
                parentShardPollIntervalMillis,
                cleanupLeasesUponShardCompletion,
                executorService,
                metricsFactory,
                taskBackoffTimeMillis,
                skipShardSyncAtWorkerInitializationIfLeasesExist,
                retryGetRecordsInSeconds,
                maxGetRecordsThreadPool,
                config);

    }

    /**
     * Logger for suppressing too much INFO logging. To avoid too much logging information Worker will output logging at
     * INFO level for a single pass through the main loop every minute. At DEBUG level it will output all INFO logs on
     * every pass.
     */
    private static class WorkerLog {

        private long reportIntervalMillis = TimeUnit.MINUTES.toMillis(1);
        private long nextReportTime = System.currentTimeMillis() + reportIntervalMillis;
        private boolean infoReporting;

        private WorkerLog() {

        }

        @SuppressWarnings("unused")
        public void debug(Object message, Throwable t) {
            LOG.debug(message, t);
        }

        public void info(Object message) {
            if (this.isInfoEnabled()) {
                LOG.info(message);
            }
        }

        public void infoForce(Object message) {
            LOG.info(message);
        }

        @SuppressWarnings("unused")
        public void warn(Object message) {
            LOG.warn(message);
        }

        @SuppressWarnings("unused")
        public void error(Object message, Throwable t) {
            LOG.error(message, t);
        }

        private boolean isInfoEnabled() {
            return infoReporting;
        }

        private void resetInfoLogging() {
            if (infoReporting) {
                // We just logged at INFO level for a pass through worker loop
                if (LOG.isInfoEnabled()) {
                    infoReporting = false;
                    nextReportTime = System.currentTimeMillis() + reportIntervalMillis;
                } // else is DEBUG or TRACE so leave reporting true
            } else if (nextReportTime <= System.currentTimeMillis()) {
                infoReporting = true;
            }
        }
    }

    @VisibleForTesting
    StreamConfig getStreamConfig() {
        return streamConfig;
    }

    /**
     * Given configuration, returns appropriate metrics factory.
     *
     * @param cloudWatchClient
     *            Amazon CloudWatch client
     * @param config
     *            KinesisClientLibConfiguration
     * @return Returns metrics factory based on the config.
     */
    private static IMetricsFactory getMetricsFactory(AmazonCloudWatch cloudWatchClient,
            KinesisClientLibConfiguration config) {
        IMetricsFactory metricsFactory;
        if (config.getMetricsLevel() == MetricsLevel.NONE) {
            metricsFactory = new NullMetricsFactory();
        } else {
            if (config.getRegionName() != null) {
                setRegionForClient((AmazonWebServiceClient) cloudWatchClient, config.getRegionName());
            }
            metricsFactory = new WorkerCWMetricsFactory(cloudWatchClient, config.getApplicationName(),
                    config.getMetricsBufferTimeMillis(), config.getMetricsMaxQueueSize(), config.getMetricsLevel(),
                    config.getMetricsEnabledDimensions());
        }
        return metricsFactory;
    }

    /**
     * Returns default executor service that should be used by the worker.
     *
     * @return Default executor service that should be used by the worker.
     */
    private static ExecutorService getExecutorService() {
        ThreadFactory threadFactory = new ThreadFactoryBuilder().setNameFormat("RecordProcessor-%04d").build();
        return new WorkerThreadPoolExecutor(threadFactory);
    }

    private static void setRegionForClient(@NonNull final AmazonWebServiceClient client, @NonNull final String region) {
        try {
            client.setRegion(RegionUtils.getRegion(region));
            LOG.debug("Region set for client to " + region);
        } catch (UnsupportedOperationException e) {
            LOG.debug("Trying to set region for immutable client", e);
        }
    }

    private static void setEndpointForClient(@NonNull final AmazonWebServiceClient client, @NonNull final String endpointUrl) {
        try {
            client.setEndpoint(endpointUrl);
            LOG.debug("Endpoint set for client to " + endpointUrl);
        } catch (UnsupportedOperationException e) {
            LOG.debug("Trying to set endpoint for immutable client", e);
        }
    }

    /**
     * Extension to CWMetricsFactory, so worker can identify whether it owns the metrics factory instance or not.
     * Visible and non-final only for testing.
     */
    static class WorkerCWMetricsFactory extends CWMetricsFactory {

        WorkerCWMetricsFactory(AmazonCloudWatch cloudWatchClient, String namespace, long bufferTimeMillis,
                int maxQueueSize, MetricsLevel metricsLevel, Set<String> metricsEnabledDimensions) {
            super(cloudWatchClient, namespace, bufferTimeMillis, maxQueueSize, metricsLevel, metricsEnabledDimensions);
        }
    }

    /**
     * Extension to ThreadPoolExecutor, so worker can identify whether it owns the executor service instance or not.
     * Visible and non-final only for testing.
     */
    static class WorkerThreadPoolExecutor extends ThreadPoolExecutor {
        private static final long DEFAULT_KEEP_ALIVE_TIME = 60L;

        WorkerThreadPoolExecutor(ThreadFactory threadFactory) {
            // Defaults are based on Executors.newCachedThreadPool()
            super(0, Integer.MAX_VALUE, DEFAULT_KEEP_ALIVE_TIME, TimeUnit.SECONDS, new SynchronousQueue<Runnable>(),
                    threadFactory);
        }
    }

    /**
     * Builder to construct a Worker instance.
     */
    public static class Builder {

        private IRecordProcessorFactory recordProcessorFactory;
        @Setter @Accessors(fluent = true)
        private KinesisClientLibConfiguration config;
        @Setter @Accessors(fluent = true)
        private AmazonKinesis kinesisClient;
        @Setter @Accessors(fluent = true)
        private AmazonDynamoDB dynamoDBClient;
        @Setter @Accessors(fluent = true)
        private AmazonCloudWatch cloudWatchClient;
        @Setter @Accessors(fluent = true)
        private IMetricsFactory metricsFactory;
        @Setter @Accessors(fluent = true)
        private ILeaseManager<KinesisClientLease> leaseManager;
        @Setter @Accessors(fluent = true)
        private ExecutorService execService;
        @Setter @Accessors(fluent = true)
        private ShardPrioritization shardPrioritization;
        @Setter @Accessors(fluent = true)
        private IKinesisProxy kinesisProxy;
        private WorkerStateChangeListener workerStateChangeListener;

        @VisibleForTesting
        AmazonKinesis getKinesisClient() {
            return kinesisClient;
        }

        @VisibleForTesting
        AmazonDynamoDB getDynamoDBClient() {
            return dynamoDBClient;
        }

        @VisibleForTesting
        AmazonCloudWatch getCloudWatchClient() {
            return cloudWatchClient;
        }

        /**
         * Provide a V1 {@link com.amazonaws.services.kinesis.clientlibrary.interfaces.IRecordProcessor
         * IRecordProcessor}.
         *
         * @param recordProcessorFactory
         *            Used to get record processor instances for processing data from shards
         * @return A reference to this updated object so that method calls can be chained together.
         */
        public Builder recordProcessorFactory(
                com.amazonaws.services.kinesis.clientlibrary.interfaces.IRecordProcessorFactory recordProcessorFactory) {
            this.recordProcessorFactory = new V1ToV2RecordProcessorFactoryAdapter(recordProcessorFactory);
            return this;
        }

        /**
         * Provide a V2 {@link com.amazonaws.services.kinesis.clientlibrary.interfaces.v2.IRecordProcessor
         * IRecordProcessor}.
         *
         * @param recordProcessorFactory
         *            Used to get record processor instances for processing data from shards
         * @return A reference to this updated object so that method calls can be chained together.
         */
        public Builder recordProcessorFactory(IRecordProcessorFactory recordProcessorFactory) {
            this.recordProcessorFactory = recordProcessorFactory;
            return this;
        }

        /**
<<<<<<< HEAD
=======
         * Set the Worker config.
         *
         * @param config
         *            Kinesis Client Library configuration
         * @return A reference to this updated object so that method calls can be chained together.
         */
        public Builder config(KinesisClientLibConfiguration config) {
            this.config = config;
            return this;
        }

        /**
         * Set the Kinesis client.
         *
         * @param kinesisClient
         *            Kinesis Client used for fetching data
         * @return A reference to this updated object so that method calls can be chained together.
         */
        public Builder kinesisClient(AmazonKinesis kinesisClient) {
            this.kinesisClient = kinesisClient;
            return this;
        }

        /**
         * Set the DynamoDB client.
         *
         * @param dynamoDBClient
         *            DynamoDB client used for checkpoints and tracking leases
         * @return A reference to this updated object so that method calls can be chained together.
         */
        public Builder dynamoDBClient(AmazonDynamoDB dynamoDBClient) {
            this.dynamoDBClient = dynamoDBClient;
            return this;
        }

        /**
         * Set the Cloudwatch client.
         *
         * @param cloudWatchClient
         *            CloudWatch Client for publishing metrics
         * @return A reference to this updated object so that method calls can be chained together.
         */
        public Builder cloudWatchClient(AmazonCloudWatch cloudWatchClient) {
            this.cloudWatchClient = cloudWatchClient;
            return this;
        }

        /**
         * Set the metrics factory.
         *
         * @param metricsFactory
         *            Metrics factory used to emit metrics
         * @return A reference to this updated object so that method calls can be chained together.
         */
        public Builder metricsFactory(IMetricsFactory metricsFactory) {
            this.metricsFactory = metricsFactory;
            return this;
        }

        /**
         * Set the lease manager.
         *
         * @param leaseManager
         *            Lease manager used to manage shard leases
         * @return A reference to this updated object so that method calls can be chained together.
         */
        public Builder leaseManager(ILeaseManager<KinesisClientLease> leaseManager) {
            this.leaseManager = leaseManager;
            return this;
        }

        /**
         * Set the executor service for processing records.
         *
         * @param execService
         *            ExecutorService to use for processing records (support for multi-threaded consumption)
         * @return A reference to this updated object so that method calls can be chained together.
         */
        public Builder execService(ExecutorService execService) {
            this.execService = execService;
            return this;
        }

        /**
         * Provides logic how to prioritize shard processing.
         *
         * @param shardPrioritization
         *            shardPrioritization is responsible to order shards before processing
         *
         * @return A reference to this updated object so that method calls can be chained together.
         */
        public Builder shardPrioritization(ShardPrioritization shardPrioritization) {
            this.shardPrioritization = shardPrioritization;
            return this;
        }

        /**
         * Set KinesisProxy for the worker.
         *
         * @param kinesisProxy
         *            Sets an implementation of IKinesisProxy.
         *
         * @return A reference to this updated object so that method calls can be chained together.
         */
        public Builder kinesisProxy(IKinesisProxy kinesisProxy) {
            this.kinesisProxy = kinesisProxy;
            return this;
        }

        /**
         * Set WorkerStateChangeListener for the worker
         * @param workerStateChangeListener
         *             Sets the WorkerStateChangeListener
         * @return A reference to this updated object so that method calls can be chained together.
         */
        public Builder workerStateChangeListener(WorkerStateChangeListener workerStateChangeListener) {
            this.workerStateChangeListener = workerStateChangeListener;
            return this;
        }

        /**
>>>>>>> 523cc0e2
         * Build the Worker instance.
         *
         * @return a Worker instance.
         */
        // CHECKSTYLE:OFF CyclomaticComplexity
        // CHECKSTYLE:OFF NPathComplexity
        public Worker build() {
            if (config == null) {
                throw new IllegalArgumentException(
                        "Kinesis Client Library configuration needs to be provided to build Worker");
            }
            if (recordProcessorFactory == null) {
                throw new IllegalArgumentException("A Record Processor Factory needs to be provided to build Worker");
            }

            if (execService == null) {
                execService = getExecutorService();
            }
            if (kinesisClient == null) {
                kinesisClient = (AmazonKinesis) createClient(AmazonKinesisClientBuilder.standard(),
                        config.getKinesisCredentialsProvider(),
                        config.getKinesisClientConfiguration(),
                        config.getKinesisEndpoint(),
                        config.getRegionName());
            }
            if (dynamoDBClient == null) {
                dynamoDBClient = (AmazonDynamoDB) createClient(AmazonDynamoDBClientBuilder.standard(),
                        config.getDynamoDBCredentialsProvider(),
                        config.getDynamoDBClientConfiguration(),
                        config.getDynamoDBEndpoint(),
                        config.getRegionName());
            }
            if (cloudWatchClient == null) {
                cloudWatchClient = (AmazonCloudWatch) createClient(AmazonCloudWatchClientBuilder.standard(),
                        config.getCloudWatchCredentialsProvider(),
                        config.getCloudWatchClientConfiguration(),
                        null,
                        config.getRegionName());
            }
            // If a region name was explicitly specified, use it as the region for Amazon Kinesis and Amazon DynamoDB.
            if (config.getRegionName() != null) {
                setRegionForClient((AmazonWebServiceClient) cloudWatchClient, config.getRegionName());
                setRegionForClient((AmazonWebServiceClient) kinesisClient, config.getRegionName());
                setRegionForClient((AmazonWebServiceClient) dynamoDBClient, config.getRegionName());
            }
            // If a dynamoDB endpoint was explicitly specified, use it to set the DynamoDB endpoint.
            if (config.getDynamoDBEndpoint() != null) {
                setEndpointForClient((AmazonWebServiceClient) dynamoDBClient, config.getDynamoDBEndpoint());
            }
            // If a kinesis endpoint was explicitly specified, use it to set the region of kinesis.
            if (config.getKinesisEndpoint() != null) {
                setEndpointForClient((AmazonWebServiceClient) kinesisClient, config.getKinesisEndpoint());
            }
            if (metricsFactory == null) {
                metricsFactory = getMetricsFactory(cloudWatchClient, config);
            }
            if (leaseManager == null) {
                leaseManager = new KinesisClientLeaseManager(config.getTableName(), dynamoDBClient);
            }
            if (shardPrioritization == null) {
                shardPrioritization = new ParentsFirstShardPrioritization(1);
            }
            if (kinesisProxy == null) {
                kinesisProxy = new KinesisProxy(config, kinesisClient);
            }

            if (workerStateChangeListener == null) {
                workerStateChangeListener = DEFAULT_WORKER_STATE_CHANGE_LISTENER;
            }

            return new Worker(config.getApplicationName(),
                    recordProcessorFactory,
                    config,
                    new StreamConfig(kinesisProxy,
                            config.getMaxRecords(),
                            config.getIdleTimeBetweenReadsInMillis(),
                            config.shouldCallProcessRecordsEvenForEmptyRecordList(),
                            config.shouldValidateSequenceNumberBeforeCheckpointing(),
                            config.getInitialPositionInStreamExtended()),
                    config.getInitialPositionInStreamExtended(),
                    config.getParentShardPollIntervalMillis(),
                    config.getShardSyncIntervalMillis(),
                    config.shouldCleanupLeasesUponShardCompletion(),
                    null,
                    new KinesisClientLibLeaseCoordinator(leaseManager,
                            config.getWorkerIdentifier(),
                            config.getFailoverTimeMillis(),
                            config.getEpsilonMillis(),
                            config.getMaxLeasesForWorker(),
                            config.getMaxLeasesToStealAtOneTime(),
                            config.getMaxLeaseRenewalThreads(),
                            metricsFactory)
                        .withInitialLeaseTableReadCapacity(config.getInitialLeaseTableReadCapacity())
                        .withInitialLeaseTableWriteCapacity(config.getInitialLeaseTableWriteCapacity()),
                    execService,
                    metricsFactory,
                    config.getTaskBackoffTimeMillis(),
                    config.getFailoverTimeMillis(),
                    config.getSkipShardSyncAtWorkerInitializationIfLeasesExist(),
                    shardPrioritization,
                    config.getRetryGetRecordsInSeconds(),
                    config.getMaxGetRecordsThreadPool(),
                    workerStateChangeListener);
        }
<<<<<<< HEAD

        AmazonWebServiceClient createClient(@NonNull final AwsClientBuilder builder,
                                            final AWSCredentialsProvider credentialsProvider,
                                            final ClientConfiguration clientConfiguration,
                                            final String endpointUrl,
                                            final String region) {
            if (credentialsProvider != null) {
                builder.withCredentials(credentialsProvider);
            }
            if (clientConfiguration != null) {
                builder.withClientConfiguration(clientConfiguration);
            }
            if (StringUtils.isNotEmpty(endpointUrl)) {
                LOG.warn("Received configuration for both region name as " + region + ", and endpoint as "
                        + endpointUrl + ". Client endpoint will overwrite region name.");
                builder.withEndpointConfiguration(new AwsClientBuilder.EndpointConfiguration(endpointUrl, region));
            } else if (StringUtils.isNotEmpty(region)) {
                LOG.debug("The region for the client has been set to " + region);
                builder.withRegion(region);
            }
            return (AmazonWebServiceClient) builder.build();
        }

=======
>>>>>>> 523cc0e2
    }
}<|MERGE_RESOLUTION|>--- conflicted
+++ resolved
@@ -1208,130 +1208,6 @@
         }
 
         /**
-<<<<<<< HEAD
-=======
-         * Set the Worker config.
-         *
-         * @param config
-         *            Kinesis Client Library configuration
-         * @return A reference to this updated object so that method calls can be chained together.
-         */
-        public Builder config(KinesisClientLibConfiguration config) {
-            this.config = config;
-            return this;
-        }
-
-        /**
-         * Set the Kinesis client.
-         *
-         * @param kinesisClient
-         *            Kinesis Client used for fetching data
-         * @return A reference to this updated object so that method calls can be chained together.
-         */
-        public Builder kinesisClient(AmazonKinesis kinesisClient) {
-            this.kinesisClient = kinesisClient;
-            return this;
-        }
-
-        /**
-         * Set the DynamoDB client.
-         *
-         * @param dynamoDBClient
-         *            DynamoDB client used for checkpoints and tracking leases
-         * @return A reference to this updated object so that method calls can be chained together.
-         */
-        public Builder dynamoDBClient(AmazonDynamoDB dynamoDBClient) {
-            this.dynamoDBClient = dynamoDBClient;
-            return this;
-        }
-
-        /**
-         * Set the Cloudwatch client.
-         *
-         * @param cloudWatchClient
-         *            CloudWatch Client for publishing metrics
-         * @return A reference to this updated object so that method calls can be chained together.
-         */
-        public Builder cloudWatchClient(AmazonCloudWatch cloudWatchClient) {
-            this.cloudWatchClient = cloudWatchClient;
-            return this;
-        }
-
-        /**
-         * Set the metrics factory.
-         *
-         * @param metricsFactory
-         *            Metrics factory used to emit metrics
-         * @return A reference to this updated object so that method calls can be chained together.
-         */
-        public Builder metricsFactory(IMetricsFactory metricsFactory) {
-            this.metricsFactory = metricsFactory;
-            return this;
-        }
-
-        /**
-         * Set the lease manager.
-         *
-         * @param leaseManager
-         *            Lease manager used to manage shard leases
-         * @return A reference to this updated object so that method calls can be chained together.
-         */
-        public Builder leaseManager(ILeaseManager<KinesisClientLease> leaseManager) {
-            this.leaseManager = leaseManager;
-            return this;
-        }
-
-        /**
-         * Set the executor service for processing records.
-         *
-         * @param execService
-         *            ExecutorService to use for processing records (support for multi-threaded consumption)
-         * @return A reference to this updated object so that method calls can be chained together.
-         */
-        public Builder execService(ExecutorService execService) {
-            this.execService = execService;
-            return this;
-        }
-
-        /**
-         * Provides logic how to prioritize shard processing.
-         *
-         * @param shardPrioritization
-         *            shardPrioritization is responsible to order shards before processing
-         *
-         * @return A reference to this updated object so that method calls can be chained together.
-         */
-        public Builder shardPrioritization(ShardPrioritization shardPrioritization) {
-            this.shardPrioritization = shardPrioritization;
-            return this;
-        }
-
-        /**
-         * Set KinesisProxy for the worker.
-         *
-         * @param kinesisProxy
-         *            Sets an implementation of IKinesisProxy.
-         *
-         * @return A reference to this updated object so that method calls can be chained together.
-         */
-        public Builder kinesisProxy(IKinesisProxy kinesisProxy) {
-            this.kinesisProxy = kinesisProxy;
-            return this;
-        }
-
-        /**
-         * Set WorkerStateChangeListener for the worker
-         * @param workerStateChangeListener
-         *             Sets the WorkerStateChangeListener
-         * @return A reference to this updated object so that method calls can be chained together.
-         */
-        public Builder workerStateChangeListener(WorkerStateChangeListener workerStateChangeListener) {
-            this.workerStateChangeListener = workerStateChangeListener;
-            return this;
-        }
-
-        /**
->>>>>>> 523cc0e2
          * Build the Worker instance.
          *
          * @return a Worker instance.
@@ -1436,7 +1312,6 @@
                     config.getMaxGetRecordsThreadPool(),
                     workerStateChangeListener);
         }
-<<<<<<< HEAD
 
         AmazonWebServiceClient createClient(@NonNull final AwsClientBuilder builder,
                                             final AWSCredentialsProvider credentialsProvider,
@@ -1460,7 +1335,5 @@
             return (AmazonWebServiceClient) builder.build();
         }
 
-=======
->>>>>>> 523cc0e2
     }
 }