--- conflicted
+++ resolved
@@ -60,17 +60,10 @@
     private ITask currentTask;
     private long currentTaskSubmitTime;
     private Future<TaskResult> future;
-<<<<<<< HEAD
     
     @Getter
-    private final GetRecordsRetrievalStrategy getRecordsRetrievalStrategy;
-
-=======
-    @Getter
-    private final GetRecordsRetrievalStrategy getRecordsRetrievalStrategy;
-
-
->>>>>>> 49b761c5
+    private final GetRecordsCache getRecordsCache;
+
     private static final GetRecordsRetrievalStrategy makeStrategy(KinesisDataFetcher dataFetcher,
                                                                   Optional<Integer> retryGetRecordsInSeconds,
                                                                   Optional<Integer> maxGetRecordsThreadPool,
@@ -108,20 +101,20 @@
      */
     // CHECKSTYLE:IGNORE ParameterNumber FOR NEXT 10 LINES
     ShardConsumer(ShardInfo shardInfo,
-            StreamConfig streamConfig,
-            ICheckpoint checkpoint,
-            IRecordProcessor recordProcessor,
-            KinesisClientLibConfiguration config,
-            ILeaseManager<KinesisClientLease> leaseManager,
-            long parentShardPollIntervalMillis,
-            boolean cleanupLeasesOfCompletedShards,
-            ExecutorService executorService,
-            IMetricsFactory metricsFactory,
-            long backoffTimeMillis,
-            boolean skipShardSyncAtWorkerInitializationIfLeasesExist) {
-        this(shardInfo, streamConfig, checkpoint,recordProcessor, config, leaseManager,
+                  StreamConfig streamConfig,
+                  ICheckpoint checkpoint,
+                  IRecordProcessor recordProcessor,
+                  ILeaseManager<KinesisClientLease> leaseManager,
+                  long parentShardPollIntervalMillis,
+                  boolean cleanupLeasesOfCompletedShards,
+                  ExecutorService executorService,
+                  IMetricsFactory metricsFactory,
+                  long backoffTimeMillis,
+                  boolean skipShardSyncAtWorkerInitializationIfLeasesExist,
+                  KinesisClientLibConfiguration config) {
+        this(shardInfo, streamConfig, checkpoint,recordProcessor, leaseManager,
                 parentShardPollIntervalMillis, cleanupLeasesOfCompletedShards, executorService, metricsFactory,
-                backoffTimeMillis, skipShardSyncAtWorkerInitializationIfLeasesExist, Optional.empty(), Optional.empty());
+                backoffTimeMillis, skipShardSyncAtWorkerInitializationIfLeasesExist, Optional.empty(), Optional.empty(), config);
     }
 
     /**
@@ -129,7 +122,6 @@
      * @param streamConfig Stream configuration to use
      * @param checkpoint Checkpoint tracker
      * @param recordProcessor Record processor used to process the data records for the shard
-     * @param config Kinesis library configuration
      * @param leaseManager Used to create leases for new shards
      * @param parentShardPollIntervalMillis Wait for this long if parent shards are not done (or we get an exception)
      * @param executorService ExecutorService used to execute process tasks for this shard
@@ -137,13 +129,13 @@
      * @param backoffTimeMillis backoff interval when we encounter exceptions
      * @param retryGetRecordsInSeconds time in seconds to wait before the worker retries to get a record.
      * @param maxGetRecordsThreadPool max number of threads in the getRecords thread pool.
+     * @param config Kinesis library configuration
      */
     // CHECKSTYLE:IGNORE ParameterNumber FOR NEXT 10 LINES
     ShardConsumer(ShardInfo shardInfo,
                   StreamConfig streamConfig,
                   ICheckpoint checkpoint,
                   IRecordProcessor recordProcessor,
-                  KinesisClientLibConfiguration config,
                   ILeaseManager<KinesisClientLease> leaseManager,
                   long parentShardPollIntervalMillis,
                   boolean cleanupLeasesOfCompletedShards,
@@ -152,27 +144,85 @@
                   long backoffTimeMillis,
                   boolean skipShardSyncAtWorkerInitializationIfLeasesExist,
                   Optional<Integer> retryGetRecordsInSeconds,
-                  Optional<Integer> maxGetRecordsThreadPool) {
+                  Optional<Integer> maxGetRecordsThreadPool,
+                  KinesisClientLibConfiguration config) {
+        
+        this(
+                shardInfo,
+                streamConfig,
+                checkpoint,
+                recordProcessor,
+                new RecordProcessorCheckpointer(
+                        shardInfo,
+                        checkpoint,
+                        new SequenceNumberValidator(
+                                streamConfig.getStreamProxy(),
+                                shardInfo.getShardId(),
+                                streamConfig.shouldValidateSequenceNumberBeforeCheckpointing())),
+                leaseManager,
+                parentShardPollIntervalMillis,
+                cleanupLeasesOfCompletedShards,
+                executorService,
+                metricsFactory,
+                backoffTimeMillis,
+                skipShardSyncAtWorkerInitializationIfLeasesExist,
+                new KinesisDataFetcher(streamConfig.getStreamProxy(), shardInfo),
+                retryGetRecordsInSeconds,
+                maxGetRecordsThreadPool,
+                config
+        );
+    }
+
+    /**
+     * @param shardInfo Shard information
+     * @param streamConfig Stream Config to use
+     * @param checkpoint Checkpoint tracker
+     * @param recordProcessor Record processor used to process the data records for the shard
+     * @param recordProcessorCheckpointer RecordProcessorCheckpointer to use to checkpoint progress
+     * @param leaseManager Used to create leases for new shards
+     * @param parentShardPollIntervalMillis Wait for this long if parent shards are not done (or we get an exception)
+     * @param cleanupLeasesOfCompletedShards  clean up the leases of completed shards
+     * @param executorService ExecutorService used to execute process tasks for this shard
+     * @param metricsFactory IMetricsFactory used to construct IMetricsScopes for this shard
+     * @param backoffTimeMillis backoff interval when we encounter exceptions
+     * @param skipShardSyncAtWorkerInitializationIfLeasesExist Skip sync at init if lease exists
+     * @param kinesisDataFetcher KinesisDataFetcher to fetch data from Kinesis streams.
+     * @param retryGetRecordsInSeconds time in seconds to wait before the worker retries to get a record
+     * @param maxGetRecordsThreadPool max number of threads in the getRecords thread pool
+     * @param config Kinesis library configuration
+     */
+    ShardConsumer(ShardInfo shardInfo,
+                  StreamConfig streamConfig,
+                  ICheckpoint checkpoint,
+                  IRecordProcessor recordProcessor,
+                  RecordProcessorCheckpointer recordProcessorCheckpointer,
+                  ILeaseManager<KinesisClientLease> leaseManager,
+                  long parentShardPollIntervalMillis,
+                  boolean cleanupLeasesOfCompletedShards,
+                  ExecutorService executorService,
+                  IMetricsFactory metricsFactory,
+                  long backoffTimeMillis,
+                  boolean skipShardSyncAtWorkerInitializationIfLeasesExist,
+                  KinesisDataFetcher kinesisDataFetcher,
+                  Optional<Integer> retryGetRecordsInSeconds,
+                  Optional<Integer> maxGetRecordsThreadPool,
+                  KinesisClientLibConfiguration config) {
+        this.shardInfo = shardInfo;
         this.streamConfig = streamConfig;
+        this.checkpoint = checkpoint;
         this.recordProcessor = recordProcessor;
-        this.config = config;
-        this.executorService = executorService;
-        this.shardInfo = shardInfo;
-        this.checkpoint = checkpoint;
-        this.recordProcessorCheckpointer =
-                new RecordProcessorCheckpointer(shardInfo,
-                        checkpoint,
-                        new SequenceNumberValidator(streamConfig.getStreamProxy(),
-                                shardInfo.getShardId(),
-                                streamConfig.shouldValidateSequenceNumberBeforeCheckpointing()));
-        this.dataFetcher = new KinesisDataFetcher(streamConfig.getStreamProxy(), shardInfo);
+        this.recordProcessorCheckpointer = recordProcessorCheckpointer;
         this.leaseManager = leaseManager;
-        this.metricsFactory = metricsFactory;
         this.parentShardPollIntervalMillis = parentShardPollIntervalMillis;
         this.cleanupLeasesOfCompletedShards = cleanupLeasesOfCompletedShards;
+        this.executorService = executorService;
+        this.metricsFactory = metricsFactory;
         this.taskBackoffTimeMillis = backoffTimeMillis;
         this.skipShardSyncAtWorkerInitializationIfLeasesExist = skipShardSyncAtWorkerInitializationIfLeasesExist;
-        this.getRecordsRetrievalStrategy = makeStrategy(dataFetcher, retryGetRecordsInSeconds, maxGetRecordsThreadPool, shardInfo);
+        this.config = config;
+        this.dataFetcher = kinesisDataFetcher;
+        this.getRecordsCache = config.getRecordsFetcherFactory().createRecordsFetcher(
+                makeStrategy(this.dataFetcher, retryGetRecordsInSeconds, maxGetRecordsThreadPool, this.shardInfo));
     }
 
     /**
