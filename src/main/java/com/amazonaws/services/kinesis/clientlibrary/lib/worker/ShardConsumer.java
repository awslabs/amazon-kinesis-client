--- conflicted
+++ resolved
@@ -234,12 +234,8 @@
         this.config = config;
         this.dataFetcher = kinesisDataFetcher;
         this.getRecordsCache = config.getRecordsFetcherFactory().createRecordsFetcher(
-<<<<<<< HEAD
-                makeStrategy(this.dataFetcher, retryGetRecordsInSeconds, maxGetRecordsThreadPool, this.shardInfo), metricsFactory);
-=======
                 makeStrategy(this.dataFetcher, retryGetRecordsInSeconds, maxGetRecordsThreadPool, this.shardInfo),
-                this.getShardInfo().getShardId());
->>>>>>> 4d352109
+                this.getShardInfo().getShardId(), metricsFactory);
     }
 
     /**
