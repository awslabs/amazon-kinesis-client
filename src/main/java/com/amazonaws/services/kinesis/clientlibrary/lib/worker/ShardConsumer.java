--- conflicted
+++ resolved
@@ -60,14 +60,9 @@
     private ITask currentTask;
     private long currentTaskSubmitTime;
     private Future<TaskResult> future;
-<<<<<<< HEAD
-    @Getter
-    private final GetRecordsCache getRecordsCache;
-=======
-    
     @Getter
     private final GetRecordsRetrievalStrategy getRecordsRetrievalStrategy;
->>>>>>> 9249f280
+
 
     private static final GetRecordsRetrievalStrategy makeStrategy(KinesisDataFetcher dataFetcher,
                                                                   Optional<Integer> retryGetRecordsInSeconds,
@@ -170,15 +165,7 @@
         this.cleanupLeasesOfCompletedShards = cleanupLeasesOfCompletedShards;
         this.taskBackoffTimeMillis = backoffTimeMillis;
         this.skipShardSyncAtWorkerInitializationIfLeasesExist = skipShardSyncAtWorkerInitializationIfLeasesExist;
-<<<<<<< HEAD
-        this.retryGetRecordsInSeconds = retryGetRecordsInSeconds;
-        this.maxGetRecordsThreadPool = maxGetRecordsThreadPool;
-        this.getRecordsCache = config.getRecordsFetcherFactory().createRecordsFetcher(
-                makeStrategy(this.dataFetcher, this.retryGetRecordsInSeconds,
-                this.maxGetRecordsThreadPool, this.shardInfo));
-=======
         this.getRecordsRetrievalStrategy = makeStrategy(dataFetcher, retryGetRecordsInSeconds, maxGetRecordsThreadPool, shardInfo);
->>>>>>> 9249f280
     }
 
     /**
