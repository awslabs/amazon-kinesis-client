/*
 *  Copyright 2017 Amazon.com, Inc. or its affiliates. All Rights Reserved.
 *
 *  Licensed under the Amazon Software License (the "License").
 *  You may not use this file except in compliance with the License.
 *  A copy of the License is located at
 *
 *  http://aws.amazon.com/asl/
 *
 *  or in the "license" file accompanying this file. This file is distributed
 *  on an "AS IS" BASIS, WITHOUT WARRANTIES OR CONDITIONS OF ANY KIND, either
 *  express or implied. See the License for the specific language governing
 *  permissions and limitations under the License.
 */
package com.amazonaws.services.kinesis.clientlibrary.lib.worker;

/**
 * Top level container for all the possible states a {@link ShardConsumer} can be in. The logic for creation of tasks,
 * and state transitions is contained within the {@link ConsumerState} objects.
 *
 * <h2>State Diagram</h2>
 * 
 * <pre>
 *       +-------------------+
 *       | Waiting on Parent |                               +------------------+
 *  +----+       Shard       |                               |     Shutdown     |
 *  |    |                   |          +--------------------+   Notification   |
 *  |    +----------+--------+          |  Shutdown:         |     Requested    |
 *  |               | Success           |   Requested        +-+-------+--------+
 *  |               |                   |                      |       |
 *  |        +------+-------------+     |                      |       | Shutdown:
 *  |        |    Initializing    +-----+                      |       |  Requested
 *  |        |                    |     |                      |       |
 *  |        |                    +-----+-------+              |       |
 *  |        +---------+----------+     |       | Shutdown:    | +-----+-------------+
 *  |                  | Success        |       |  Terminated  | |     Shutdown      |
 *  |                  |                |       |  Zombie      | |   Notification    +-------------+
 *  |           +------+-------------+  |       |              | |     Complete      |             |
 *  |           |     Processing     +--+       |              | ++-----------+------+             |
 *  |       +---+                    |          |              |  |           |                    |
 *  |       |   |                    +----------+              |  |           | Shutdown:          |
 *  |       |   +------+-------------+          |              \  /           |  Requested         |
 *  |       |          |                        |               \/            +--------------------+
 *  |       |          |                        |               ||
 *  |       | Success  |                        |               || Shutdown:
 *  |       +----------+                        |               ||  Terminated
 *  |                                           |               ||  Zombie
 *  |                                           |               ||
 *  |                                           |               ||
 *  |                                           |           +---++--------------+
 *  |                                           |           |   Shutting Down   |
 *  |                                           +-----------+                   |
 *  |                                                       |                   |
 *  |                                                       +--------+----------+
 *  |                                                                |
 *  |                                                                | Shutdown:
 *  |                                                                |  All Reasons
 *  |                                                                |
 *  |                                                                |
 *  |      Shutdown:                                        +--------+----------+
 *  |        All Reasons                                    |     Shutdown      |
 *  +-------------------------------------------------------+     Complete      |
 *                                                          |                   |
 *                                                          +-------------------+
 * </pre>
 */
class ConsumerStates {

    /**
     * Enumerates processing states when working on a shard.
     */
    enum ShardConsumerState {
        // @formatter:off
        WAITING_ON_PARENT_SHARDS(new BlockedOnParentState()),
        INITIALIZING(new InitializingState()),
        PROCESSING(new ProcessingState()),
        SHUTDOWN_REQUESTED(new ShutdownNotificationState()),
        SHUTTING_DOWN(new ShuttingDownState()),
        SHUTDOWN_COMPLETE(new ShutdownCompleteState());
        //@formatter:on

        private final ConsumerState consumerState;

        ShardConsumerState(ConsumerState consumerState) {
            this.consumerState = consumerState;
        }

        public ConsumerState getConsumerState() {
            return consumerState;
        }
    }


    /**
     * Represents a the current state of the consumer. This handles the creation of tasks for the consumer, and what to
     * do when a transition occurs.
     * 
     */
    interface ConsumerState {
        /**
         * Creates a new task for this state using the passed in consumer to build the task. If there is no task
         * required for this state it may return a null value. {@link ConsumerState}'s are allowed to modify the
         * consumer during the execution of this method.
         * 
         * @param consumer
         *            the consumer to use build the task, or execute state.
         * @return a valid task for this state or null if there is no task required.
         */
        ITask createTask(ShardConsumer consumer);

        /**
         * Provides the next state of the consumer upon success of the task return by
         * {@link ConsumerState#createTask(ShardConsumer)}.
         * 
         * @return the next state that the consumer should transition to, this may be the same object as the current
         *         state.
         */
        ConsumerState successTransition();

        /**
         * Provides the next state of the consumer when a shutdown has been requested. The returned state is dependent
         * on the current state, and the shutdown reason.
         * 
         * @param shutdownReason
         *            the reason that a shutdown was requested
         * @return the next state that the consumer should transition to, this may be the same object as the current
         *         state.
         */
        ConsumerState shutdownTransition(ShutdownReason shutdownReason);

        /**
         * The type of task that {@link ConsumerState#createTask(ShardConsumer)} would return. This is always a valid state
         * even if createTask would return a null value.
         * 
         * @return the type of task that this state represents.
         */
        TaskType getTaskType();

        /**
         * An enumeration represent the type of this state. Different consumer states may return the same
         * {@link ShardConsumerState}.
         * 
         * @return the type of consumer state this represents.
         */
        ShardConsumerState getState();

        boolean isTerminal();

    }

    /**
     * The initial state that any {@link ShardConsumer} should start in.
     */
    static final ConsumerState INITIAL_STATE = ShardConsumerState.WAITING_ON_PARENT_SHARDS.getConsumerState();

    private static ConsumerState shutdownStateFor(ShutdownReason reason) {
        switch (reason) {
        case REQUESTED:
            return ShardConsumerState.SHUTDOWN_REQUESTED.getConsumerState();
        case TERMINATE:
        case ZOMBIE:
            return ShardConsumerState.SHUTTING_DOWN.getConsumerState();
        default:
            throw new IllegalArgumentException("Unknown reason: " + reason);
        }
    }

    /**
     * This is the initial state of a shard consumer. This causes the consumer to remain blocked until the all parent
     * shards have been completed.
     *
     * <h2>Valid Transitions</h2>
     * <dl>
     * <dt>Success</dt>
     * <dd>Transition to the initializing state to allow the record processor to be initialized in preparation of
     * processing.</dd>
     * <dt>Shutdown</dt>
     * <dd>
     * <dl>
     * <dt>All Reasons</dt>
     * <dd>Transitions to {@link ShutdownCompleteState}. Since the record processor was never initialized it can't be
     * informed of the shutdown.</dd>
     * </dl>
     * </dd>
     * </dl>
     */
    static class BlockedOnParentState implements ConsumerState {

        @Override
        public ITask createTask(ShardConsumer consumer) {
            return new BlockOnParentShardTask(consumer.getShardInfo(), consumer.getLeaseManager(),
                    consumer.getParentShardPollIntervalMillis());
        }

        @Override
        public ConsumerState successTransition() {
            return ShardConsumerState.INITIALIZING.getConsumerState();
        }

        @Override
        public ConsumerState shutdownTransition(ShutdownReason shutdownReason) {
            return ShardConsumerState.SHUTDOWN_COMPLETE.getConsumerState();
        }

        @Override
        public TaskType getTaskType() {
            return TaskType.BLOCK_ON_PARENT_SHARDS;
        }

        @Override
        public ShardConsumerState getState() {
            return ShardConsumerState.WAITING_ON_PARENT_SHARDS;
        }

        @Override
        public boolean isTerminal() {
            return false;
        }
    }

    /**
     * This state is responsible for initializing the record processor with the shard information.
     * <h2>Valid Transitions</h2>
     * <dl>
     * <dt>Success</dt>
     * <dd>Transitions to the processing state which will begin to send records to the record processor</dd>
     * <dt>Shutdown</dt>
     * <dd>At this point the record processor has been initialized, but hasn't processed any records. This requires that
     * the record processor be notified of the shutdown, even though there is almost no actions the record processor
     * could take.
     * <dl>
     * <dt>{@link ShutdownReason#REQUESTED}</dt>
     * <dd>Transitions to the {@link ShutdownNotificationState}</dd>
     * <dt>{@link ShutdownReason#ZOMBIE}</dt>
     * <dd>Transitions to the {@link ShuttingDownState}</dd>
     * <dt>{@link ShutdownReason#TERMINATE}</dt>
     * <dd>
     * <p>
     * This reason should not occur, since terminate is triggered after reaching the end of a shard. Initialize never
     * makes an requests to Kinesis for records, so it can't reach the end of a shard.
     * </p>
     * <p>
     * Transitions to the {@link ShuttingDownState}
     * </p>
     * </dd>
     * </dl>
     * </dd>
     * </dl>
     */
    static class InitializingState implements ConsumerState {

        @Override
        public ITask createTask(ShardConsumer consumer) {
            return new InitializeTask(consumer.getShardInfo(),
                    consumer.getRecordProcessor(),
                    consumer.getCheckpoint(),
                    consumer.getRecordProcessorCheckpointer(),
                    consumer.getDataFetcher(),
                    consumer.getTaskBackoffTimeMillis(),
                    consumer.getStreamConfig(),
                    consumer.getGetRecordsCache());
        }

        @Override
        public ConsumerState successTransition() {
            return ShardConsumerState.PROCESSING.getConsumerState();
        }

        @Override
        public ConsumerState shutdownTransition(ShutdownReason shutdownReason) {
            return shutdownReason.getShutdownState();
        }

        @Override
        public TaskType getTaskType() {
            return TaskType.INITIALIZE;
        }

        @Override
        public ShardConsumerState getState() {
            return ShardConsumerState.INITIALIZING;
        }

        @Override
        public boolean isTerminal() {
            return false;
        }
    }

    /**
     * This state is responsible for retrieving records from Kinesis, and dispatching them to the record processor.
     * While in this state the only way a transition will occur is if a shutdown has been triggered.
     * <h2>Valid Transitions</h2>
     * <dl>
     * <dt>Success</dt>
     * <dd>Doesn't actually transition, but instead returns the same state</dd>
     * <dt>Shutdown</dt>
     * <dd>At this point records are being retrieved, and processed. It's now possible for the consumer to reach the end
     * of the shard triggering a {@link ShutdownReason#TERMINATE}.
     * <dl>
     * <dt>{@link ShutdownReason#REQUESTED}</dt>
     * <dd>Transitions to the {@link ShutdownNotificationState}</dd>
     * <dt>{@link ShutdownReason#ZOMBIE}</dt>
     * <dd>Transitions to the {@link ShuttingDownState}</dd>
     * <dt>{@link ShutdownReason#TERMINATE}</dt>
     * <dd>Transitions to the {@link ShuttingDownState}</dd>
     * </dl>
     * </dd>
     * </dl>
     */
    static class ProcessingState implements ConsumerState {

        @Override
        public ITask createTask(ShardConsumer consumer) {
            return new ProcessTask(consumer.getShardInfo(),
                    consumer.getStreamConfig(),
                    consumer.getRecordProcessor(),
                    consumer.getRecordProcessorCheckpointer(),
                    consumer.getDataFetcher(),
                    consumer.getTaskBackoffTimeMillis(),
                    consumer.isSkipShardSyncAtWorkerInitializationIfLeasesExist(),
                    consumer.getGetRecordsCache());
        }

        @Override
        public ConsumerState successTransition() {
            return ShardConsumerState.PROCESSING.getConsumerState();
        }

        @Override
        public ConsumerState shutdownTransition(ShutdownReason shutdownReason) {
            return shutdownReason.getShutdownState();
        }

        @Override
        public TaskType getTaskType() {
            return TaskType.PROCESS;
        }

        @Override
        public ShardConsumerState getState() {
            return ShardConsumerState.PROCESSING;
        }

        @Override
        public boolean isTerminal() {
            return false;
        }
    }

    static final ConsumerState SHUTDOWN_REQUEST_COMPLETION_STATE = new ShutdownNotificationCompletionState();

    /**
     * This state occurs when a shutdown has been explicitly requested. This shutdown allows the record processor a
     * chance to checkpoint and prepare to be shutdown via the normal method. This state can only be reached by a
     * shutdown on the {@link InitializingState} or {@link ProcessingState}.
     *
     * <h2>Valid Transitions</h2>
     * <dl>
     * <dt>Success</dt>
     * <dd>Success shouldn't normally be called since the {@link ShardConsumer} is marked for shutdown.</dd>
     * <dt>Shutdown</dt>
     * <dd>At this point records are being retrieved, and processed. An explicit shutdown will allow the record
     * processor one last chance to checkpoint, and then the {@link ShardConsumer} will be held in an idle state.
     * <dl>
     * <dt>{@link ShutdownReason#REQUESTED}</dt>
     * <dd>Remains in the {@link ShardConsumerState#SHUTDOWN_REQUESTED}, but the state implementation changes to
     * {@link ShutdownNotificationCompletionState}</dd>
     * <dt>{@link ShutdownReason#ZOMBIE}</dt>
     * <dd>Transitions to the {@link ShuttingDownState}</dd>
     * <dt>{@link ShutdownReason#TERMINATE}</dt>
     * <dd>Transitions to the {@link ShuttingDownState}</dd>
     * </dl>
     * </dd>
     * </dl>
     */
    static class ShutdownNotificationState implements ConsumerState {

        @Override
        public ITask createTask(ShardConsumer consumer) {
            return new ShutdownNotificationTask(consumer.getRecordProcessor(),
                    consumer.getRecordProcessorCheckpointer(),
                    consumer.getShutdownNotification(),
                    consumer.getShardInfo());
        }

        @Override
        public ConsumerState successTransition() {
            return SHUTDOWN_REQUEST_COMPLETION_STATE;
        }

        @Override
        public ConsumerState shutdownTransition(ShutdownReason shutdownReason) {
            if (shutdownReason == ShutdownReason.REQUESTED) {
                return SHUTDOWN_REQUEST_COMPLETION_STATE;
            }
            return shutdownReason.getShutdownState();
        }

        @Override
        public TaskType getTaskType() {
            return TaskType.SHUTDOWN_NOTIFICATION;
        }

        @Override
        public ShardConsumerState getState() {
            return ShardConsumerState.SHUTDOWN_REQUESTED;
        }

        @Override
        public boolean isTerminal() {
            return false;
        }
    }

    /**
     * Once the {@link ShutdownNotificationState} has been completed the {@link ShardConsumer} must not re-enter any of the
     * processing states. This state idles the {@link ShardConsumer} until the worker triggers the final shutdown state.
     *
     * <h2>Valid Transitions</h2>
     * <dl>
     * <dt>Success</dt>
     * <dd>
     * <p>
     * Success shouldn't normally be called since the {@link ShardConsumer} is marked for shutdown.
     * </p>
     * <p>
     * Remains in the {@link ShutdownNotificationCompletionState}
     * </p>
     * </dd>
     * <dt>Shutdown</dt>
     * <dd>At this point the {@link ShardConsumer} has notified the record processor of the impending shutdown, and is
     * waiting that notification. While waiting for the notification no further processing should occur on the
     * {@link ShardConsumer}.
     * <dl>
     * <dt>{@link ShutdownReason#REQUESTED}</dt>
     * <dd>Remains in the {@link ShardConsumerState#SHUTDOWN_REQUESTED}, and the state implementation remains
     * {@link ShutdownNotificationCompletionState}</dd>
     * <dt>{@link ShutdownReason#ZOMBIE}</dt>
     * <dd>Transitions to the {@link ShuttingDownState}</dd>
     * <dt>{@link ShutdownReason#TERMINATE}</dt>
     * <dd>Transitions to the {@link ShuttingDownState}</dd>
     * </dl>
     * </dd>
     * </dl>
     */
    static class ShutdownNotificationCompletionState implements ConsumerState {

        @Override
        public ITask createTask(ShardConsumer consumer) {
            return null;
        }

        @Override
        public ConsumerState successTransition() {
            return this;
        }

        @Override
        public ConsumerState shutdownTransition(ShutdownReason shutdownReason) {
            if (shutdownReason != ShutdownReason.REQUESTED) {
                return shutdownReason.getShutdownState();
            }
            return this;
        }

        @Override
        public TaskType getTaskType() {
            return TaskType.SHUTDOWN_NOTIFICATION;
        }

        @Override
        public ShardConsumerState getState() {
            return ShardConsumerState.SHUTDOWN_REQUESTED;
        }

        @Override
        public boolean isTerminal() {
            return false;
        }
    }

    /**
     * This state is entered if the {@link ShardConsumer} loses its lease, or reaches the end of the shard.
     *
     * <h2>Valid Transitions</h2>
     * <dl>
     * <dt>Success</dt>
     * <dd>
     * <p>
     * Success shouldn't normally be called since the {@link ShardConsumer} is marked for shutdown.
     * </p>
     * <p>
     * Transitions to the {@link ShutdownCompleteState}
     * </p>
     * </dd>
     * <dt>Shutdown</dt>
     * <dd>At this point the record processor has processed the final shutdown indication, and depending on the shutdown
     * reason taken the correct course of action. From this point on there should be no more interactions with the
     * record processor or {@link ShardConsumer}.
     * <dl>
     * <dt>{@link ShutdownReason#REQUESTED}</dt>
     * <dd>
     * <p>
     * This should not occur as all other {@link ShutdownReason}s take priority over it.
     * </p>
     * <p>
     * Transitions to {@link ShutdownCompleteState}
     * </p>
     * </dd>
     * <dt>{@link ShutdownReason#ZOMBIE}</dt>
     * <dd>Transitions to the {@link ShutdownCompleteState}</dd>
     * <dt>{@link ShutdownReason#TERMINATE}</dt>
     * <dd>Transitions to the {@link ShutdownCompleteState}</dd>
     * </dl>
     * </dd>
     * </dl>
     */
    static class ShuttingDownState implements ConsumerState {

        @Override
        public ITask createTask(ShardConsumer consumer) {
            return new ShutdownTask(consumer.getShardInfo(),
                    consumer.getRecordProcessor(),
                    consumer.getRecordProcessorCheckpointer(),
                    consumer.getShutdownReason(),
                    consumer.getStreamConfig().getStreamProxy(),
                    consumer.getStreamConfig().getInitialPositionInStream(),
                    consumer.isCleanupLeasesOfCompletedShards(),
<<<<<<< HEAD
                    consumer.isIgnoreUnexpectedChildShards(),
=======
>>>>>>> 3de901ea
                    consumer.getLeaseManager(),
                    consumer.getTaskBackoffTimeMillis(),
                    consumer.getGetRecordsCache());
        }

        @Override
        public ConsumerState successTransition() {
            return ShardConsumerState.SHUTDOWN_COMPLETE.getConsumerState();
        }

        @Override
        public ConsumerState shutdownTransition(ShutdownReason shutdownReason) {
            return ShardConsumerState.SHUTDOWN_COMPLETE.getConsumerState();
        }

        @Override
        public TaskType getTaskType() {
            return TaskType.SHUTDOWN;
        }

        @Override
        public ShardConsumerState getState() {
            return ShardConsumerState.SHUTTING_DOWN;
        }

        @Override
        public boolean isTerminal() {
            return false;
        }
    }

    /**
     * This is the final state for the {@link ShardConsumer}. This occurs once all shutdown activities are completed.
     *
     * <h2>Valid Transitions</h2>
     * <dl>
     * <dt>Success</dt>
     * <dd>
     * <p>
     * Success shouldn't normally be called since the {@link ShardConsumer} is marked for shutdown.
     * </p>
     * <p>
     * Remains in the {@link ShutdownCompleteState}
     * </p>
     * </dd>
     * <dt>Shutdown</dt>
     * <dd>At this point the all shutdown activites are completed, and the {@link ShardConsumer} should not take any
     * further actions.
     * <dl>
     * <dt>{@link ShutdownReason#REQUESTED}</dt>
     * <dd>
     * <p>
     * This should not occur as all other {@link ShutdownReason}s take priority over it.
     * </p>
     * <p>
     * Remains in {@link ShutdownCompleteState}
     * </p>
     * </dd>
     * <dt>{@link ShutdownReason#ZOMBIE}</dt>
     * <dd>Remains in {@link ShutdownCompleteState}</dd>
     * <dt>{@link ShutdownReason#TERMINATE}</dt>
     * <dd>Remains in {@link ShutdownCompleteState}</dd>
     * </dl>
     * </dd>
     * </dl>
     */
    static class ShutdownCompleteState implements ConsumerState {

        @Override
        public ITask createTask(ShardConsumer consumer) {
            if (consumer.getShutdownNotification() != null) {
                consumer.getShutdownNotification().shutdownComplete();
            }
            return null;
        }

        @Override
        public ConsumerState successTransition() {
            return this;
        }

        @Override
        public ConsumerState shutdownTransition(ShutdownReason shutdownReason) {
            return this;
        }

        @Override
        public TaskType getTaskType() {
            return TaskType.SHUTDOWN_COMPLETE;
        }

        @Override
        public ShardConsumerState getState() {
            return ShardConsumerState.SHUTDOWN_COMPLETE;
        }

        @Override
        public boolean isTerminal() {
            return true;
        }
    }

}<|MERGE_RESOLUTION|>--- conflicted
+++ resolved
@@ -527,10 +527,7 @@
                     consumer.getStreamConfig().getStreamProxy(),
                     consumer.getStreamConfig().getInitialPositionInStream(),
                     consumer.isCleanupLeasesOfCompletedShards(),
-<<<<<<< HEAD
                     consumer.isIgnoreUnexpectedChildShards(),
-=======
->>>>>>> 3de901ea
                     consumer.getLeaseManager(),
                     consumer.getTaskBackoffTimeMillis(),
                     consumer.getGetRecordsCache());
