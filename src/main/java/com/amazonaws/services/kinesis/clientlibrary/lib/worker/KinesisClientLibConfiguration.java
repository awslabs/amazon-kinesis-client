/*
 *  Copyright 2017 Amazon.com, Inc. or its affiliates. All Rights Reserved.
 *
 *  Licensed under the Amazon Software License (the "License").
 *  You may not use this file except in compliance with the License.
 *  A copy of the License is located at
 *
 *  http://aws.amazon.com/asl/
 *
 *  or in the "license" file accompanying this file. This file is distributed
 *  on an "AS IS" BASIS, WITHOUT WARRANTIES OR CONDITIONS OF ANY KIND, either
 *  express or implied. See the License for the specific language governing
 *  permissions and limitations under the License. 
 */
package com.amazonaws.services.kinesis.clientlibrary.lib.worker;

import java.util.Date;
import java.util.Optional;
import java.util.Set;

import org.apache.commons.lang.Validate;

import com.amazonaws.ClientConfiguration;
import com.amazonaws.auth.AWSCredentialsProvider;
import com.amazonaws.regions.RegionUtils;
import com.amazonaws.services.kinesis.metrics.impl.MetricsHelper;
import com.amazonaws.services.kinesis.metrics.interfaces.IMetricsScope;
import com.amazonaws.services.kinesis.metrics.interfaces.MetricsLevel;
import com.google.common.collect.ImmutableSet;

import lombok.Getter;

/**
 * Configuration for the Amazon Kinesis Client Library.
 */
public class KinesisClientLibConfiguration {

    private static final long EPSILON_MS = 25;

    /**
     * The location in the shard from which the KinesisClientLibrary will start fetching records from
     * when the application starts for the first time and there is no checkpoint for the shard.
     */
    public static final InitialPositionInStream DEFAULT_INITIAL_POSITION_IN_STREAM = InitialPositionInStream.LATEST;

    /**
     * Fail over time in milliseconds. A worker which does not renew it's lease within this time interval
     * will be regarded as having problems and it's shards will be assigned to other workers.
     * For applications that have a large number of shards, this may be set to a higher number to reduce
     * the number of DynamoDB IOPS required for tracking leases.
     */
    public static final long DEFAULT_FAILOVER_TIME_MILLIS = 10000L;

    /**
     * Max records to fetch from Kinesis in a single GetRecords call.
     */
    public static final int DEFAULT_MAX_RECORDS = 10000;

    /**
     * The default value for how long the {@link ShardConsumer} should sleep if no records are returned from the call to
     * {@link com.amazonaws.services.kinesis.AmazonKinesis#getRecords(com.amazonaws.services.kinesis.model.GetRecordsRequest)}.
     */
    public static final long DEFAULT_IDLETIME_BETWEEN_READS_MILLIS = 1000L;

    /**
     * Don't call processRecords() on the record processor for empty record lists.
     */
    public static final boolean DEFAULT_DONT_CALL_PROCESS_RECORDS_FOR_EMPTY_RECORD_LIST = false;

    /**
     * Interval in milliseconds between polling to check for parent shard completion.
     * Polling frequently will take up more DynamoDB IOPS (when there are leases for shards waiting on
     * completion of parent shards).
     */
    public static final long DEFAULT_PARENT_SHARD_POLL_INTERVAL_MILLIS = 10000L;

    /**
     * Shard sync interval in milliseconds - e.g. wait for this long between shard sync tasks.
     */
    public static final long DEFAULT_SHARD_SYNC_INTERVAL_MILLIS = 60000L;

    /**
     * Cleanup leases upon shards completion (don't wait until they expire in Kinesis).
     * Keeping leases takes some tracking/resources (e.g. they need to be renewed, assigned), so by default we try
     * to delete the ones we don't need any longer.
     */
    public static final boolean DEFAULT_CLEANUP_LEASES_UPON_SHARDS_COMPLETION = true;

    /**
     * Ignore child shards with open parents.
     */
    public static final boolean DEFAULT_IGNORE_UNEXPECTED_CHILD_SHARDS = false;

    /**
     * Backoff time in milliseconds for Amazon Kinesis Client Library tasks (in the event of failures).
     */
    public static final long DEFAULT_TASK_BACKOFF_TIME_MILLIS = 500L;

    /**
     * Buffer metrics for at most this long before publishing to CloudWatch.
     */
    public static final long DEFAULT_METRICS_BUFFER_TIME_MILLIS = 10000L;

    /**
     * Buffer at most this many metrics before publishing to CloudWatch.
     */
    public static final int DEFAULT_METRICS_MAX_QUEUE_SIZE = 10000;

    /**
     * Metrics level for which to enable CloudWatch metrics.
     */
    public static final MetricsLevel DEFAULT_METRICS_LEVEL = MetricsLevel.DETAILED;

    /**
     * Metrics dimensions that always will be enabled regardless of the config provided by user.
     */
    public static final Set<String> METRICS_ALWAYS_ENABLED_DIMENSIONS = ImmutableSet.of(
            MetricsHelper.OPERATION_DIMENSION_NAME);

    /**
     * Allowed dimensions for CloudWatch metrics. By default, worker ID dimension will be disabled.
     */
    public static final Set<String> DEFAULT_METRICS_ENABLED_DIMENSIONS = ImmutableSet.<String>builder().addAll(
            METRICS_ALWAYS_ENABLED_DIMENSIONS).add(MetricsHelper.SHARD_ID_DIMENSION_NAME).build();

    /**
     * Metrics dimensions that signify all possible dimensions.
     */
    public static final Set<String> METRICS_DIMENSIONS_ALL = ImmutableSet.of(IMetricsScope.METRICS_DIMENSIONS_ALL);

    /**
     * User agent set when Amazon Kinesis Client Library makes AWS requests.
     */
    public static final String KINESIS_CLIENT_LIB_USER_AGENT = "amazon-kinesis-client-library-java-1.8.7";

    /**
     * KCL will validate client provided sequence numbers with a call to Amazon Kinesis before checkpointing for calls
     * to {@link RecordProcessorCheckpointer#checkpoint(String)} by default.
     */
    public static final boolean DEFAULT_VALIDATE_SEQUENCE_NUMBER_BEFORE_CHECKPOINTING = true;

    /**
     * The max number of leases (shards) this worker should process.
     * This can be useful to avoid overloading (and thrashing) a worker when a host has resource constraints
     * or during deployment.
     * NOTE: Setting this to a low value can cause data loss if workers are not able to pick up all shards in the
     * stream due to the max limit.
     */
    public static final int DEFAULT_MAX_LEASES_FOR_WORKER = Integer.MAX_VALUE;

    /**
     * Max leases to steal from another worker at one time (for load balancing).
     * Setting this to a higher number can allow for faster load convergence (e.g. during deployments, cold starts),
     * but can cause higher churn in the system.
     */
    public static final int DEFAULT_MAX_LEASES_TO_STEAL_AT_ONE_TIME = 1;

    /**
     * The Amazon DynamoDB table used for tracking leases will be provisioned with this read capacity.
     */
    public static final int DEFAULT_INITIAL_LEASE_TABLE_READ_CAPACITY = 10;

    /**
     * The Amazon DynamoDB table used for tracking leases will be provisioned with this write capacity.
     */
    public static final int DEFAULT_INITIAL_LEASE_TABLE_WRITE_CAPACITY = 10;

    /**
     * The Worker will skip shard sync during initialization if there are one or more leases in the lease table. This
     * assumes that the shards and leases are in-sync. This enables customers to choose faster startup times (e.g.
     * during incremental deployments of an application).
     */
    public static final boolean DEFAULT_SKIP_SHARD_SYNC_AT_STARTUP_IF_LEASES_EXIST = false;

    /**
     * Default Shard prioritization strategy.
     */
    public static final ShardPrioritization DEFAULT_SHARD_PRIORITIZATION = new NoOpShardPrioritization();

    /**
     * The amount of milliseconds to wait before graceful shutdown forcefully terminates.
     */
    public static final long DEFAULT_SHUTDOWN_GRACE_MILLIS = 5000L;

    /**
     * The size of the thread pool to create for the lease renewer to use.
     */
    public static final int DEFAULT_MAX_LEASE_RENEWAL_THREADS = 20;

    private String applicationName;
    private String tableName;
    private String streamName;
    private String kinesisEndpoint;
    private String dynamoDBEndpoint;
    private InitialPositionInStream initialPositionInStream;
    private AWSCredentialsProvider kinesisCredentialsProvider;
    private AWSCredentialsProvider dynamoDBCredentialsProvider;
    private AWSCredentialsProvider cloudWatchCredentialsProvider;
    private long failoverTimeMillis;
    private String workerIdentifier;
    private long shardSyncIntervalMillis;
    private int maxRecords;
    private long idleTimeBetweenReadsInMillis;
    // Enables applications flush/checkpoint (if they have some data "in progress", but don't get new data for while)
    private boolean callProcessRecordsEvenForEmptyRecordList;
    private long parentShardPollIntervalMillis;
    private boolean cleanupLeasesUponShardCompletion;
    private boolean ignoreUnexpectedChildShards;
    private ClientConfiguration kinesisClientConfig;
    private ClientConfiguration dynamoDBClientConfig;
    private ClientConfiguration cloudWatchClientConfig;
    private long taskBackoffTimeMillis;
    private long metricsBufferTimeMillis;
    private int metricsMaxQueueSize;
    private MetricsLevel metricsLevel;
    private Set<String> metricsEnabledDimensions;
    private boolean validateSequenceNumberBeforeCheckpointing;
    private String regionName;
    private int maxLeasesForWorker;
    private int maxLeasesToStealAtOneTime;
    private int initialLeaseTableReadCapacity;
    private int initialLeaseTableWriteCapacity;
    private InitialPositionInStreamExtended initialPositionInStreamExtended;
    // This is useful for optimizing deployments to large fleets working on a stable stream.
    private boolean skipShardSyncAtWorkerInitializationIfLeasesExist;
    private ShardPrioritization shardPrioritization;
    private long shutdownGraceMillis;

    @Getter
    private Optional<Integer> timeoutInSeconds = Optional.empty();

    @Getter
    private Optional<Integer> retryGetRecordsInSeconds = Optional.empty();

    @Getter
    private Optional<Integer> maxGetRecordsThreadPool = Optional.empty();

    @Getter
    private int maxLeaseRenewalThreads = DEFAULT_MAX_LEASE_RENEWAL_THREADS;

    @Getter
    private RecordsFetcherFactory recordsFetcherFactory;
    
    @Getter
    private Optional<Long> logWarningForTaskAfterMillis = Optional.empty();

    /**
     * Constructor.
     *
     * @param applicationName Name of the Amazon Kinesis application.
     *        By default the application name is included in the user agent string used to make AWS requests. This
     *        can assist with troubleshooting (e.g. distinguish requests made by separate applications).
     * @param streamName Name of the Kinesis stream
     * @param credentialsProvider Provides credentials used to sign AWS requests
     * @param workerId Used to distinguish different workers/processes of a Kinesis application
     */
    public KinesisClientLibConfiguration(String applicationName,
            String streamName,
            AWSCredentialsProvider credentialsProvider,
            String workerId) {
        this(applicationName, streamName, credentialsProvider, credentialsProvider, credentialsProvider, workerId);
    }

    /**
     * Constructor.
     *
     * @param applicationName Name of the Amazon Kinesis application
     *        By default the application name is included in the user agent string used to make AWS requests. This
     *        can assist with troubleshooting (e.g. distinguish requests made by separate applications).
     * @param streamName Name of the Kinesis stream
     * @param kinesisCredentialsProvider Provides credentials used to access Kinesis
     * @param dynamoDBCredentialsProvider Provides credentials used to access DynamoDB
     * @param cloudWatchCredentialsProvider Provides credentials used to access CloudWatch
     * @param workerId Used to distinguish different workers/processes of a Kinesis application
     */
    public KinesisClientLibConfiguration(String applicationName,
            String streamName,
            AWSCredentialsProvider kinesisCredentialsProvider,
            AWSCredentialsProvider dynamoDBCredentialsProvider,
            AWSCredentialsProvider cloudWatchCredentialsProvider,
            String workerId) {
<<<<<<< HEAD
        this(applicationName, streamName, null, null, DEFAULT_INITIAL_POSITION_IN_STREAM, kinesisCredentialsProvider,
                dynamoDBCredentialsProvider, cloudWatchCredentialsProvider, DEFAULT_FAILOVER_TIME_MILLIS, workerId,
                DEFAULT_MAX_RECORDS, DEFAULT_IDLETIME_BETWEEN_READS_MILLIS,
                DEFAULT_DONT_CALL_PROCESS_RECORDS_FOR_EMPTY_RECORD_LIST, DEFAULT_PARENT_SHARD_POLL_INTERVAL_MILLIS,
                DEFAULT_SHARD_SYNC_INTERVAL_MILLIS, DEFAULT_CLEANUP_LEASES_UPON_SHARDS_COMPLETION,
                DEFAULT_IGNORE_UNEXPECTED_CHILD_SHARDS,
                new ClientConfiguration(), new ClientConfiguration(), new ClientConfiguration(),
                DEFAULT_TASK_BACKOFF_TIME_MILLIS, DEFAULT_METRICS_BUFFER_TIME_MILLIS, DEFAULT_METRICS_MAX_QUEUE_SIZE,
                DEFAULT_VALIDATE_SEQUENCE_NUMBER_BEFORE_CHECKPOINTING, null,
=======
        this(applicationName,
                streamName,
                null,
                null,
                DEFAULT_INITIAL_POSITION_IN_STREAM,
                kinesisCredentialsProvider,
                dynamoDBCredentialsProvider,
                cloudWatchCredentialsProvider,
                DEFAULT_FAILOVER_TIME_MILLIS,
                workerId,
                DEFAULT_MAX_RECORDS,
                DEFAULT_IDLETIME_BETWEEN_READS_MILLIS,
                DEFAULT_DONT_CALL_PROCESS_RECORDS_FOR_EMPTY_RECORD_LIST,
                DEFAULT_PARENT_SHARD_POLL_INTERVAL_MILLIS,
                DEFAULT_SHARD_SYNC_INTERVAL_MILLIS,
                DEFAULT_CLEANUP_LEASES_UPON_SHARDS_COMPLETION,
                new ClientConfiguration(),
                new ClientConfiguration(),
                new ClientConfiguration(),
                DEFAULT_TASK_BACKOFF_TIME_MILLIS,
                DEFAULT_METRICS_BUFFER_TIME_MILLIS,
                DEFAULT_METRICS_MAX_QUEUE_SIZE,
                DEFAULT_VALIDATE_SEQUENCE_NUMBER_BEFORE_CHECKPOINTING,
                null,
>>>>>>> 3de901ea
                DEFAULT_SHUTDOWN_GRACE_MILLIS);
    }

    /**
     * @param applicationName Name of the Kinesis application
     *        By default the application name is included in the user agent string used to make AWS requests. This
     *        can assist with troubleshooting (e.g. distinguish requests made by separate applications).
     * @param streamName Name of the Kinesis stream
     * @param kinesisEndpoint Kinesis endpoint
     * @param initialPositionInStream One of LATEST or TRIM_HORIZON. The KinesisClientLibrary will start fetching
     *        records from that location in the stream when an application starts up for the first time and there
     *        are no checkpoints. If there are checkpoints, then we start from the checkpoint position.
     * @param kinesisCredentialsProvider Provides credentials used to access Kinesis
     * @param dynamoDBCredentialsProvider Provides credentials used to access DynamoDB
     * @param cloudWatchCredentialsProvider Provides credentials used to access CloudWatch
     * @param failoverTimeMillis Lease duration (leases not renewed within this period will be claimed by others)
     * @param workerId Used to distinguish different workers/processes of a Kinesis application
     * @param maxRecords Max records to read per Kinesis getRecords() call
     * @param idleTimeBetweenReadsInMillis Idle time between calls to fetch data from Kinesis
     * @param callProcessRecordsEvenForEmptyRecordList Call the IRecordProcessor::processRecords() API even if
     *        GetRecords returned an empty record list.
     * @param parentShardPollIntervalMillis Wait for this long between polls to check if parent shards are done
     * @param shardSyncIntervalMillis Time between tasks to sync leases and Kinesis shards
     * @param cleanupTerminatedShardsBeforeExpiry Clean up shards we've finished processing (don't wait for expiration
     *        in Kinesis)
     * @param ignoreUnexpectedChildShards Ignore child shards with open parents
     * @param kinesisClientConfig Client Configuration used by Kinesis client
     * @param dynamoDBClientConfig Client Configuration used by DynamoDB client
     * @param cloudWatchClientConfig Client Configuration used by CloudWatch client
     * @param taskBackoffTimeMillis Backoff period when tasks encounter an exception
     * @param metricsBufferTimeMillis Metrics are buffered for at most this long before publishing to CloudWatch
     * @param metricsMaxQueueSize Max number of metrics to buffer before publishing to CloudWatch
     * @param validateSequenceNumberBeforeCheckpointing whether KCL should validate client provided sequence numbers
     *        with a call to Amazon Kinesis before checkpointing for calls to
     *        {@link RecordProcessorCheckpointer#checkpoint(String)}
     * @param regionName The region name for the service
     * @param shutdownGraceMillis The number of milliseconds before graceful shutdown terminates forcefully
     */
    // CHECKSTYLE:IGNORE HiddenFieldCheck FOR NEXT 26 LINES
    // CHECKSTYLE:IGNORE ParameterNumber FOR NEXT 26 LINES
    public KinesisClientLibConfiguration(String applicationName,
<<<<<<< HEAD
            String streamName,
            String kinesisEndpoint,
            InitialPositionInStream initialPositionInStream,
            AWSCredentialsProvider kinesisCredentialsProvider,
            AWSCredentialsProvider dynamoDBCredentialsProvider,
            AWSCredentialsProvider cloudWatchCredentialsProvider,
            long failoverTimeMillis,
            String workerId,
            int maxRecords,
            long idleTimeBetweenReadsInMillis,
            boolean callProcessRecordsEvenForEmptyRecordList,
            long parentShardPollIntervalMillis,
            long shardSyncIntervalMillis,
            boolean cleanupTerminatedShardsBeforeExpiry,
            boolean ignoreUnexpectedChildShards,
            ClientConfiguration kinesisClientConfig,
            ClientConfiguration dynamoDBClientConfig,
            ClientConfiguration cloudWatchClientConfig,
            long taskBackoffTimeMillis,
            long metricsBufferTimeMillis,
            int metricsMaxQueueSize,
            boolean validateSequenceNumberBeforeCheckpointing,
            String regionName,
            long shutdownGraceMillis) {
=======
                                         String streamName,
                                         String kinesisEndpoint,
                                         InitialPositionInStream initialPositionInStream,
                                         AWSCredentialsProvider kinesisCredentialsProvider,
                                         AWSCredentialsProvider dynamoDBCredentialsProvider,
                                         AWSCredentialsProvider cloudWatchCredentialsProvider,
                                         long failoverTimeMillis,
                                         String workerId,
                                         int maxRecords,
                                         long idleTimeBetweenReadsInMillis,
                                         boolean callProcessRecordsEvenForEmptyRecordList,
                                         long parentShardPollIntervalMillis,
                                         long shardSyncIntervalMillis,
                                         boolean cleanupTerminatedShardsBeforeExpiry,
                                         ClientConfiguration kinesisClientConfig,
                                         ClientConfiguration dynamoDBClientConfig,
                                         ClientConfiguration cloudWatchClientConfig,
                                         long taskBackoffTimeMillis,
                                         long metricsBufferTimeMillis,
                                         int metricsMaxQueueSize,
                                         boolean validateSequenceNumberBeforeCheckpointing,
                                         String regionName,
                                         long shutdownGraceMillis) {
>>>>>>> 3de901ea
        this(applicationName, streamName, kinesisEndpoint, null, initialPositionInStream, kinesisCredentialsProvider,
                dynamoDBCredentialsProvider, cloudWatchCredentialsProvider, failoverTimeMillis, workerId,
                maxRecords, idleTimeBetweenReadsInMillis,
                callProcessRecordsEvenForEmptyRecordList, parentShardPollIntervalMillis,
                shardSyncIntervalMillis, cleanupTerminatedShardsBeforeExpiry, ignoreUnexpectedChildShards,
                kinesisClientConfig, dynamoDBClientConfig, cloudWatchClientConfig,
                taskBackoffTimeMillis, metricsBufferTimeMillis, metricsMaxQueueSize,
                validateSequenceNumberBeforeCheckpointing, regionName, shutdownGraceMillis);
    }

    /**
     * @param applicationName Name of the Kinesis application
     *        By default the application name is included in the user agent string used to make AWS requests. This
     *        can assist with troubleshooting (e.g. distinguish requests made by separate applications).
     * @param streamName Name of the Kinesis stream
     * @param kinesisEndpoint Kinesis endpoint
     * @param dynamoDBEndpoint DynamoDB endpoint
     * @param initialPositionInStream One of LATEST or TRIM_HORIZON. The KinesisClientLibrary will start fetching
     *        records from that location in the stream when an application starts up for the first time and there
     *        are no checkpoints. If there are checkpoints, then we start from the checkpoint position.
     * @param kinesisCredentialsProvider Provides credentials used to access Kinesis
     * @param dynamoDBCredentialsProvider Provides credentials used to access DynamoDB
     * @param cloudWatchCredentialsProvider Provides credentials used to access CloudWatch
     * @param failoverTimeMillis Lease duration (leases not renewed within this period will be claimed by others)
     * @param workerId Used to distinguish different workers/processes of a Kinesis application
     * @param maxRecords Max records to read per Kinesis getRecords() call
     * @param idleTimeBetweenReadsInMillis Idle time between calls to fetch data from Kinesis
     * @param callProcessRecordsEvenForEmptyRecordList Call the IRecordProcessor::processRecords() API even if
     *        GetRecords returned an empty record list.
     * @param parentShardPollIntervalMillis Wait for this long between polls to check if parent shards are done
     * @param shardSyncIntervalMillis Time between tasks to sync leases and Kinesis shards
     * @param cleanupTerminatedShardsBeforeExpiry Clean up shards we've finished processing (don't wait for expiration
     *        in Kinesis)
     * @param kinesisClientConfig Client Configuration used by Kinesis client
     * @param dynamoDBClientConfig Client Configuration used by DynamoDB client
     * @param cloudWatchClientConfig Client Configuration used by CloudWatch client
     * @param taskBackoffTimeMillis Backoff period when tasks encounter an exception
     * @param metricsBufferTimeMillis Metrics are buffered for at most this long before publishing to CloudWatch
     * @param metricsMaxQueueSize Max number of metrics to buffer before publishing to CloudWatch
     * @param validateSequenceNumberBeforeCheckpointing whether KCL should validate client provided sequence numbers
     *        with a call to Amazon Kinesis before checkpointing for calls to
     *        {@link RecordProcessorCheckpointer#checkpoint(String)}
     * @param regionName The region name for the service
     */
    // CHECKSTYLE:IGNORE HiddenFieldCheck FOR NEXT 26 LINES
    // CHECKSTYLE:IGNORE ParameterNumber FOR NEXT 26 LINES
    public KinesisClientLibConfiguration(String applicationName,
                                         String streamName,
                                         String kinesisEndpoint,
                                         String dynamoDBEndpoint,
                                         InitialPositionInStream initialPositionInStream,
                                         AWSCredentialsProvider kinesisCredentialsProvider,
                                         AWSCredentialsProvider dynamoDBCredentialsProvider,
                                         AWSCredentialsProvider cloudWatchCredentialsProvider,
                                         long failoverTimeMillis,
                                         String workerId,
                                         int maxRecords,
                                         long idleTimeBetweenReadsInMillis,
                                         boolean callProcessRecordsEvenForEmptyRecordList,
                                         long parentShardPollIntervalMillis,
                                         long shardSyncIntervalMillis,
                                         boolean cleanupTerminatedShardsBeforeExpiry,
                                         ClientConfiguration kinesisClientConfig,
                                         ClientConfiguration dynamoDBClientConfig,
                                         ClientConfiguration cloudWatchClientConfig,
                                         long taskBackoffTimeMillis,
                                         long metricsBufferTimeMillis,
                                         int metricsMaxQueueSize,
                                         boolean validateSequenceNumberBeforeCheckpointing,
                                         String regionName,
                                         long shutdownGraceMillis) {
        // Check following values are greater than zero
        checkIsValuePositive("FailoverTimeMillis", failoverTimeMillis);
        checkIsValuePositive("IdleTimeBetweenReadsInMillis", idleTimeBetweenReadsInMillis);
        checkIsValuePositive("ParentShardPollIntervalMillis", parentShardPollIntervalMillis);
        checkIsValuePositive("ShardSyncIntervalMillis", shardSyncIntervalMillis);
        checkIsValuePositive("MaxRecords", (long) maxRecords);
        checkIsValuePositive("TaskBackoffTimeMillis", taskBackoffTimeMillis);
        checkIsValuePositive("MetricsBufferTimeMills", metricsBufferTimeMillis);
        checkIsValuePositive("MetricsMaxQueueSize", (long) metricsMaxQueueSize);
        checkIsValuePositive("ShutdownGraceMillis", shutdownGraceMillis);
        checkIsRegionNameValid(regionName);
        this.applicationName = applicationName;
        this.tableName = applicationName;
        this.streamName = streamName;
        this.kinesisEndpoint = kinesisEndpoint;
        this.dynamoDBEndpoint = dynamoDBEndpoint;
        this.initialPositionInStream = initialPositionInStream;
        this.kinesisCredentialsProvider = kinesisCredentialsProvider;
        this.dynamoDBCredentialsProvider = dynamoDBCredentialsProvider;
        this.cloudWatchCredentialsProvider = cloudWatchCredentialsProvider;
        this.failoverTimeMillis = failoverTimeMillis;
        this.maxRecords = maxRecords;
        this.idleTimeBetweenReadsInMillis = idleTimeBetweenReadsInMillis;
        this.callProcessRecordsEvenForEmptyRecordList = callProcessRecordsEvenForEmptyRecordList;
        this.parentShardPollIntervalMillis = parentShardPollIntervalMillis;
        this.shardSyncIntervalMillis = shardSyncIntervalMillis;
        this.cleanupLeasesUponShardCompletion = cleanupTerminatedShardsBeforeExpiry;
        this.workerIdentifier = workerId;
        this.kinesisClientConfig = checkAndAppendKinesisClientLibUserAgent(kinesisClientConfig);
        this.dynamoDBClientConfig = checkAndAppendKinesisClientLibUserAgent(dynamoDBClientConfig);
        this.cloudWatchClientConfig = checkAndAppendKinesisClientLibUserAgent(cloudWatchClientConfig);
        this.taskBackoffTimeMillis = taskBackoffTimeMillis;
        this.metricsBufferTimeMillis = metricsBufferTimeMillis;
        this.metricsMaxQueueSize = metricsMaxQueueSize;
        this.metricsLevel = DEFAULT_METRICS_LEVEL;
        this.metricsEnabledDimensions = DEFAULT_METRICS_ENABLED_DIMENSIONS;
        this.validateSequenceNumberBeforeCheckpointing = validateSequenceNumberBeforeCheckpointing;
        this.regionName = regionName;
        this.maxLeasesForWorker = DEFAULT_MAX_LEASES_FOR_WORKER;
        this.maxLeasesToStealAtOneTime = DEFAULT_MAX_LEASES_TO_STEAL_AT_ONE_TIME;
        this.initialLeaseTableReadCapacity = DEFAULT_INITIAL_LEASE_TABLE_READ_CAPACITY;
        this.initialLeaseTableWriteCapacity = DEFAULT_INITIAL_LEASE_TABLE_WRITE_CAPACITY;
        this.initialPositionInStreamExtended =
                InitialPositionInStreamExtended.newInitialPosition(initialPositionInStream);
        this.skipShardSyncAtWorkerInitializationIfLeasesExist = DEFAULT_SKIP_SHARD_SYNC_AT_STARTUP_IF_LEASES_EXIST;
        this.shardPrioritization = DEFAULT_SHARD_PRIORITIZATION;
        this.recordsFetcherFactory = new SimpleRecordsFetcherFactory(this.maxRecords);
    }

    /**
     * @param applicationName Name of the Kinesis application
     *        By default the application name is included in the user agent string used to make AWS requests. This
     *        can assist with troubleshooting (e.g. distinguish requests made by separate applications).
     * @param streamName Name of the Kinesis stream
     * @param kinesisEndpoint Kinesis endpoint
     * @param dynamoDBEndpoint DynamoDB endpoint
     * @param initialPositionInStream One of LATEST or TRIM_HORIZON. The KinesisClientLibrary will start fetching
     *        records from that location in the stream when an application starts up for the first time and there
     *        are no checkpoints. If there are checkpoints, then we start from the checkpoint position.
     * @param kinesisCredentialsProvider Provides credentials used to access Kinesis
     * @param dynamoDBCredentialsProvider Provides credentials used to access DynamoDB
     * @param cloudWatchCredentialsProvider Provides credentials used to access CloudWatch
     * @param failoverTimeMillis Lease duration (leases not renewed within this period will be claimed by others)
     * @param workerId Used to distinguish different workers/processes of a Kinesis application
     * @param maxRecords Max records to read per Kinesis getRecords() call
     * @param idleTimeBetweenReadsInMillis Idle time between calls to fetch data from Kinesis
     * @param callProcessRecordsEvenForEmptyRecordList Call the IRecordProcessor::processRecords() API even if
     *        GetRecords returned an empty record list.
     * @param parentShardPollIntervalMillis Wait for this long between polls to check if parent shards are done
     * @param shardSyncIntervalMillis Time between tasks to sync leases and Kinesis shards
     * @param cleanupTerminatedShardsBeforeExpiry Clean up shards we've finished processing (don't wait for expiration
     *        in Kinesis)
     * @param ignoreUnexpectedChildShards Ignore child shards with open parents
     * @param kinesisClientConfig Client Configuration used by Kinesis client
     * @param dynamoDBClientConfig Client Configuration used by DynamoDB client
     * @param cloudWatchClientConfig Client Configuration used by CloudWatch client
     * @param taskBackoffTimeMillis Backoff period when tasks encounter an exception
     * @param metricsBufferTimeMillis Metrics are buffered for at most this long before publishing to CloudWatch
     * @param metricsMaxQueueSize Max number of metrics to buffer before publishing to CloudWatch
     * @param validateSequenceNumberBeforeCheckpointing whether KCL should validate client provided sequence numbers
     *        with a call to Amazon Kinesis before checkpointing for calls to
     *        {@link RecordProcessorCheckpointer#checkpoint(String)}
     * @param regionName The region name for the service
     */
    // CHECKSTYLE:IGNORE HiddenFieldCheck FOR NEXT 26 LINES
    // CHECKSTYLE:IGNORE ParameterNumber FOR NEXT 26 LINES
    public KinesisClientLibConfiguration(String applicationName,
            String streamName,
            String kinesisEndpoint,
            String dynamoDBEndpoint,
            InitialPositionInStream initialPositionInStream,
            AWSCredentialsProvider kinesisCredentialsProvider,
            AWSCredentialsProvider dynamoDBCredentialsProvider,
            AWSCredentialsProvider cloudWatchCredentialsProvider,
            long failoverTimeMillis,
            String workerId,
            int maxRecords,
            long idleTimeBetweenReadsInMillis,
            boolean callProcessRecordsEvenForEmptyRecordList,
            long parentShardPollIntervalMillis,
            long shardSyncIntervalMillis,
            boolean cleanupTerminatedShardsBeforeExpiry,
            boolean ignoreUnexpectedChildShards,
            ClientConfiguration kinesisClientConfig,
            ClientConfiguration dynamoDBClientConfig,
            ClientConfiguration cloudWatchClientConfig,
            long taskBackoffTimeMillis,
            long metricsBufferTimeMillis,
            int metricsMaxQueueSize,
            boolean validateSequenceNumberBeforeCheckpointing,
            String regionName,
            RecordsFetcherFactory recordsFetcherFactory) {
        // Check following values are greater than zero
        checkIsValuePositive("FailoverTimeMillis", failoverTimeMillis);
        checkIsValuePositive("IdleTimeBetweenReadsInMillis", idleTimeBetweenReadsInMillis);
        checkIsValuePositive("ParentShardPollIntervalMillis", parentShardPollIntervalMillis);
        checkIsValuePositive("ShardSyncIntervalMillis", shardSyncIntervalMillis);
        checkIsValuePositive("MaxRecords", (long) maxRecords);
        checkIsValuePositive("TaskBackoffTimeMillis", taskBackoffTimeMillis);
        checkIsValuePositive("MetricsBufferTimeMills", metricsBufferTimeMillis);
        checkIsValuePositive("MetricsMaxQueueSize", (long) metricsMaxQueueSize);
        checkIsRegionNameValid(regionName);
        this.applicationName = applicationName;
        this.tableName = applicationName;
        this.streamName = streamName;
        this.kinesisEndpoint = kinesisEndpoint;
        this.dynamoDBEndpoint = dynamoDBEndpoint;
        this.initialPositionInStream = initialPositionInStream;
        this.kinesisCredentialsProvider = kinesisCredentialsProvider;
        this.dynamoDBCredentialsProvider = dynamoDBCredentialsProvider;
        this.cloudWatchCredentialsProvider = cloudWatchCredentialsProvider;
        this.failoverTimeMillis = failoverTimeMillis;
        this.maxRecords = maxRecords;
        this.idleTimeBetweenReadsInMillis = idleTimeBetweenReadsInMillis;
        this.callProcessRecordsEvenForEmptyRecordList = callProcessRecordsEvenForEmptyRecordList;
        this.parentShardPollIntervalMillis = parentShardPollIntervalMillis;
        this.shardSyncIntervalMillis = shardSyncIntervalMillis;
        this.cleanupLeasesUponShardCompletion = cleanupTerminatedShardsBeforeExpiry;
        this.ignoreUnexpectedChildShards = ignoreUnexpectedChildShards;
        this.workerIdentifier = workerId;
        this.kinesisClientConfig = checkAndAppendKinesisClientLibUserAgent(kinesisClientConfig);
        this.dynamoDBClientConfig = checkAndAppendKinesisClientLibUserAgent(dynamoDBClientConfig);
        this.cloudWatchClientConfig = checkAndAppendKinesisClientLibUserAgent(cloudWatchClientConfig);
        this.taskBackoffTimeMillis = taskBackoffTimeMillis;
        this.metricsBufferTimeMillis = metricsBufferTimeMillis;
        this.metricsMaxQueueSize = metricsMaxQueueSize;
        this.metricsLevel = DEFAULT_METRICS_LEVEL;
        this.metricsEnabledDimensions = DEFAULT_METRICS_ENABLED_DIMENSIONS;
        this.validateSequenceNumberBeforeCheckpointing = validateSequenceNumberBeforeCheckpointing;
        this.regionName = regionName;
        this.maxLeasesForWorker = DEFAULT_MAX_LEASES_FOR_WORKER;
        this.maxLeasesToStealAtOneTime = DEFAULT_MAX_LEASES_TO_STEAL_AT_ONE_TIME;
        this.initialLeaseTableReadCapacity = DEFAULT_INITIAL_LEASE_TABLE_READ_CAPACITY;
        this.initialLeaseTableWriteCapacity = DEFAULT_INITIAL_LEASE_TABLE_WRITE_CAPACITY;
        this.initialPositionInStreamExtended =
                InitialPositionInStreamExtended.newInitialPosition(initialPositionInStream);
        this.skipShardSyncAtWorkerInitializationIfLeasesExist = DEFAULT_SKIP_SHARD_SYNC_AT_STARTUP_IF_LEASES_EXIST;
        this.shardPrioritization = DEFAULT_SHARD_PRIORITIZATION;
        this.recordsFetcherFactory = recordsFetcherFactory;
        this.shutdownGraceMillis = shutdownGraceMillis;
    }

    // Check if value is positive, otherwise throw an exception
    private void checkIsValuePositive(String key, long value) {
        if (value <= 0) {
            throw new IllegalArgumentException("Value of " + key
                    + " should be positive, but current value is " + value);
        }
    }

    // Check if user agent in configuration is the default agent.
    // If so, replace it with application name plus KINESIS_CLIENT_LIB_USER_AGENT.
    // If not, append KINESIS_CLIENT_LIB_USER_AGENT to the end.
    private ClientConfiguration checkAndAppendKinesisClientLibUserAgent(ClientConfiguration config) {
        String existingUserAgent = config.getUserAgent();
        if (existingUserAgent.equals(ClientConfiguration.DEFAULT_USER_AGENT)) {
            existingUserAgent = applicationName;
        }
        if (!existingUserAgent.contains(KINESIS_CLIENT_LIB_USER_AGENT)) {
            existingUserAgent += "," + KINESIS_CLIENT_LIB_USER_AGENT;
        }
        config.setUserAgent(existingUserAgent);
        return config;
    }

    private void checkIsRegionNameValid(String regionNameToCheck) {
        if (regionNameToCheck != null && RegionUtils.getRegion(regionNameToCheck) == null) {
            throw new IllegalArgumentException("The specified region name is not valid");
        }
    }

    /**
     * @return Name of the application
     */
    public String getApplicationName() {
        return applicationName;
    }

    /**
     * @return Name of the table to use in DynamoDB
     */
    public String getTableName() {
        return tableName;
    }

    /**
     * @return Time within which a worker should renew a lease (else it is assumed dead)
     */
    public long getFailoverTimeMillis() {
        return failoverTimeMillis;
    }

    /**
     * @return Credentials provider used to access Kinesis
     */
    public AWSCredentialsProvider getKinesisCredentialsProvider() {
        return kinesisCredentialsProvider;
    }

    /**
     * @return Credentials provider used to access DynamoDB
     */
    public AWSCredentialsProvider getDynamoDBCredentialsProvider() {
        return dynamoDBCredentialsProvider;
    }

    /**
     * @return Credentials provider used to access CloudWatch
     */
    public AWSCredentialsProvider getCloudWatchCredentialsProvider() {
        return cloudWatchCredentialsProvider;
    }

    /**
     * @return workerIdentifier
     */
    public String getWorkerIdentifier() {
        return workerIdentifier;
    }

    /**
     * @return the shardSyncIntervalMillis
     */
    public long getShardSyncIntervalMillis() {
        return shardSyncIntervalMillis;
    }

    /**
     * @return Max records to fetch per Kinesis getRecords call
     */
    public int getMaxRecords() {
        return maxRecords;
    }

    /**
     * @return Idle time between calls to fetch data from Kinesis
     */
    public long getIdleTimeBetweenReadsInMillis() {
        return idleTimeBetweenReadsInMillis;
    }

    /**
     * @return true if processRecords() should be called even for empty record lists
     */
    public boolean shouldCallProcessRecordsEvenForEmptyRecordList() {
        return callProcessRecordsEvenForEmptyRecordList;
    }

    /**
     * @return Epsilon milliseconds (used for lease timing margins)
     */
    public long getEpsilonMillis() {
        return EPSILON_MS;
    }

    /**
     * @return stream name
     */
    public String getStreamName() {
        return streamName;
    }

    /**
     * @return Kinesis endpoint
     */
    public String getKinesisEndpoint() {
        return kinesisEndpoint;
    }

    /**
     * @return DynamoDB endpoint
     */
    public String getDynamoDBEndpoint() {
        return dynamoDBEndpoint;
    }

    /**
     * @return the initialPositionInStream
     */
    public InitialPositionInStream getInitialPositionInStream() {
        return initialPositionInStream;
    }

    /**
     * @return interval between polls for parent shard completion
     */
    public long getParentShardPollIntervalMillis() {
        return parentShardPollIntervalMillis;
    }

    /**
     * @return Kinesis client configuration
     */
    public ClientConfiguration getKinesisClientConfiguration() {
        return kinesisClientConfig;
    }

    /**
     * @return DynamoDB client configuration
     */
    public ClientConfiguration getDynamoDBClientConfiguration() {
        return dynamoDBClientConfig;
    }

    /**
     * @return CloudWatch client configuration
     */
    public ClientConfiguration getCloudWatchClientConfiguration() {
        return cloudWatchClientConfig;
    }

    /**
     * @return backoff time when tasks encounter exceptions
     */
    public long getTaskBackoffTimeMillis() {
        return taskBackoffTimeMillis;
    }

    /**
     * @return Metrics are buffered for at most this long before publishing.
     */
    public long getMetricsBufferTimeMillis() {
        return metricsBufferTimeMillis;
    }

    /**
     * @return Max number of metrics to buffer before publishing.
     */
    public int getMetricsMaxQueueSize() {
        return metricsMaxQueueSize;
    }

    /**
     * @return Metrics level enabled for metrics.
     */
    public MetricsLevel getMetricsLevel() {
        return metricsLevel;
    }

    /**
     * @return Enabled dimensions for metrics.
     */
    public Set<String> getMetricsEnabledDimensions() {
        // Unmodifiable set.
        return metricsEnabledDimensions;
    }

    /**
     * @return true if we should clean up leases of shards after processing is complete (don't wait for expiration)
     */
    public boolean shouldCleanupLeasesUponShardCompletion() {
        return cleanupLeasesUponShardCompletion;
    }

    /**
     * @return true if we should ignore child shards which have open parents
     */
    public boolean shouldIgnoreUnexpectedChildShards() {
        return ignoreUnexpectedChildShards;
    }

    /**
     * @return true if KCL should validate client provided sequence numbers with a call to Amazon Kinesis before
     *         checkpointing for calls to {@link RecordProcessorCheckpointer#checkpoint(String)}
     */
    public boolean shouldValidateSequenceNumberBeforeCheckpointing() {
        return validateSequenceNumberBeforeCheckpointing;
    }

    /**
     * @return Region for the service
     */
    public String getRegionName() {
        return regionName;
    }

    /**
     * @return true if Worker should skip syncing shards and leases at startup if leases are present
     */
    public boolean getSkipShardSyncAtWorkerInitializationIfLeasesExist() {
        return skipShardSyncAtWorkerInitializationIfLeasesExist;
    }

    /**
     * @return Max leases this Worker can handle at a time
     */
    public int getMaxLeasesForWorker() {
        return maxLeasesForWorker;
    }

    /**
     * @return Max leases to steal at one time (for load balancing)
     */
    public int getMaxLeasesToStealAtOneTime() {
        return maxLeasesToStealAtOneTime;
    }

    /**
     * @return Read capacity to provision when creating the lease table.
     */
    public int getInitialLeaseTableReadCapacity() {
        return initialLeaseTableReadCapacity;
    }

    /**
     * @return Write capacity to provision when creating the lease table.
     */
    public int getInitialLeaseTableWriteCapacity() {
        return initialLeaseTableWriteCapacity;
    }

    /**
     * Keeping it protected to forbid outside callers from depending on this internal object.
     * @return The initialPositionInStreamExtended object.
     */
    protected InitialPositionInStreamExtended getInitialPositionInStreamExtended() {
        return initialPositionInStreamExtended;
    }

    /**
     * @return The timestamp from where we need to start the application.
     * Valid only for initial position of type AT_TIMESTAMP, returns null for other positions.
     */
    public Date getTimestampAtInitialPositionInStream() {
        return initialPositionInStreamExtended.getTimestamp();
    }

    /**
     * @return Shard prioritization strategy.
     */
    public ShardPrioritization getShardPrioritizationStrategy() {
        return shardPrioritization;
    }

    /**
     * @return Graceful shutdown timeout
     */
    public long getShutdownGraceMillis() {
        return shutdownGraceMillis;
    }

    /*
    // CHECKSTYLE:IGNORE HiddenFieldCheck FOR NEXT 190 LINES
    /**
     * @param tableName name of the lease table in DynamoDB
     * @return KinesisClientLibConfiguration
     */
    public KinesisClientLibConfiguration withTableName(String tableName) {
        this.tableName = tableName;
        return this;
    }

    /**
     * @param kinesisEndpoint Kinesis endpoint
     * @return KinesisClientLibConfiguration
     */
    public KinesisClientLibConfiguration withKinesisEndpoint(String kinesisEndpoint) {
        this.kinesisEndpoint = kinesisEndpoint;
        return this;
    }

    /**
     * @param dynamoDBEndpoint DynamoDB endpoint
     * @return KinesisClientLibConfiguration
     */
    public KinesisClientLibConfiguration withDynamoDBEndpoint(String dynamoDBEndpoint) {
        this.dynamoDBEndpoint = dynamoDBEndpoint;
        return this;
    }

    /**
     * @param initialPositionInStream One of LATEST or TRIM_HORIZON. The Amazon Kinesis Client Library
     *        will start fetching records from this position when the application starts up if there are no checkpoints.
     *        If there are checkpoints, we will process records from the checkpoint position.
     * @return KinesisClientLibConfiguration
     */
    public KinesisClientLibConfiguration withInitialPositionInStream(InitialPositionInStream initialPositionInStream) {
        this.initialPositionInStream = initialPositionInStream;
        this.initialPositionInStreamExtended =
                InitialPositionInStreamExtended.newInitialPosition(initialPositionInStream);
        return this;
    }

    /**
     * @param timestamp The timestamp to use with the AT_TIMESTAMP value for initialPositionInStream.
     * @return KinesisClientLibConfiguration
     */
    public KinesisClientLibConfiguration withTimestampAtInitialPositionInStream(Date timestamp) {
        this.initialPositionInStream = InitialPositionInStream.AT_TIMESTAMP;
        this.initialPositionInStreamExtended = InitialPositionInStreamExtended.newInitialPositionAtTimestamp(timestamp);
        return this;
    }

    /**
     * @param failoverTimeMillis Lease duration (leases not renewed within this period will be claimed by others)
     * @return KinesisClientLibConfiguration
     */
    public KinesisClientLibConfiguration withFailoverTimeMillis(long failoverTimeMillis) {
        checkIsValuePositive("FailoverTimeMillis", failoverTimeMillis);
        this.failoverTimeMillis = failoverTimeMillis;
        return this;
    }

    /**
     * @param shardSyncIntervalMillis Time between tasks to sync leases and Kinesis shards
     * @return KinesisClientLibConfiguration
     */
    public KinesisClientLibConfiguration withShardSyncIntervalMillis(long shardSyncIntervalMillis) {
        checkIsValuePositive("ShardSyncIntervalMillis", shardSyncIntervalMillis);
        this.shardSyncIntervalMillis = shardSyncIntervalMillis;
        return this;
    }

    /**
     * @param maxRecords Max records to fetch in a Kinesis getRecords() call
     * @return KinesisClientLibConfiguration
     */
    public KinesisClientLibConfiguration withMaxRecords(int maxRecords) {
        checkIsValuePositive("MaxRecords", (long) maxRecords);
        this.maxRecords = maxRecords;
        return this;
    }

    /**
     * Controls how long the KCL will sleep if no records are returned from Kinesis
     *
     * <p>
     * This value is only used when no records are returned; if records are returned, the {@link com.amazonaws.services.kinesis.clientlibrary.lib.worker.ProcessTask} will
     * immediately retrieve the next set of records after the call to
     * {@link com.amazonaws.services.kinesis.clientlibrary.interfaces.v2.IRecordProcessor#processRecords(ProcessRecordsInput)}
     * has returned. Setting this value to high may result in the KCL being unable to catch up. If you are changing this
     * value it's recommended that you enable {@link #withCallProcessRecordsEvenForEmptyRecordList(boolean)}, and
     * monitor how far behind the records retrieved are by inspecting
     * {@link com.amazonaws.services.kinesis.clientlibrary.types.ProcessRecordsInput#getMillisBehindLatest()}, and the
     * <a href=
     * "http://docs.aws.amazon.com/streams/latest/dev/monitoring-with-cloudwatch.html#kinesis-metrics-stream">CloudWatch
     * Metric: GetRecords.MillisBehindLatest</a>
     * </p>
     *
     * @param idleTimeBetweenReadsInMillis
     *            how long to sleep between GetRecords calls when no records are returned.
     * @return KinesisClientLibConfiguration
     */
    public KinesisClientLibConfiguration withIdleTimeBetweenReadsInMillis(long idleTimeBetweenReadsInMillis) {
        checkIsValuePositive("IdleTimeBetweenReadsInMillis", idleTimeBetweenReadsInMillis);
        this.idleTimeBetweenReadsInMillis = idleTimeBetweenReadsInMillis;
        return this;
    }

    /**
     * @param callProcessRecordsEvenForEmptyRecordList Call the RecordProcessor::processRecords() API even if
     *        GetRecords returned an empty record list
     * @return KinesisClientLibConfiguration
     */
    public KinesisClientLibConfiguration withCallProcessRecordsEvenForEmptyRecordList(
            boolean callProcessRecordsEvenForEmptyRecordList) {
        this.callProcessRecordsEvenForEmptyRecordList = callProcessRecordsEvenForEmptyRecordList;
        return this;
    }

    /**
     * @param parentShardPollIntervalMillis Wait for this long between polls to check if parent shards are done
     * @return KinesisClientLibConfiguration
     */
    public KinesisClientLibConfiguration withParentShardPollIntervalMillis(long parentShardPollIntervalMillis) {
        checkIsValuePositive("ParentShardPollIntervalMillis", parentShardPollIntervalMillis);
        this.parentShardPollIntervalMillis = parentShardPollIntervalMillis;
        return this;
    }

    /**
     * @param cleanupLeasesUponShardCompletion Clean up shards we've finished processing (don't wait for expiration
     *        in Kinesis)
     * @return KinesisClientLibConfiguration
     */
    public KinesisClientLibConfiguration withCleanupLeasesUponShardCompletion(
            boolean cleanupLeasesUponShardCompletion) {
        this.cleanupLeasesUponShardCompletion = cleanupLeasesUponShardCompletion;
        return this;
    }

    /**
     * @param ignoreUnexpectedChildShards Ignore child shards with open parents.
     * @return KinesisClientLibConfiguration
     */
    public KinesisClientLibConfiguration withIgnoreUnexpectedChildShards(
            boolean ignoreUnexpectedChildShards) {
        this.ignoreUnexpectedChildShards = ignoreUnexpectedChildShards;
        return this;
    }

    /**
     * @param clientConfig Common client configuration used by Kinesis/DynamoDB/CloudWatch client
     * @return KinesisClientLibConfiguration
     */
    public KinesisClientLibConfiguration withCommonClientConfig(ClientConfiguration clientConfig) {
        ClientConfiguration tempClientConfig = checkAndAppendKinesisClientLibUserAgent(clientConfig);
        this.kinesisClientConfig = tempClientConfig;
        this.dynamoDBClientConfig = tempClientConfig;
        this.cloudWatchClientConfig = tempClientConfig;
        return this;
    }

    /**
     * @param kinesisClientConfig Client configuration used by Kinesis client
     * @return KinesisClientLibConfiguration
     */
    public KinesisClientLibConfiguration withKinesisClientConfig(ClientConfiguration kinesisClientConfig) {
        this.kinesisClientConfig = checkAndAppendKinesisClientLibUserAgent(kinesisClientConfig);
        return this;
    }

    /**
     * @param dynamoDBClientConfig Client configuration used by DynamoDB client
     * @return KinesisClientLibConfiguration
     */
    public KinesisClientLibConfiguration withDynamoDBClientConfig(ClientConfiguration dynamoDBClientConfig) {
        this.dynamoDBClientConfig = checkAndAppendKinesisClientLibUserAgent(dynamoDBClientConfig);
        return this;
    }

    /**
     * @param cloudWatchClientConfig Client configuration used by CloudWatch client
     * @return KinesisClientLibConfiguration
     */
    public KinesisClientLibConfiguration withCloudWatchClientConfig(ClientConfiguration cloudWatchClientConfig) {
        this.cloudWatchClientConfig = checkAndAppendKinesisClientLibUserAgent(cloudWatchClientConfig);
        return this;
    }

    /**
     * Override the default user agent (application name).
     *
     * @param userAgent User agent to use in AWS requests
     * @return KinesisClientLibConfiguration
     */
    public KinesisClientLibConfiguration withUserAgent(String userAgent) {
        String customizedUserAgent = userAgent + "," + KINESIS_CLIENT_LIB_USER_AGENT;
        this.kinesisClientConfig.setUserAgent(customizedUserAgent);
        this.dynamoDBClientConfig.setUserAgent(customizedUserAgent);
        this.cloudWatchClientConfig.setUserAgent(customizedUserAgent);
        return this;
    }

    /**
     * @param taskBackoffTimeMillis Backoff period when tasks encounter an exception
     * @return KinesisClientLibConfiguration
     */
    public KinesisClientLibConfiguration withTaskBackoffTimeMillis(long taskBackoffTimeMillis) {
        checkIsValuePositive("TaskBackoffTimeMillis", taskBackoffTimeMillis);
        this.taskBackoffTimeMillis = taskBackoffTimeMillis;
        return this;
    }

    /**
     * @param metricsBufferTimeMillis Metrics are buffered for at most this long before publishing to CloudWatch
     * @return KinesisClientLibConfiguration
     */
    public KinesisClientLibConfiguration withMetricsBufferTimeMillis(long metricsBufferTimeMillis) {
        checkIsValuePositive("MetricsBufferTimeMillis", metricsBufferTimeMillis);
        this.metricsBufferTimeMillis = metricsBufferTimeMillis;
        return this;
    }

    /**
     * @param metricsMaxQueueSize Max number of metrics to buffer before publishing to CloudWatch
     * @return KinesisClientLibConfiguration
     */
    public KinesisClientLibConfiguration withMetricsMaxQueueSize(int metricsMaxQueueSize) {
        checkIsValuePositive("MetricsMaxQueueSize", (long) metricsMaxQueueSize);
        this.metricsMaxQueueSize = metricsMaxQueueSize;
        return this;
    }

    /**
     * @param metricsLevel Metrics level to enable.
     * @return KinesisClientLibConfiguration
     */
    public KinesisClientLibConfiguration withMetricsLevel(MetricsLevel metricsLevel) {
        this.metricsLevel = metricsLevel == null ? DEFAULT_METRICS_LEVEL : metricsLevel;
        return this;
    }

    /**
     * Sets metrics level that should be enabled. Possible values are:
     * NONE
     * SUMMARY
     * DETAILED
     *
     * @param metricsLevel Metrics level to enable.
     * @return KinesisClientLibConfiguration
     */
    public KinesisClientLibConfiguration withMetricsLevel(String metricsLevel) {
        this.metricsLevel = MetricsLevel.fromName(metricsLevel);
        return this;
    }

    /**
     * Sets the dimensions that are allowed to be emitted in metrics.
     * @param metricsEnabledDimensions Set of dimensions that are allowed.
     * @return KinesisClientLibConfiguration
     */
    public KinesisClientLibConfiguration withMetricsEnabledDimensions(Set<String> metricsEnabledDimensions) {
        if (metricsEnabledDimensions == null) {
            this.metricsEnabledDimensions = METRICS_ALWAYS_ENABLED_DIMENSIONS;
        } else if (metricsEnabledDimensions.contains(IMetricsScope.METRICS_DIMENSIONS_ALL)) {
            this.metricsEnabledDimensions = METRICS_DIMENSIONS_ALL;
        } else {
            this.metricsEnabledDimensions = ImmutableSet.<String>builder().addAll(
                    metricsEnabledDimensions).addAll(METRICS_ALWAYS_ENABLED_DIMENSIONS).build();
        }
        return this;
    }

    /**
     *
     * @param validateSequenceNumberBeforeCheckpointing whether KCL should validate client provided sequence numbers
     *        with a call to Amazon Kinesis before checkpointing for calls to
     *        {@link RecordProcessorCheckpointer#checkpoint(String)}.
     * @return KinesisClientLibConfiguration
     */
    public KinesisClientLibConfiguration withValidateSequenceNumberBeforeCheckpointing(
            boolean validateSequenceNumberBeforeCheckpointing) {
        this.validateSequenceNumberBeforeCheckpointing = validateSequenceNumberBeforeCheckpointing;
        return this;
    }

    /**
     * If set to true, the Worker will not sync shards and leases during initialization if there are one or more leases
     * in the lease table. This assumes that the shards and leases are in-sync.
     * This enables customers to choose faster startup times (e.g. during incremental deployments of an application).
     *
     * @param skipShardSyncAtStartupIfLeasesExist Should Worker skip syncing shards and leases at startup (Worker
     *        initialization).
     * @return KinesisClientLibConfiguration
     */
    public KinesisClientLibConfiguration withSkipShardSyncAtStartupIfLeasesExist(
            boolean skipShardSyncAtStartupIfLeasesExist) {
        this.skipShardSyncAtWorkerInitializationIfLeasesExist = skipShardSyncAtStartupIfLeasesExist;
        return this;
    }

    /**
     *
     * @param regionName The region name for the service
     * @return KinesisClientLibConfiguration
     */
    // CHECKSTYLE:IGNORE HiddenFieldCheck FOR NEXT 2 LINES
    public KinesisClientLibConfiguration withRegionName(String regionName) {
        checkIsRegionNameValid(regionName);
        this.regionName = regionName;
        return this;
    }

    /**
     * Worker will not acquire more than the specified max number of leases even if there are more
     * shards that need to be processed. This can be used in scenarios where a worker is resource constrained or
     * to prevent lease thrashing when small number of workers pick up all leases for small amount of time during
     * deployment.
     * Note that setting a low value may cause data loss (e.g. if there aren't enough Workers to make progress on all
     * shards). When setting the value for this property, one must ensure enough workers are present to process
     * shards and should consider future resharding, child shards that may be blocked on parent shards, some workers
     * becoming unhealthy, etc.
     *
     * @param maxLeasesForWorker Max leases this Worker can handle at a time
     * @return KinesisClientLibConfiguration
     */
    public KinesisClientLibConfiguration withMaxLeasesForWorker(int maxLeasesForWorker) {
        checkIsValuePositive("maxLeasesForWorker", maxLeasesForWorker);
        this.maxLeasesForWorker = maxLeasesForWorker;
        return this;
    }

    /**
     * Max leases to steal from a more loaded Worker at one time (for load balancing).
     * Setting this to a higher number can allow for faster load convergence (e.g. during deployments, cold starts),
     * but can cause higher churn in the system.
     *
     * @param maxLeasesToStealAtOneTime Steal up to this many leases at one time (for load balancing)
     * @return KinesisClientLibConfiguration
     */
    public KinesisClientLibConfiguration withMaxLeasesToStealAtOneTime(int maxLeasesToStealAtOneTime) {
        checkIsValuePositive("maxLeasesToStealAtOneTime", maxLeasesToStealAtOneTime);
        this.maxLeasesToStealAtOneTime = maxLeasesToStealAtOneTime;
        return this;
    }

    /**
     * @param initialLeaseTableReadCapacity Read capacity to provision when creating the lease table.
     * @return KinesisClientLibConfiguration
     */
    public KinesisClientLibConfiguration withInitialLeaseTableReadCapacity(int initialLeaseTableReadCapacity) {
        checkIsValuePositive("initialLeaseTableReadCapacity", initialLeaseTableReadCapacity);
        this.initialLeaseTableReadCapacity = initialLeaseTableReadCapacity;
        return this;
    }

    /**
     * @param initialLeaseTableWriteCapacity Write capacity to provision when creating the lease table.
     * @return KinesisClientLibConfiguration
     */
    public KinesisClientLibConfiguration withInitialLeaseTableWriteCapacity(int initialLeaseTableWriteCapacity) {
        checkIsValuePositive("initialLeaseTableWriteCapacity", initialLeaseTableWriteCapacity);
        this.initialLeaseTableWriteCapacity = initialLeaseTableWriteCapacity;
        return this;
    }

    /**
     * @param shardPrioritization Implementation of ShardPrioritization interface that should be used during processing.
     * @return KinesisClientLibConfiguration
     */
    public KinesisClientLibConfiguration withShardPrioritizationStrategy(ShardPrioritization shardPrioritization) {
        if (shardPrioritization == null) {
            throw new IllegalArgumentException("shardPrioritization cannot be null");
        }
        this.shardPrioritization = shardPrioritization;
        return this;
    }

    /**
     * Sets the size of the thread pool that will be used to renew leases.
     *
     * Setting this to low may starve the lease renewal process, and cause the worker to lose leases at a higher rate.
     *
     * @param maxLeaseRenewalThreads
     *            the maximum size of the lease renewal thread pool
     * @throws IllegalArgumentException
     *             if maxLeaseRenewalThreads is <= 0
     * @return this configuration object
     */
    public KinesisClientLibConfiguration withMaxLeaseRenewalThreads(int maxLeaseRenewalThreads) {
        Validate.isTrue(maxLeaseRenewalThreads > 2,
                "The maximum number of lease renewal threads must be greater than or equal to 2.");
        this.maxLeaseRenewalThreads = maxLeaseRenewalThreads;

        return this;
    }


    /**
     * @param retryGetRecordsInSeconds the time in seconds to wait before the worker retries to get a record.
     * @return this configuration object.
     */
    public KinesisClientLibConfiguration withRetryGetRecordsInSeconds(final int retryGetRecordsInSeconds) {
        checkIsValuePositive("retryGetRecordsInSeconds", retryGetRecordsInSeconds);
        this.retryGetRecordsInSeconds = Optional.of(retryGetRecordsInSeconds);
        return this;
    }

    /**
     *@param maxGetRecordsThreadPool the max number of threads in the getRecords thread pool.
     *@return this configuration object
     */
    public KinesisClientLibConfiguration withMaxGetRecordsThreadPool(final int maxGetRecordsThreadPool) {
        checkIsValuePositive("maxGetRecordsThreadPool", maxGetRecordsThreadPool);
        this.maxGetRecordsThreadPool = Optional.of(maxGetRecordsThreadPool);
        return this;
    }

    /**
     *
     * @param maxPendingProcessRecordsInput The max number of ProcessRecordsInput that can be stored in the cache before
     *                                      blocking
     * @return this configuration object
     */
    public KinesisClientLibConfiguration withMaxPendingProcessRecordsInput(final int maxPendingProcessRecordsInput) {
        checkIsValuePositive("maxPendingProcessRecordsInput", maxPendingProcessRecordsInput);
        this.recordsFetcherFactory.setMaxPendingProcessRecordsInput(maxPendingProcessRecordsInput);
        return this;
    }

    /**
     * @param maxCacheByteSize Max byte size for the cache at any given point of time. After this threshold is crossed
     *                         the KinesisDataFetcher will be blocked until the cache has more space available.
     * @return KinesisClientLibConfiguration
     */
    public KinesisClientLibConfiguration withMaxCacheByteSize(final int maxCacheByteSize) {
        checkIsValuePositive("maxCacheByteSize", maxCacheByteSize);
        this.recordsFetcherFactory.setMaxByteSize(maxCacheByteSize);
        return this;
    }

    /**
     * @param dataFetchingStrategy The strategy for fetching data from kinesis.
     * @return KinesisClientLibConfiguration
     */
    public KinesisClientLibConfiguration withDataFetchingStrategy(String dataFetchingStrategy) {
        this.recordsFetcherFactory.setDataFetchingStrategy(DataFetchingStrategy.valueOf(dataFetchingStrategy.toUpperCase()));
        return this;
    }

    /**
     * @param maxRecordsCount The maximum number of records in the cache, accross all ProcessRecordInput objects
     * @return KinesisClientLibConfiguration
     */
    public KinesisClientLibConfiguration withMaxRecordsCount(final int maxRecordsCount) {
        checkIsValuePositive("maxRecordsCount", maxRecordsCount);
        this.recordsFetcherFactory.setMaxRecordsCount(maxRecordsCount);
        return this;
    }

    /**
     * @param timeoutInSeconds The timeout in seconds to wait for the MultiLangProtocol to wait for
     */
    public void withTimeoutInSeconds(final int timeoutInSeconds) {
        this.timeoutInSeconds = Optional.of(timeoutInSeconds);
    }

    /**
     * @param shutdownGraceMillis Time before gracefully shutdown forcefully terminates
     * @return KinesisClientLibConfiguration
     */
    public KinesisClientLibConfiguration withShutdownGraceMillis(long shutdownGraceMillis) {
        checkIsValuePositive("ShutdownGraceMillis", shutdownGraceMillis);
        this.shutdownGraceMillis = shutdownGraceMillis;
        return this;
    }

    /** 
     * @param idleMillisBetweenCalls Idle time between 2 getcalls from the data fetcher.
     * @return KinesisClientLibConfiguration
     */
    public KinesisClientLibConfiguration withIdleMillisBetweenCalls(long idleMillisBetweenCalls) {
        checkIsValuePositive("IdleMillisBetweenCalls", idleMillisBetweenCalls);
        this.recordsFetcherFactory.setIdleMillisBetweenCalls(idleMillisBetweenCalls);
        return this;
    }

    /**
     * @param logWarningForTaskAfterMillis Logs warn message if as task is held in  a task for more than the set
     *                                          time.
     * @return KinesisClientLibConfiguration
     */
    public KinesisClientLibConfiguration withLogWarningForTaskAfterMillis(long logWarningForTaskAfterMillis) {
        checkIsValuePositive("LogProcessTaskStatusAfterInMillis", logWarningForTaskAfterMillis);
        this.logWarningForTaskAfterMillis = Optional.of(logWarningForTaskAfterMillis);
        return this;
    }
}<|MERGE_RESOLUTION|>--- conflicted
+++ resolved
@@ -279,17 +279,6 @@
             AWSCredentialsProvider dynamoDBCredentialsProvider,
             AWSCredentialsProvider cloudWatchCredentialsProvider,
             String workerId) {
-<<<<<<< HEAD
-        this(applicationName, streamName, null, null, DEFAULT_INITIAL_POSITION_IN_STREAM, kinesisCredentialsProvider,
-                dynamoDBCredentialsProvider, cloudWatchCredentialsProvider, DEFAULT_FAILOVER_TIME_MILLIS, workerId,
-                DEFAULT_MAX_RECORDS, DEFAULT_IDLETIME_BETWEEN_READS_MILLIS,
-                DEFAULT_DONT_CALL_PROCESS_RECORDS_FOR_EMPTY_RECORD_LIST, DEFAULT_PARENT_SHARD_POLL_INTERVAL_MILLIS,
-                DEFAULT_SHARD_SYNC_INTERVAL_MILLIS, DEFAULT_CLEANUP_LEASES_UPON_SHARDS_COMPLETION,
-                DEFAULT_IGNORE_UNEXPECTED_CHILD_SHARDS,
-                new ClientConfiguration(), new ClientConfiguration(), new ClientConfiguration(),
-                DEFAULT_TASK_BACKOFF_TIME_MILLIS, DEFAULT_METRICS_BUFFER_TIME_MILLIS, DEFAULT_METRICS_MAX_QUEUE_SIZE,
-                DEFAULT_VALIDATE_SEQUENCE_NUMBER_BEFORE_CHECKPOINTING, null,
-=======
         this(applicationName,
                 streamName,
                 null,
@@ -306,6 +295,7 @@
                 DEFAULT_PARENT_SHARD_POLL_INTERVAL_MILLIS,
                 DEFAULT_SHARD_SYNC_INTERVAL_MILLIS,
                 DEFAULT_CLEANUP_LEASES_UPON_SHARDS_COMPLETION,
+                DEFAULT_IGNORE_UNEXPECTED_CHILD_SHARDS,
                 new ClientConfiguration(),
                 new ClientConfiguration(),
                 new ClientConfiguration(),
@@ -314,7 +304,6 @@
                 DEFAULT_METRICS_MAX_QUEUE_SIZE,
                 DEFAULT_VALIDATE_SEQUENCE_NUMBER_BEFORE_CHECKPOINTING,
                 null,
->>>>>>> 3de901ea
                 DEFAULT_SHUTDOWN_GRACE_MILLIS);
     }
 
@@ -356,32 +345,6 @@
     // CHECKSTYLE:IGNORE HiddenFieldCheck FOR NEXT 26 LINES
     // CHECKSTYLE:IGNORE ParameterNumber FOR NEXT 26 LINES
     public KinesisClientLibConfiguration(String applicationName,
-<<<<<<< HEAD
-            String streamName,
-            String kinesisEndpoint,
-            InitialPositionInStream initialPositionInStream,
-            AWSCredentialsProvider kinesisCredentialsProvider,
-            AWSCredentialsProvider dynamoDBCredentialsProvider,
-            AWSCredentialsProvider cloudWatchCredentialsProvider,
-            long failoverTimeMillis,
-            String workerId,
-            int maxRecords,
-            long idleTimeBetweenReadsInMillis,
-            boolean callProcessRecordsEvenForEmptyRecordList,
-            long parentShardPollIntervalMillis,
-            long shardSyncIntervalMillis,
-            boolean cleanupTerminatedShardsBeforeExpiry,
-            boolean ignoreUnexpectedChildShards,
-            ClientConfiguration kinesisClientConfig,
-            ClientConfiguration dynamoDBClientConfig,
-            ClientConfiguration cloudWatchClientConfig,
-            long taskBackoffTimeMillis,
-            long metricsBufferTimeMillis,
-            int metricsMaxQueueSize,
-            boolean validateSequenceNumberBeforeCheckpointing,
-            String regionName,
-            long shutdownGraceMillis) {
-=======
                                          String streamName,
                                          String kinesisEndpoint,
                                          InitialPositionInStream initialPositionInStream,
@@ -396,6 +359,7 @@
                                          long parentShardPollIntervalMillis,
                                          long shardSyncIntervalMillis,
                                          boolean cleanupTerminatedShardsBeforeExpiry,
+                                         boolean ignoreUnexpectedChildShards,
                                          ClientConfiguration kinesisClientConfig,
                                          ClientConfiguration dynamoDBClientConfig,
                                          ClientConfiguration cloudWatchClientConfig,
@@ -405,7 +369,6 @@
                                          boolean validateSequenceNumberBeforeCheckpointing,
                                          String regionName,
                                          long shutdownGraceMillis) {
->>>>>>> 3de901ea
         this(applicationName, streamName, kinesisEndpoint, null, initialPositionInStream, kinesisCredentialsProvider,
                 dynamoDBCredentialsProvider, cloudWatchCredentialsProvider, failoverTimeMillis, workerId,
                 maxRecords, idleTimeBetweenReadsInMillis,
@@ -439,6 +402,7 @@
      * @param shardSyncIntervalMillis Time between tasks to sync leases and Kinesis shards
      * @param cleanupTerminatedShardsBeforeExpiry Clean up shards we've finished processing (don't wait for expiration
      *        in Kinesis)
+     * @param ignoreUnexpectedChildShards Ignore child shards with open parents
      * @param kinesisClientConfig Client Configuration used by Kinesis client
      * @param dynamoDBClientConfig Client Configuration used by DynamoDB client
      * @param cloudWatchClientConfig Client Configuration used by CloudWatch client
@@ -468,6 +432,7 @@
                                          long parentShardPollIntervalMillis,
                                          long shardSyncIntervalMillis,
                                          boolean cleanupTerminatedShardsBeforeExpiry,
+                                         boolean ignoreUnexpectedChildShards,
                                          ClientConfiguration kinesisClientConfig,
                                          ClientConfiguration dynamoDBClientConfig,
                                          ClientConfiguration cloudWatchClientConfig,
@@ -504,6 +469,7 @@
         this.parentShardPollIntervalMillis = parentShardPollIntervalMillis;
         this.shardSyncIntervalMillis = shardSyncIntervalMillis;
         this.cleanupLeasesUponShardCompletion = cleanupTerminatedShardsBeforeExpiry;
+        this.ignoreUnexpectedChildShards = ignoreUnexpectedChildShards;
         this.workerIdentifier = workerId;
         this.kinesisClientConfig = checkAndAppendKinesisClientLibUserAgent(kinesisClientConfig);
         this.dynamoDBClientConfig = checkAndAppendKinesisClientLibUserAgent(dynamoDBClientConfig);
