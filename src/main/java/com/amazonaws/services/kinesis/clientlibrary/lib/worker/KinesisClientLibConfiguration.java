/*
 * Copyright 2012-2016 Amazon.com, Inc. or its affiliates. All Rights Reserved.
 *
 * Licensed under the Amazon Software License (the "License").
 * You may not use this file except in compliance with the License.
 * A copy of the License is located at
 *
 * http://aws.amazon.com/asl/
 *
 * or in the "license" file accompanying this file. This file is distributed
 * on an "AS IS" BASIS, WITHOUT WARRANTIES OR CONDITIONS OF ANY KIND, either
 * express or implied. See the License for the specific language governing
 * permissions and limitations under the License.
 */
package com.amazonaws.services.kinesis.clientlibrary.lib.worker;

import java.util.Date;
import java.util.Set;

import com.amazonaws.ClientConfiguration;
import com.amazonaws.auth.AWSCredentialsProvider;
import com.amazonaws.regions.RegionUtils;
import com.amazonaws.services.kinesis.metrics.impl.MetricsHelper;
import com.amazonaws.services.kinesis.metrics.interfaces.IMetricsScope;
import com.amazonaws.services.kinesis.metrics.interfaces.MetricsLevel;
import com.google.common.collect.ImmutableSet;

/**
 * Configuration for the Amazon Kinesis Client Library.
 */
public class KinesisClientLibConfiguration {

    private static final long EPSILON_MS = 25;

    /**
     * The location in the shard from which the KinesisClientLibrary will start fetching records from
     * when the application starts for the first time and there is no checkpoint for the shard.
     */
    public static final InitialPositionInStream DEFAULT_INITIAL_POSITION_IN_STREAM = InitialPositionInStream.LATEST;

    /**
     * Fail over time in milliseconds. A worker which does not renew it's lease within this time interval
     * will be regarded as having problems and it's shards will be assigned to other workers.
     * For applications that have a large number of shards, this may be set to a higher number to reduce
     * the number of DynamoDB IOPS required for tracking leases.
     */
    public static final long DEFAULT_FAILOVER_TIME_MILLIS = 10000L;

    /**
     * Max records to fetch from Kinesis in a single GetRecords call.
     */
    public static final int DEFAULT_MAX_RECORDS = 10000;

    /**
     * Idle time between record reads in milliseconds.
     */
    public static final long DEFAULT_IDLETIME_BETWEEN_READS_MILLIS = 1000L;

    /**
     * Don't call processRecords() on the record processor for empty record lists.
     */
    public static final boolean DEFAULT_DONT_CALL_PROCESS_RECORDS_FOR_EMPTY_RECORD_LIST = false;

    /**
     * Interval in milliseconds between polling to check for parent shard completion.
     * Polling frequently will take up more DynamoDB IOPS (when there are leases for shards waiting on
     * completion of parent shards).
     */
    public static final long DEFAULT_PARENT_SHARD_POLL_INTERVAL_MILLIS = 10000L;

    /**
     * Shard sync interval in milliseconds - e.g. wait for this long between shard sync tasks.
     */
    public static final long DEFAULT_SHARD_SYNC_INTERVAL_MILLIS = 60000L;

    /**
     * Cleanup leases upon shards completion (don't wait until they expire in Kinesis).
     * Keeping leases takes some tracking/resources (e.g. they need to be renewed, assigned), so by default we try
     * to delete the ones we don't need any longer.
     */
    public static final boolean DEFAULT_CLEANUP_LEASES_UPON_SHARDS_COMPLETION = true;

    /**
     * Backoff time in milliseconds for Amazon Kinesis Client Library tasks (in the event of failures).
     */
    public static final long DEFAULT_TASK_BACKOFF_TIME_MILLIS = 500L;

    /**
     * Buffer metrics for at most this long before publishing to CloudWatch.
     */
    public static final long DEFAULT_METRICS_BUFFER_TIME_MILLIS = 10000L;

    /**
     * Buffer at most this many metrics before publishing to CloudWatch.
     */
    public static final int DEFAULT_METRICS_MAX_QUEUE_SIZE = 10000;

    /**
     * Metrics level for which to enable CloudWatch metrics.
     */
    public static final MetricsLevel DEFAULT_METRICS_LEVEL = MetricsLevel.DETAILED;

    /**
     * Metrics dimensions that always will be enabled regardless of the config provided by user.
     */
    public static final Set<String> METRICS_ALWAYS_ENABLED_DIMENSIONS = ImmutableSet.of(
            MetricsHelper.OPERATION_DIMENSION_NAME);

    /**
     * Allowed dimensions for CloudWatch metrics. By default, worker ID dimension will be disabled.
     */
    public static final Set<String> DEFAULT_METRICS_ENABLED_DIMENSIONS = ImmutableSet.<String>builder().addAll(
            METRICS_ALWAYS_ENABLED_DIMENSIONS).add(MetricsHelper.SHARD_ID_DIMENSION_NAME).build();

    /**
     * Metrics dimensions that signify all possible dimensions.
     */
    public static final Set<String> METRICS_DIMENSIONS_ALL = ImmutableSet.of(IMetricsScope.METRICS_DIMENSIONS_ALL);

    /**
     * User agent set when Amazon Kinesis Client Library makes AWS requests.
     */
    public static final String KINESIS_CLIENT_LIB_USER_AGENT = "amazon-kinesis-client-library-java-1.7.1-SNAPSHOT";

    /**
     * KCL will validate client provided sequence numbers with a call to Amazon Kinesis before checkpointing for calls
     * to {@link RecordProcessorCheckpointer#checkpoint(String)} by default.
     */
    public static final boolean DEFAULT_VALIDATE_SEQUENCE_NUMBER_BEFORE_CHECKPOINTING = true;

    /**
     * The max number of leases (shards) this worker should process.
     * This can be useful to avoid overloading (and thrashing) a worker when a host has resource constraints
     * or during deployment.
     * NOTE: Setting this to a low value can cause data loss if workers are not able to pick up all shards in the
     * stream due to the max limit.
     */
    public static final int DEFAULT_MAX_LEASES_FOR_WORKER = Integer.MAX_VALUE;

    /**
     * Max leases to steal from another worker at one time (for load balancing).
     * Setting this to a higher number can allow for faster load convergence (e.g. during deployments, cold starts),
     * but can cause higher churn in the system.
     */
    public static final int DEFAULT_MAX_LEASES_TO_STEAL_AT_ONE_TIME = 1;

    /**
     * The Amazon DynamoDB table used for tracking leases will be provisioned with this read capacity.
     */
    public static final int DEFAULT_INITIAL_LEASE_TABLE_READ_CAPACITY = 10;

    /**
     * The Amazon DynamoDB table used for tracking leases will be provisioned with this write capacity.
     */
    public static final int DEFAULT_INITIAL_LEASE_TABLE_WRITE_CAPACITY = 10;

    /**
     * Default Shard prioritization strategy.
     */
    public static final ShardPrioritization DEFAULT_SHARD_PRIORITIZATION = new NoOpShardPrioritization();

    private String applicationName;
    private String tableName;
    private String streamName;
    private String kinesisEndpoint;
    private String dynamoDBEndpoint;
    private InitialPositionInStream initialPositionInStream;
    private AWSCredentialsProvider kinesisCredentialsProvider;
    private AWSCredentialsProvider dynamoDBCredentialsProvider;
    private AWSCredentialsProvider cloudWatchCredentialsProvider;
    private long failoverTimeMillis;
    private String workerIdentifier;
    private long shardSyncIntervalMillis;
    private int maxRecords;
    private long idleTimeBetweenReadsInMillis;
    // Enables applications flush/checkpoint (if they have some data "in progress", but don't get new data for while)
    private boolean callProcessRecordsEvenForEmptyRecordList;
    private long parentShardPollIntervalMillis;
    private boolean cleanupLeasesUponShardCompletion;
    private ClientConfiguration kinesisClientConfig;
    private ClientConfiguration dynamoDBClientConfig;
    private ClientConfiguration cloudWatchClientConfig;
    private long taskBackoffTimeMillis;
    private long metricsBufferTimeMillis;
    private int metricsMaxQueueSize;
    private MetricsLevel metricsLevel;
    private Set<String> metricsEnabledDimensions;
    private boolean validateSequenceNumberBeforeCheckpointing;
    private String regionName;
    private int maxLeasesForWorker;
    private int maxLeasesToStealAtOneTime;
    private int initialLeaseTableReadCapacity;
    private int initialLeaseTableWriteCapacity;
    private InitialPositionInStreamExtended initialPositionInStreamExtended;
    private ShardPrioritization shardPrioritization;

    /**
     * Constructor.
     * 
     * @param applicationName Name of the Amazon Kinesis application.
     *        By default the application name is included in the user agent string used to make AWS requests. This
     *        can assist with troubleshooting (e.g. distinguish requests made by separate applications).
     * @param streamName Name of the Kinesis stream
     * @param credentialsProvider Provides credentials used to sign AWS requests
     * @param workerId Used to distinguish different workers/processes of a Kinesis application
     */
    public KinesisClientLibConfiguration(String applicationName,
            String streamName,
            AWSCredentialsProvider credentialsProvider,
            String workerId) {
        this(applicationName, streamName, credentialsProvider, credentialsProvider, credentialsProvider, workerId);
    }

    /**
     * Constructor.
     * 
     * @param applicationName Name of the Amazon Kinesis application
     *        By default the application name is included in the user agent string used to make AWS requests. This
     *        can assist with troubleshooting (e.g. distinguish requests made by separate applications).
     * @param streamName Name of the Kinesis stream
     * @param kinesisCredentialsProvider Provides credentials used to access Kinesis
     * @param dynamoDBCredentialsProvider Provides credentials used to access DynamoDB
     * @param cloudWatchCredentialsProvider Provides credentials used to access CloudWatch
     * @param workerId Used to distinguish different workers/processes of a Kinesis application
     */
    public KinesisClientLibConfiguration(String applicationName,
            String streamName,
            AWSCredentialsProvider kinesisCredentialsProvider,
            AWSCredentialsProvider dynamoDBCredentialsProvider,
            AWSCredentialsProvider cloudWatchCredentialsProvider,
            String workerId) {
        this(applicationName, streamName, null, null, DEFAULT_INITIAL_POSITION_IN_STREAM, kinesisCredentialsProvider,
                dynamoDBCredentialsProvider, cloudWatchCredentialsProvider, DEFAULT_FAILOVER_TIME_MILLIS, workerId,
                DEFAULT_MAX_RECORDS, DEFAULT_IDLETIME_BETWEEN_READS_MILLIS,
                DEFAULT_DONT_CALL_PROCESS_RECORDS_FOR_EMPTY_RECORD_LIST, DEFAULT_PARENT_SHARD_POLL_INTERVAL_MILLIS,
                DEFAULT_SHARD_SYNC_INTERVAL_MILLIS, DEFAULT_CLEANUP_LEASES_UPON_SHARDS_COMPLETION,
                new ClientConfiguration(), new ClientConfiguration(), new ClientConfiguration(),
                DEFAULT_TASK_BACKOFF_TIME_MILLIS, DEFAULT_METRICS_BUFFER_TIME_MILLIS, DEFAULT_METRICS_MAX_QUEUE_SIZE,
                DEFAULT_VALIDATE_SEQUENCE_NUMBER_BEFORE_CHECKPOINTING, null);
    }

    /**
     * @param applicationName Name of the Kinesis application
     *        By default the application name is included in the user agent string used to make AWS requests. This
     *        can assist with troubleshooting (e.g. distinguish requests made by separate applications).
     * @param streamName Name of the Kinesis stream
     * @param kinesisEndpoint Kinesis endpoint
     * @param dynamoDBEndpoint DynamoDB endpoint
     * @param initialPositionInStream One of LATEST or TRIM_HORIZON. The KinesisClientLibrary will start fetching
     *        records from that location in the stream when an application starts up for the first time and there
     *        are no checkpoints. If there are checkpoints, then we start from the checkpoint position.
     * @param kinesisCredentialsProvider Provides credentials used to access Kinesis
     * @param dynamoDBCredentialsProvider Provides credentials used to access DynamoDB
     * @param cloudWatchCredentialsProvider Provides credentials used to access CloudWatch
     * @param failoverTimeMillis Lease duration (leases not renewed within this period will be claimed by others)
     * @param workerId Used to distinguish different workers/processes of a Kinesis application
     * @param maxRecords Max records to read per Kinesis getRecords() call
     * @param idleTimeBetweenReadsInMillis Idle time between calls to fetch data from Kinesis
     * @param callProcessRecordsEvenForEmptyRecordList Call the IRecordProcessor::processRecords() API even if
     *        GetRecords returned an empty record list.
     * @param parentShardPollIntervalMillis Wait for this long between polls to check if parent shards are done
     * @param shardSyncIntervalMillis Time between tasks to sync leases and Kinesis shards
     * @param cleanupTerminatedShardsBeforeExpiry Clean up shards we've finished processing (don't wait for expiration
     *        in Kinesis)
     * @param kinesisClientConfig Client Configuration used by Kinesis client
     * @param dynamoDBClientConfig Client Configuration used by DynamoDB client
     * @param cloudWatchClientConfig Client Configuration used by CloudWatch client
     * @param taskBackoffTimeMillis Backoff period when tasks encounter an exception
     * @param metricsBufferTimeMillis Metrics are buffered for at most this long before publishing to CloudWatch
     * @param metricsMaxQueueSize Max number of metrics to buffer before publishing to CloudWatch
     * @param validateSequenceNumberBeforeCheckpointing whether KCL should validate client provided sequence numbers
     *        with a call to Amazon Kinesis before checkpointing for calls to
     *        {@link RecordProcessorCheckpointer#checkpoint(String)}
     * @param regionName The region name for the service
     */
    // CHECKSTYLE:IGNORE HiddenFieldCheck FOR NEXT 26 LINES
    // CHECKSTYLE:IGNORE ParameterNumber FOR NEXT 26 LINES
    public KinesisClientLibConfiguration(String applicationName,
            String streamName,
            String kinesisEndpoint,
            String dynamoDBEndpoint,
            InitialPositionInStream initialPositionInStream,
            AWSCredentialsProvider kinesisCredentialsProvider,
            AWSCredentialsProvider dynamoDBCredentialsProvider,
            AWSCredentialsProvider cloudWatchCredentialsProvider,
            long failoverTimeMillis,
            String workerId,
            int maxRecords,
            long idleTimeBetweenReadsInMillis,
            boolean callProcessRecordsEvenForEmptyRecordList,
            long parentShardPollIntervalMillis,
            long shardSyncIntervalMillis,
            boolean cleanupTerminatedShardsBeforeExpiry,
            ClientConfiguration kinesisClientConfig,
            ClientConfiguration dynamoDBClientConfig,
            ClientConfiguration cloudWatchClientConfig,
            long taskBackoffTimeMillis,
            long metricsBufferTimeMillis,
            int metricsMaxQueueSize,
            boolean validateSequenceNumberBeforeCheckpointing,
            String regionName) {
        // Check following values are greater than zero
        checkIsValuePositive("FailoverTimeMillis", failoverTimeMillis);
        checkIsValuePositive("IdleTimeBetweenReadsInMillis", idleTimeBetweenReadsInMillis);
        checkIsValuePositive("ParentShardPollIntervalMillis", parentShardPollIntervalMillis);
        checkIsValuePositive("ShardSyncIntervalMillis", shardSyncIntervalMillis);
        checkIsValuePositive("MaxRecords", (long) maxRecords);
        checkIsValuePositive("TaskBackoffTimeMillis", taskBackoffTimeMillis);
        checkIsValuePositive("MetricsBufferTimeMills", metricsBufferTimeMillis);
        checkIsValuePositive("MetricsMaxQueueSize", (long) metricsMaxQueueSize);
        checkIsRegionNameValid(regionName);
        this.applicationName = applicationName;
        this.tableName = applicationName;
        this.streamName = streamName;
        this.kinesisEndpoint = kinesisEndpoint;
        this.dynamoDBEndpoint = dynamoDBEndpoint;
        this.initialPositionInStream = initialPositionInStream;
        this.kinesisCredentialsProvider = kinesisCredentialsProvider;
        this.dynamoDBCredentialsProvider = dynamoDBCredentialsProvider;
        this.cloudWatchCredentialsProvider = cloudWatchCredentialsProvider;
        this.failoverTimeMillis = failoverTimeMillis;
        this.maxRecords = maxRecords;
        this.idleTimeBetweenReadsInMillis = idleTimeBetweenReadsInMillis;
        this.callProcessRecordsEvenForEmptyRecordList = callProcessRecordsEvenForEmptyRecordList;
        this.parentShardPollIntervalMillis = parentShardPollIntervalMillis;
        this.shardSyncIntervalMillis = shardSyncIntervalMillis;
        this.cleanupLeasesUponShardCompletion = cleanupTerminatedShardsBeforeExpiry;
        this.workerIdentifier = workerId;
        this.kinesisClientConfig = checkAndAppendKinesisClientLibUserAgent(kinesisClientConfig);
        this.dynamoDBClientConfig = checkAndAppendKinesisClientLibUserAgent(dynamoDBClientConfig);
        this.cloudWatchClientConfig = checkAndAppendKinesisClientLibUserAgent(cloudWatchClientConfig);
        this.taskBackoffTimeMillis = taskBackoffTimeMillis;
        this.metricsBufferTimeMillis = metricsBufferTimeMillis;
        this.metricsMaxQueueSize = metricsMaxQueueSize;
        this.metricsLevel = DEFAULT_METRICS_LEVEL;
        this.metricsEnabledDimensions = DEFAULT_METRICS_ENABLED_DIMENSIONS;
        this.validateSequenceNumberBeforeCheckpointing = validateSequenceNumberBeforeCheckpointing;
        this.regionName = regionName;
        this.maxLeasesForWorker = DEFAULT_MAX_LEASES_FOR_WORKER;
        this.maxLeasesToStealAtOneTime = DEFAULT_MAX_LEASES_TO_STEAL_AT_ONE_TIME;
        this.initialLeaseTableReadCapacity = DEFAULT_INITIAL_LEASE_TABLE_READ_CAPACITY;
        this.initialLeaseTableWriteCapacity = DEFAULT_INITIAL_LEASE_TABLE_WRITE_CAPACITY;
        this.initialPositionInStreamExtended =
                InitialPositionInStreamExtended.newInitialPosition(initialPositionInStream);
        this.shardPrioritization = DEFAULT_SHARD_PRIORITIZATION;
    }

    // Check if value is positive, otherwise throw an exception
    private void checkIsValuePositive(String key, long value) {
        if (value <= 0) {
            throw new IllegalArgumentException("Value of " + key 
                    + " should be positive, but current value is " + value);
        }
    }

    // Check if user agent in configuration is the default agent.
    // If so, replace it with application name plus KINESIS_CLIENT_LIB_USER_AGENT.
    // If not, append KINESIS_CLIENT_LIB_USER_AGENT to the end.
    private ClientConfiguration checkAndAppendKinesisClientLibUserAgent(ClientConfiguration config) {
        String existingUserAgent = config.getUserAgent();
        if (existingUserAgent.equals(ClientConfiguration.DEFAULT_USER_AGENT)) {
            existingUserAgent = applicationName;
        }
        if (!existingUserAgent.contains(KINESIS_CLIENT_LIB_USER_AGENT)) {
            existingUserAgent += "," + KINESIS_CLIENT_LIB_USER_AGENT;
        }
        config.setUserAgent(existingUserAgent);
        return config;
    }
    
    private void checkIsRegionNameValid(String regionNameToCheck) {
        if (regionNameToCheck != null && RegionUtils.getRegion(regionNameToCheck) == null) {
            throw new IllegalArgumentException("The specified region name is not valid");
        }  
    }

    /**
     * @return Name of the application
     */
    public String getApplicationName() {
        return applicationName;
    }

    /**
     * @return Name of the table to use in DynamoDB
     */
    public String getTableName() {
        return tableName;
    }

    /**
     * @return Time within which a worker should renew a lease (else it is assumed dead)
     */
    public long getFailoverTimeMillis() {
        return failoverTimeMillis;
    }

    /**
     * @return Credentials provider used to access Kinesis
     */
    public AWSCredentialsProvider getKinesisCredentialsProvider() {
        return kinesisCredentialsProvider;
    }

    /**
     * @return Credentials provider used to access DynamoDB
     */
    public AWSCredentialsProvider getDynamoDBCredentialsProvider() {
        return dynamoDBCredentialsProvider;
    }

    /**
     * @return Credentials provider used to access CloudWatch
     */
    public AWSCredentialsProvider getCloudWatchCredentialsProvider() {
        return cloudWatchCredentialsProvider;
    }

    /**
     * @return workerIdentifier
     */
    public String getWorkerIdentifier() {
        return workerIdentifier;
    }

    /**
     * @return the shardSyncIntervalMillis
     */
    public long getShardSyncIntervalMillis() {
        return shardSyncIntervalMillis;
    }

    /**
     * @return Max records to fetch per Kinesis getRecords call
     */
    public int getMaxRecords() {
        return maxRecords;
    }

    /**
     * @return Idle time between calls to fetch data from Kinesis
     */
    public long getIdleTimeBetweenReadsInMillis() {
        return idleTimeBetweenReadsInMillis;
    }

    /**
     * @return true if processRecords() should be called even for empty record lists
     */
    public boolean shouldCallProcessRecordsEvenForEmptyRecordList() {
        return callProcessRecordsEvenForEmptyRecordList;
    }

    /**
     * @return Epsilon milliseconds (used for lease timing margins)
     */
    public long getEpsilonMillis() {
        return EPSILON_MS;
    }

    /**
     * @return stream name
     */
    public String getStreamName() {
        return streamName;
    }

    /**
     * @return Kinesis endpoint
     */
    public String getKinesisEndpoint() {
        return kinesisEndpoint;
    }

    /**
     * @return DynamoDB endpoint
     */
    public String getDynamoDBEndpoint() {
        return dynamoDBEndpoint;
    }

    /**
     * @return the initialPositionInStream
     */
    public InitialPositionInStream getInitialPositionInStream() {
        return initialPositionInStream;
    }

    /**
     * @return interval between polls for parent shard completion
     */
    public long getParentShardPollIntervalMillis() {
        return parentShardPollIntervalMillis;
    }

    /**
     * @return Kinesis client configuration
     */
    public ClientConfiguration getKinesisClientConfiguration() {
        return kinesisClientConfig;
    }

    /**
     * @return DynamoDB client configuration
     */
    public ClientConfiguration getDynamoDBClientConfiguration() {
        return dynamoDBClientConfig;
    }

    /**
     * @return CloudWatch client configuration
     */
    public ClientConfiguration getCloudWatchClientConfiguration() {
        return cloudWatchClientConfig;
    }

    /**
     * @return backoff time when tasks encounter exceptions
     */
    public long getTaskBackoffTimeMillis() {
        return taskBackoffTimeMillis;
    }

    /**
     * @return Metrics are buffered for at most this long before publishing.
     */
    public long getMetricsBufferTimeMillis() {
        return metricsBufferTimeMillis;
    }

    /**
     * @return Max number of metrics to buffer before publishing.
     */
    public int getMetricsMaxQueueSize() {
        return metricsMaxQueueSize;
    }

    /**
     * @return Metrics level enabled for metrics.
     */
    public MetricsLevel getMetricsLevel() {
        return metricsLevel;
    }

    /**
     * @return Enabled dimensions for metrics.
     */
    public Set<String> getMetricsEnabledDimensions() {
        // Unmodifiable set.
        return metricsEnabledDimensions;
    }

    /**
     * @return true if we should clean up leases of shards after processing is complete (don't wait for expiration)
     */
    public boolean shouldCleanupLeasesUponShardCompletion() {
        return cleanupLeasesUponShardCompletion;
    }

    /**
     * @return true if KCL should validate client provided sequence numbers with a call to Amazon Kinesis before
     *         checkpointing for calls to {@link RecordProcessorCheckpointer#checkpoint(String)}
     */
    public boolean shouldValidateSequenceNumberBeforeCheckpointing() {
        return validateSequenceNumberBeforeCheckpointing;
    }

    /**
     * @return Region for the service
     */
    public String getRegionName() {
        return regionName;
    }

    /**
     * @return Max leases this Worker can handle at a time
     */
    public int getMaxLeasesForWorker() {
        return maxLeasesForWorker;
    }

    /**
     * @return Max leases to steal at one time (for load balancing)
     */
    public int getMaxLeasesToStealAtOneTime() {
        return maxLeasesToStealAtOneTime;
    }

    /**
     * @return Read capacity to provision when creating the lease table.
     */
    public int getInitialLeaseTableReadCapacity() {
        return initialLeaseTableReadCapacity;
    }

    /**
     * @return Write capacity to provision when creating the lease table.
     */
    public int getInitialLeaseTableWriteCapacity() {
        return initialLeaseTableWriteCapacity;
    }

    /**
     * Keeping it protected to forbid outside callers from depending on this internal object.
     * @return The initialPositionInStreamExtended object.
     */
    protected InitialPositionInStreamExtended getInitialPositionInStreamExtended() {
        return initialPositionInStreamExtended;
    }

    /**
     * @return The timestamp from where we need to start the application.
     * Valid only for initial position of type AT_TIMESTAMP, returns null for other positions.
     */
    public Date getTimestampAtInitialPositionInStream() {
        return initialPositionInStreamExtended.getTimestamp();
    }

    /**
     * @return Shard prioritization strategy.
     */
    public ShardPrioritization getShardPrioritizationStrategy() {
        return shardPrioritization;
    }

    // CHECKSTYLE:IGNORE HiddenFieldCheck FOR NEXT 190 LINES
    /**
     * @param tableName name of the lease table in DynamoDB
     * @return KinesisClientLibConfiguration
     */
    public KinesisClientLibConfiguration withTableName(String tableName) {
        this.tableName = tableName;
        return this;
    }

    /**
     * @param kinesisEndpoint Kinesis endpoint
     * @return KinesisClientLibConfiguration
     */
    public KinesisClientLibConfiguration withKinesisEndpoint(String kinesisEndpoint) {
        this.kinesisEndpoint = kinesisEndpoint;
        return this;
    }

    /**
<<<<<<< HEAD
     * @param dynamoDBEndpoint DynamoDB endpoint
     * @return KinesisClientLibConfiguration
     */
    public KinesisClientLibConfiguration withDynamoDBEndpoint(String dynamoDBEndpoint) {
        this.dynamoDBEndpoint = dynamoDBEndpoint;
        return this;
    }

    /**
     * @param initialPositionInStream One of LATEST or TRIM_HORIZON. The Amazon Kinesis Client Library will start
     *        fetching records from this position when the application starts up if there are no checkpoints. If there
     *        are checkpoints, we will process records from the checkpoint position.
=======
     * @param initialPositionInStream One of LATEST or TRIM_HORIZON. The Amazon Kinesis Client Library
     *        will start fetching records from this position when the application starts up if there are no checkpoints.
     *        If there are checkpoints, we will process records from the checkpoint position.
>>>>>>> 51663f96
     * @return KinesisClientLibConfiguration
     */
    public KinesisClientLibConfiguration withInitialPositionInStream(InitialPositionInStream initialPositionInStream) {
        this.initialPositionInStream = initialPositionInStream;
        this.initialPositionInStreamExtended =
                InitialPositionInStreamExtended.newInitialPosition(initialPositionInStream);
        return this;
    }

    /**
     * @param timestamp The timestamp to use with the AT_TIMESTAMP value for initialPositionInStream.
     * @return KinesisClientLibConfiguration
     */
    public KinesisClientLibConfiguration withTimestampAtInitialPositionInStream(Date timestamp) {
        this.initialPositionInStream = InitialPositionInStream.AT_TIMESTAMP;
        this.initialPositionInStreamExtended = InitialPositionInStreamExtended.newInitialPositionAtTimestamp(timestamp);
        return this;
    }

    /**
     * @param failoverTimeMillis Lease duration (leases not renewed within this period will be claimed by others)
     * @return KinesisClientLibConfiguration
     */
    public KinesisClientLibConfiguration withFailoverTimeMillis(long failoverTimeMillis) {
        checkIsValuePositive("FailoverTimeMillis", failoverTimeMillis);
        this.failoverTimeMillis = failoverTimeMillis;
        return this;
    }

    /**
     * @param shardSyncIntervalMillis Time between tasks to sync leases and Kinesis shards
     * @return KinesisClientLibConfiguration
     */
    public KinesisClientLibConfiguration withShardSyncIntervalMillis(long shardSyncIntervalMillis) {
        checkIsValuePositive("ShardSyncIntervalMillis", shardSyncIntervalMillis);
        this.shardSyncIntervalMillis = shardSyncIntervalMillis;
        return this;
    }

    /**
     * @param maxRecords Max records to fetch in a Kinesis getRecords() call
     * @return KinesisClientLibConfiguration
     */
    public KinesisClientLibConfiguration withMaxRecords(int maxRecords) {
        checkIsValuePositive("MaxRecords", (long) maxRecords);
        this.maxRecords = maxRecords;
        return this;
    }

    /**
     * @param idleTimeBetweenReadsInMillis Idle time between calls to fetch data from Kinesis
     * @return KinesisClientLibConfiguration
     */
    public KinesisClientLibConfiguration withIdleTimeBetweenReadsInMillis(long idleTimeBetweenReadsInMillis) {
        checkIsValuePositive("IdleTimeBetweenReadsInMillis", idleTimeBetweenReadsInMillis);
        this.idleTimeBetweenReadsInMillis = idleTimeBetweenReadsInMillis;
        return this;
    }

    /**
     * @param callProcessRecordsEvenForEmptyRecordList Call the RecordProcessor::processRecords() API even if
     *        GetRecords returned an empty record list
     * @return KinesisClientLibConfiguration
     */
    public KinesisClientLibConfiguration withCallProcessRecordsEvenForEmptyRecordList(
            boolean callProcessRecordsEvenForEmptyRecordList) {
        this.callProcessRecordsEvenForEmptyRecordList = callProcessRecordsEvenForEmptyRecordList;
        return this;
    }

    /**
     * @param parentShardPollIntervalMillis Wait for this long between polls to check if parent shards are done
     * @return KinesisClientLibConfiguration
     */
    public KinesisClientLibConfiguration withParentShardPollIntervalMillis(long parentShardPollIntervalMillis) {
        checkIsValuePositive("ParentShardPollIntervalMillis", parentShardPollIntervalMillis);
        this.parentShardPollIntervalMillis = parentShardPollIntervalMillis;
        return this;
    }

    /**
     * @param cleanupLeasesUponShardCompletion Clean up shards we've finished processing (don't wait for expiration
     *        in Kinesis)
     * @return KinesisClientLibConfiguration
     */
    public KinesisClientLibConfiguration withCleanupLeasesUponShardCompletion(
            boolean cleanupLeasesUponShardCompletion) {
        this.cleanupLeasesUponShardCompletion = cleanupLeasesUponShardCompletion;
        return this;
    }

    /**
     * @param clientConfig Common client configuration used by Kinesis/DynamoDB/CloudWatch client
     * @return KinesisClientLibConfiguration
     */
    public KinesisClientLibConfiguration withCommonClientConfig(ClientConfiguration clientConfig) {
        ClientConfiguration tempClientConfig = checkAndAppendKinesisClientLibUserAgent(clientConfig);
        this.kinesisClientConfig = tempClientConfig;
        this.dynamoDBClientConfig = tempClientConfig;
        this.cloudWatchClientConfig = tempClientConfig;
        return this;
    }

    /**
     * @param kinesisClientConfig Client configuration used by Kinesis client
     * @return KinesisClientLibConfiguration
     */
    public KinesisClientLibConfiguration withKinesisClientConfig(ClientConfiguration kinesisClientConfig) {
        this.kinesisClientConfig = checkAndAppendKinesisClientLibUserAgent(kinesisClientConfig);
        return this;
    }

    /**
     * @param dynamoDBClientConfig Client configuration used by DynamoDB client
     * @return KinesisClientLibConfiguration
     */
    public KinesisClientLibConfiguration withDynamoDBClientConfig(ClientConfiguration dynamoDBClientConfig) {
        this.dynamoDBClientConfig = checkAndAppendKinesisClientLibUserAgent(dynamoDBClientConfig);
        return this;
    }

    /**
     * @param cloudWatchClientConfig Client configuration used by CloudWatch client
     * @return KinesisClientLibConfiguration
     */
    public KinesisClientLibConfiguration withCloudWatchClientConfig(ClientConfiguration cloudWatchClientConfig) {
        this.cloudWatchClientConfig = checkAndAppendKinesisClientLibUserAgent(cloudWatchClientConfig);
        return this;
    }

    /**
     * Override the default user agent (application name).
     * 
     * @param userAgent User agent to use in AWS requests
     * @return KinesisClientLibConfiguration
     */
    public KinesisClientLibConfiguration withUserAgent(String userAgent) {
        String customizedUserAgent = userAgent + "," + KINESIS_CLIENT_LIB_USER_AGENT;
        this.kinesisClientConfig.setUserAgent(customizedUserAgent);
        this.dynamoDBClientConfig.setUserAgent(customizedUserAgent);
        this.cloudWatchClientConfig.setUserAgent(customizedUserAgent);
        return this;
    }

    /**
     * @param taskBackoffTimeMillis Backoff period when tasks encounter an exception
     * @return KinesisClientLibConfiguration
     */
    public KinesisClientLibConfiguration withTaskBackoffTimeMillis(long taskBackoffTimeMillis) {
        checkIsValuePositive("TaskBackoffTimeMillis", taskBackoffTimeMillis);
        this.taskBackoffTimeMillis = taskBackoffTimeMillis;
        return this;
    }

    /**
     * @param metricsBufferTimeMillis Metrics are buffered for at most this long before publishing to CloudWatch
     * @return KinesisClientLibConfiguration
     */
    public KinesisClientLibConfiguration withMetricsBufferTimeMillis(long metricsBufferTimeMillis) {
        checkIsValuePositive("MetricsBufferTimeMillis", metricsBufferTimeMillis);
        this.metricsBufferTimeMillis = metricsBufferTimeMillis;
        return this;
    }

    /**
     * @param metricsMaxQueueSize Max number of metrics to buffer before publishing to CloudWatch
     * @return KinesisClientLibConfiguration
     */
    public KinesisClientLibConfiguration withMetricsMaxQueueSize(int metricsMaxQueueSize) {
        checkIsValuePositive("MetricsMaxQueueSize", (long) metricsMaxQueueSize);
        this.metricsMaxQueueSize = metricsMaxQueueSize;
        return this;
    }

    /**
     * @param metricsLevel Metrics level to enable.
     * @return KinesisClientLibConfiguration
     */
    public KinesisClientLibConfiguration withMetricsLevel(MetricsLevel metricsLevel) {
        this.metricsLevel = metricsLevel == null ? DEFAULT_METRICS_LEVEL : metricsLevel;
        return this;
    }

    /**
     * Sets metrics level that should be enabled. Possible values are:
     * NONE
     * SUMMARY
     * DETAILED
     * 
     * @param metricsLevel Metrics level to enable.
     * @return KinesisClientLibConfiguration
     */
    public KinesisClientLibConfiguration withMetricsLevel(String metricsLevel) {
        this.metricsLevel = MetricsLevel.fromName(metricsLevel);
        return this;
    }

    /**
     * Sets the dimensions that are allowed to be emitted in metrics.
     * @param metricsEnabledDimensions Set of dimensions that are allowed.
     * @return KinesisClientLibConfiguration
     */
    public KinesisClientLibConfiguration withMetricsEnabledDimensions(Set<String> metricsEnabledDimensions) {
        if (metricsEnabledDimensions == null) {
            this.metricsEnabledDimensions = METRICS_ALWAYS_ENABLED_DIMENSIONS;
        } else if (metricsEnabledDimensions.contains(IMetricsScope.METRICS_DIMENSIONS_ALL)) {
            this.metricsEnabledDimensions = METRICS_DIMENSIONS_ALL;
        } else {
            this.metricsEnabledDimensions = ImmutableSet.<String>builder().addAll(
                    metricsEnabledDimensions).addAll(METRICS_ALWAYS_ENABLED_DIMENSIONS).build();
        }
        return this;
    }

    /**
     * 
     * @param validateSequenceNumberBeforeCheckpointing whether KCL should validate client provided sequence numbers
     *        with a call to Amazon Kinesis before checkpointing for calls to
     *        {@link RecordProcessorCheckpointer#checkpoint(String)}.
     * @return KinesisClientLibConfiguration
     */
    public KinesisClientLibConfiguration withValidateSequenceNumberBeforeCheckpointing(
            boolean validateSequenceNumberBeforeCheckpointing) {
        this.validateSequenceNumberBeforeCheckpointing = validateSequenceNumberBeforeCheckpointing;
        return this;
    }

    /**
     * 
     * @param regionName The region name for the service
     * @return KinesisClientLibConfiguration
     */
    // CHECKSTYLE:IGNORE HiddenFieldCheck FOR NEXT 2 LINES
    public KinesisClientLibConfiguration withRegionName(String regionName) {
        checkIsRegionNameValid(regionName);
        this.regionName = regionName;
        return this;
    }

    /**
     * Worker will not acquire more than the specified max number of leases even if there are more
     * shards that need to be processed. This can be used in scenarios where a worker is resource constrained or
     * to prevent lease thrashing when small number of workers pick up all leases for small amount of time during
     * deployment.
     * Note that setting a low value may cause data loss (e.g. if there aren't enough Workers to make progress on all
     * shards). When setting the value for this property, one must ensure enough workers are present to process
     * shards and should consider future resharding, child shards that may be blocked on parent shards, some workers
     * becoming unhealthy, etc.
     *
     * @param maxLeasesForWorker Max leases this Worker can handle at a time
     * @return KinesisClientLibConfiguration
     */
    public KinesisClientLibConfiguration withMaxLeasesForWorker(int maxLeasesForWorker) {
        checkIsValuePositive("maxLeasesForWorker", maxLeasesForWorker);
        this.maxLeasesForWorker = maxLeasesForWorker;
        return this;
    }

    /**
     * Max leases to steal from a more loaded Worker at one time (for load balancing).
     * Setting this to a higher number can allow for faster load convergence (e.g. during deployments, cold starts),
     * but can cause higher churn in the system.
     *
     * @param maxLeasesToStealAtOneTime Steal up to this many leases at one time (for load balancing)
     * @return KinesisClientLibConfiguration
     */
    public KinesisClientLibConfiguration withMaxLeasesToStealAtOneTime(int maxLeasesToStealAtOneTime) {
        checkIsValuePositive("maxLeasesToStealAtOneTime", maxLeasesToStealAtOneTime);
        this.maxLeasesToStealAtOneTime = maxLeasesToStealAtOneTime;
        return this;
    }

    /**
     * @param initialLeaseTableReadCapacity Read capacity to provision when creating the lease table.
     * @return KinesisClientLibConfiguration
     */
    public KinesisClientLibConfiguration withInitialLeaseTableReadCapacity(int initialLeaseTableReadCapacity) {
        checkIsValuePositive("initialLeaseTableReadCapacity", initialLeaseTableReadCapacity);
        this.initialLeaseTableReadCapacity = initialLeaseTableReadCapacity;
        return this;
    }

    /**
     * @param initialLeaseTableWriteCapacity Write capacity to provision when creating the lease table.
     * @return KinesisClientLibConfiguration
     */
    public KinesisClientLibConfiguration withInitialLeaseTableWriteCapacity(int initialLeaseTableWriteCapacity) {
        checkIsValuePositive("initialLeaseTableWriteCapacity", initialLeaseTableWriteCapacity);
        this.initialLeaseTableWriteCapacity = initialLeaseTableWriteCapacity;
        return this;
    }

    /**
     * @param shardPrioritization Implementation of ShardPrioritization interface that should be used during processing.
     * @return KinesisClientLibConfiguration
     */
    public KinesisClientLibConfiguration withShardPrioritizationStrategy(ShardPrioritization shardPrioritization) {
        if (shardPrioritization == null) {
            throw new IllegalArgumentException("shardPrioritization cannot be null");
        }
        this.shardPrioritization = shardPrioritization;
        return this;
    }
}<|MERGE_RESOLUTION|>--- conflicted
+++ resolved
@@ -196,7 +196,7 @@
 
     /**
      * Constructor.
-     * 
+     *
      * @param applicationName Name of the Amazon Kinesis application.
      *        By default the application name is included in the user agent string used to make AWS requests. This
      *        can assist with troubleshooting (e.g. distinguish requests made by separate applications).
@@ -213,7 +213,7 @@
 
     /**
      * Constructor.
-     * 
+     *
      * @param applicationName Name of the Amazon Kinesis application
      *        By default the application name is included in the user agent string used to make AWS requests. This
      *        can assist with troubleshooting (e.g. distinguish requests made by separate applications).
@@ -348,7 +348,7 @@
     // Check if value is positive, otherwise throw an exception
     private void checkIsValuePositive(String key, long value) {
         if (value <= 0) {
-            throw new IllegalArgumentException("Value of " + key 
+            throw new IllegalArgumentException("Value of " + key
                     + " should be positive, but current value is " + value);
         }
     }
@@ -367,11 +367,11 @@
         config.setUserAgent(existingUserAgent);
         return config;
     }
-    
+
     private void checkIsRegionNameValid(String regionNameToCheck) {
         if (regionNameToCheck != null && RegionUtils.getRegion(regionNameToCheck) == null) {
             throw new IllegalArgumentException("The specified region name is not valid");
-        }  
+        }
     }
 
     /**
@@ -643,7 +643,6 @@
     }
 
     /**
-<<<<<<< HEAD
      * @param dynamoDBEndpoint DynamoDB endpoint
      * @return KinesisClientLibConfiguration
      */
@@ -653,14 +652,9 @@
     }
 
     /**
-     * @param initialPositionInStream One of LATEST or TRIM_HORIZON. The Amazon Kinesis Client Library will start
-     *        fetching records from this position when the application starts up if there are no checkpoints. If there
-     *        are checkpoints, we will process records from the checkpoint position.
-=======
      * @param initialPositionInStream One of LATEST or TRIM_HORIZON. The Amazon Kinesis Client Library
      *        will start fetching records from this position when the application starts up if there are no checkpoints.
      *        If there are checkpoints, we will process records from the checkpoint position.
->>>>>>> 51663f96
      * @return KinesisClientLibConfiguration
      */
     public KinesisClientLibConfiguration withInitialPositionInStream(InitialPositionInStream initialPositionInStream) {
@@ -793,7 +787,7 @@
 
     /**
      * Override the default user agent (application name).
-     * 
+     *
      * @param userAgent User agent to use in AWS requests
      * @return KinesisClientLibConfiguration
      */
@@ -849,7 +843,7 @@
      * NONE
      * SUMMARY
      * DETAILED
-     * 
+     *
      * @param metricsLevel Metrics level to enable.
      * @return KinesisClientLibConfiguration
      */
@@ -876,7 +870,7 @@
     }
 
     /**
-     * 
+     *
      * @param validateSequenceNumberBeforeCheckpointing whether KCL should validate client provided sequence numbers
      *        with a call to Amazon Kinesis before checkpointing for calls to
      *        {@link RecordProcessorCheckpointer#checkpoint(String)}.
@@ -889,7 +883,7 @@
     }
 
     /**
-     * 
+     *
      * @param regionName The region name for the service
      * @return KinesisClientLibConfiguration
      */
