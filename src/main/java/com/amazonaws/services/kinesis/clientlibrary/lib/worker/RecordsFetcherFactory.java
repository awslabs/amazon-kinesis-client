--- conflicted
+++ resolved
@@ -28,11 +28,7 @@
      *                
      * @return GetRecordsCache used to get records from Kinesis.
      */
-<<<<<<< HEAD
-    GetRecordsCache createRecordsFetcher(GetRecordsRetrievalStrategy getRecordsRetrievalStrategy, IMetricsFactory metricsFactory);
-=======
-    GetRecordsCache createRecordsFetcher(GetRecordsRetrievalStrategy getRecordsRetrievalStrategy, String shardId);
->>>>>>> 4d352109
+    GetRecordsCache createRecordsFetcher(GetRecordsRetrievalStrategy getRecordsRetrievalStrategy, String shardId, IMetricsFactory metricsFactory);
 
     /**
      * Sets the maximum number of ProcessRecordsInput objects the GetRecordsCache can hold, before further requests are
