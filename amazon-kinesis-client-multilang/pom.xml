<?xml version="1.0" encoding="UTF-8"?>
<!--
/*
 * Copyright 2019 Amazon.com, Inc. or its affiliates.
 * Licensed under the Apache License, Version 2.0 (the
 * "License"); you may not use this file except in compliance
 * with the License.  You may obtain a copy of the License at
 *
 *     http://www.apache.org/licenses/LICENSE-2.0
 *
 * Unless required by applicable law or agreed to in writing, software
 * distributed under the License is distributed on an "AS IS" BASIS,
 * WITHOUT WARRANTIES OR CONDITIONS OF ANY KIND, either express or implied.
 * See the License for the specific language governing permissions and
 * limitations under the License.
 */
  -->
<project xmlns="http://maven.apache.org/POM/4.0.0"
         xmlns:xsi="http://www.w3.org/2001/XMLSchema-instance"
         xsi:schemaLocation="http://maven.apache.org/POM/4.0.0 http://maven.apache.org/xsd/maven-4.0.0.xsd">
  <parent>
    <artifactId>amazon-kinesis-client-pom</artifactId>
    <groupId>software.amazon.kinesis</groupId>
<<<<<<< HEAD
    <version>2.1.4</version>
=======
    <version>2.1.4-SNAPSHOT</version>
>>>>>>> 1bfaa903
  </parent>
  <modelVersion>4.0.0</modelVersion>

  <artifactId>amazon-kinesis-client-multilang</artifactId>

  <properties>
    <aws-java-sdk.version>1.11.477</aws-java-sdk.version>
  </properties>

  <dependencies>
    <dependency>
      <groupId>software.amazon.kinesis</groupId>
      <artifactId>amazon-kinesis-client</artifactId>
      <version>${project.version}</version>
    </dependency>
    <dependency>
      <groupId>software.amazon.awssdk</groupId>
      <artifactId>sts</artifactId>
      <version>${awssdk.version}</version>
    </dependency>

    <dependency>
      <groupId>com.amazonaws</groupId>
      <artifactId>aws-java-sdk-core</artifactId>
      <version>${aws-java-sdk.version}</version>
      <exclusions>
        <exclusion>
          <groupId>com.fasterxml.jackson.core</groupId>
          <artifactId>jackson-databind</artifactId>
        </exclusion>
        <exclusion>
          <groupId>com.fasterxml.jackson.dataformat</groupId>
          <artifactId>jackson-dataformat-cbor</artifactId>
        </exclusion>
        <exclusion>
          <groupId>org.apache.httpcomponents</groupId>
          <artifactId>httpclient</artifactId>
        </exclusion>
      </exclusions>
    </dependency>

    <dependency>
      <groupId>org.projectlombok</groupId>
      <artifactId>lombok</artifactId>
      <version>1.16.20</version>
      <scope>provided</scope>
    </dependency>
    <dependency>
      <groupId>ch.qos.logback</groupId>
      <artifactId>logback-classic</artifactId>
      <version>1.2.3</version>
    </dependency>
    <dependency>
      <groupId>com.beust</groupId>
      <artifactId>jcommander</artifactId>
      <version>1.72</version>
    </dependency>
    <dependency>
      <groupId>commons-io</groupId>
      <artifactId>commons-io</artifactId>
      <version>2.6</version>
    </dependency>
    <dependency>
      <groupId>org.apache.commons</groupId>
      <artifactId>commons-collections4</artifactId>
      <version>4.2</version>
    </dependency>


    <dependency>
      <groupId>commons-beanutils</groupId>
      <artifactId>commons-beanutils</artifactId>
      <version>1.9.3</version>
    </dependency>

    <!-- Test -->
    <dependency>
      <groupId>junit</groupId>
      <artifactId>junit</artifactId>
      <version>4.11</version>
      <scope>test</scope>
    </dependency>
    <dependency>
      <groupId>org.mockito</groupId>
      <artifactId>mockito-all</artifactId>
      <version>1.10.19</version>
      <scope>test</scope>
    </dependency>
    <dependency>
      <groupId>org.hamcrest</groupId>
      <artifactId>hamcrest-all</artifactId>
      <version>1.3</version>
      <scope>test</scope>
    </dependency>
  </dependencies>

  <build>
    <pluginManagement>
      <plugins>
        <plugin>
          <groupId>org.apache.maven.plugins</groupId>
          <artifactId>maven-compiler-plugin</artifactId>
          <version>3.2</version>
          <configuration>
            <source>1.8</source>
            <target>1.8</target>
            <encoding>UTF-8</encoding>
          </configuration>
        </plugin>
      </plugins>
    </pluginManagement>
    <plugins>
      <plugin>
        <groupId>org.apache.maven.plugins</groupId>
        <artifactId>maven-javadoc-plugin</artifactId>
        <version>2.10.3</version>
        <executions>
          <execution>
            <id>attach-javadocs</id>
            <goals>
              <goal>jar</goal>
            </goals>
          </execution>
        </executions>
      </plugin>
      <plugin>
        <groupId>org.apache.maven.plugins</groupId>
        <artifactId>maven-source-plugin</artifactId>
        <version>3.0.1</version>
        <executions>
          <execution>
            <id>attach-sources</id>
            <goals>
              <goal>jar</goal>
            </goals>
          </execution>
        </executions>
      </plugin>
    </plugins>
  </build>

  <profiles>
    <profile>
      <id>disable-java8-doclint</id>
      <activation>
        <jdk>[1.8,)</jdk>
      </activation>
      <properties>
        <additionalparam>-Xdoclint:none</additionalparam>
      </properties>
    </profile>
  </profiles>


</project><|MERGE_RESOLUTION|>--- conflicted
+++ resolved
@@ -21,11 +21,7 @@
   <parent>
     <artifactId>amazon-kinesis-client-pom</artifactId>
     <groupId>software.amazon.kinesis</groupId>
-<<<<<<< HEAD
-    <version>2.1.4</version>
-=======
     <version>2.1.4-SNAPSHOT</version>
->>>>>>> 1bfaa903
   </parent>
   <modelVersion>4.0.0</modelVersion>
 
